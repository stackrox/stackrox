--- conflicted
+++ resolved
@@ -63,11 +63,7 @@
 	//+operator-sdk:csv:customresourcedefinitions:type=spec,order=6,displayName="Kubernetes Audit Logs Ingestion Settings"
 	AuditLogs *AuditLogsSpec `json:"auditLogs,omitempty"`
 
-<<<<<<< HEAD
-	// Settings for the local Scanner component, which is responsible for vulnerability scanning of container
-=======
 	// Settings for the Scanner component, which is responsible for vulnerability scanning of container
->>>>>>> afed0b53
 	// images stored in a cluster-local image repository.
 	//+operator-sdk:csv:customresourcedefinitions:type=spec,order=7,displayName="Local Scanner Component Settings"
 	Scanner *LocalScannerComponentSpec `json:"scanner,omitempty"`
@@ -304,16 +300,10 @@
 	return &c
 }
 
-<<<<<<< HEAD
-// Note the following struct should mostly match ScannerComponentSpec.
-
-// LocalScannerComponentSpec defines settings for the local "scanner" component.
-=======
 // Note the following struct should mostly match ScannerComponentSpec for the Central's type. Different Scanner
 // types struct are maintained because of UI exposed documentation differences.
 
 // LocalScannerComponentSpec defines settings for the "scanner" component.
->>>>>>> afed0b53
 type LocalScannerComponentSpec struct {
 	// If you do not want to deploy the Red Hat Advanced Cluster Security Scanner, you can disable it here
 	// (not recommended).
@@ -332,11 +322,7 @@
 }
 
 // LocalScannerComponentPolicy is a type for values of spec.scanner.scannerComponent.
-<<<<<<< HEAD
-//+kubebuilder:validation:Enum=AutoSense;Enabled;Disabled
-=======
 //+kubebuilder:validation:Enum=AutoSense;Disabled
->>>>>>> afed0b53
 type LocalScannerComponentPolicy string
 
 const (
