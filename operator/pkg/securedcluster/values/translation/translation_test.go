--- conflicted
+++ resolved
@@ -542,11 +542,7 @@
 				delete(got, "meta")
 			}
 
-<<<<<<< HEAD
-			// TODO: Remove if feature flag gets enabled
-=======
 			// TODO(ROX-8466): Remove if feature flag gets enabled
->>>>>>> afed0b53
 			if buildinfo.ReleaseBuild {
 				delete(wantAsValues, "scanner")
 			}
