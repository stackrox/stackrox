FROM quay.io/tommartensen/hermetic-experiment:latest as builder-runner

# FROM registry.access.redhat.com/ubi9:latest AS ubi-repo-donor

<<<<<<< HEAD
# FROM brew.registry.redhat.io/rh-osbs/openshift-golang-builder:rhel_9_1.22 AS builder-runner

# # For some reason, openshift-golang-builder 9 comes without any RPM repos in /etc/yum.repos.d/
# # We, however, need to install some packages and so we need to configure RPM repos. The ones for UBI are sufficient.
# COPY --from=ubi-repo-donor /etc/yum.repos.d/ubi.repo /etc/yum.repos.d/ubi.repo
# RUN dnf -y upgrade --nobest && dnf -y install --nodocs --noplugins jq python3-devel
=======
# For some reason, openshift-golang-builder 9 comes without any RPM repos in /etc/yum.repos.d/
# We, however, need to install some packages and so we need to configure RPM repos. The ones for UBI are sufficient.
COPY --from=ubi-repo-donor /etc/yum.repos.d/ubi.repo /etc/yum.repos.d/ubi.repo
RUN dnf -y upgrade --nobest && dnf -y install --nodocs --noplugins jq python3-pip

COPY ./operator/bundle_helpers/requirements.txt /tmp/requirements.txt
RUN pip3 install --no-cache-dir -r /tmp/requirements.txt && rm /tmp/requirements.txt
>>>>>>> 3d63a220

# Use a new stage to enable caching of the package installations for local development
FROM builder-runner AS builder

COPY . /stackrox
WORKDIR /stackrox/operator

ARG OPERATOR_IMAGE_TAG
RUN echo "Checking required OPERATOR_IMAGE_TAG"; [[ "${OPERATOR_IMAGE_TAG}" != "" ]]

ARG OPERATOR_IMAGE_REF
RUN echo "Checking required OPERATOR_IMAGE_REF"; [[ "${OPERATOR_IMAGE_REF}" != "" ]]

ARG RELATED_IMAGE_MAIN
ENV RELATED_IMAGE_MAIN=$RELATED_IMAGE_MAIN
RUN echo "Checking required RELATED_IMAGE_MAIN"; [[ "${RELATED_IMAGE_MAIN}" != "" ]]

ARG RELATED_IMAGE_SCANNER
ENV RELATED_IMAGE_SCANNER=$RELATED_IMAGE_SCANNER
RUN echo "Checking required RELATED_IMAGE_SCANNER"; [[ "${RELATED_IMAGE_SCANNER}" != "" ]]

ARG RELATED_IMAGE_SCANNER_DB
ENV RELATED_IMAGE_SCANNER_DB=$RELATED_IMAGE_SCANNER_DB
RUN echo "Checking required RELATED_IMAGE_SCANNER_DB"; [[ "${RELATED_IMAGE_SCANNER_DB}" != "" ]]

ARG RELATED_IMAGE_SCANNER_SLIM
ENV RELATED_IMAGE_SCANNER_SLIM=$RELATED_IMAGE_SCANNER_SLIM
RUN echo "Checking required RELATED_IMAGE_SCANNER_SLIM"; [[ "${RELATED_IMAGE_SCANNER_SLIM}" != "" ]]

ARG RELATED_IMAGE_SCANNER_DB_SLIM
ENV RELATED_IMAGE_SCANNER_DB_SLIM=$RELATED_IMAGE_SCANNER_DB_SLIM
RUN echo "Checking required RELATED_IMAGE_SCANNER_DB_SLIM"; [[ "${RELATED_IMAGE_SCANNER_DB_SLIM}" != "" ]]

ARG RELATED_IMAGE_SCANNER_V4
ENV RELATED_IMAGE_SCANNER_V4=$RELATED_IMAGE_SCANNER_V4
RUN echo "Checking required RELATED_IMAGE_SCANNER_V4"; [[ "${RELATED_IMAGE_SCANNER_V4}" != "" ]]

ARG RELATED_IMAGE_SCANNER_V4_DB
ENV RELATED_IMAGE_SCANNER_V4_DB=$RELATED_IMAGE_SCANNER_V4_DB
RUN echo "Checking required RELATED_IMAGE_SCANNER_V4_DB"; [[ "${RELATED_IMAGE_SCANNER_V4_DB}" != "" ]]

ARG RELATED_IMAGE_COLLECTOR_SLIM
ENV RELATED_IMAGE_COLLECTOR_SLIM=$RELATED_IMAGE_COLLECTOR_SLIM
RUN echo "Checking required RELATED_IMAGE_COLLECTOR_SLIM"; [[ "${RELATED_IMAGE_COLLECTOR_SLIM}" != "" ]]

ARG RELATED_IMAGE_COLLECTOR_FULL
ENV RELATED_IMAGE_COLLECTOR_FULL=$RELATED_IMAGE_COLLECTOR_FULL
RUN echo "Checking required RELATED_IMAGE_COLLECTOR_FULL"; [[ "${RELATED_IMAGE_COLLECTOR_FULL}" != "" ]]

ARG RELATED_IMAGE_ROXCTL
ENV RELATED_IMAGE_ROXCTL=$RELATED_IMAGE_ROXCTL
RUN echo "Checking required RELATED_IMAGE_ROXCTL"; [[ "${RELATED_IMAGE_ROXCTL}" != "" ]]

ARG RELATED_IMAGE_CENTRAL_DB
ENV RELATED_IMAGE_CENTRAL_DB=$RELATED_IMAGE_CENTRAL_DB
RUN echo "Checking required RELATED_IMAGE_CENTRAL_DB"; [[ "${RELATED_IMAGE_CENTRAL_DB}" != "" ]]

# Reset GOFLAGS='-mod=vendor' value which comes by default in openshift-golang-builder and causes build errors like
#  go: inconsistent vendoring in /stackrox/operator/tools/operator-sdk:
#      github.com/operator-framework/operator-lifecycle-manager@v0.27.0: is explicitly required in go.mod, but not marked as explicit in vendor/modules.txt
ENV GOFLAGS=''

RUN mkdir -p build/ && \
    rm -rf build/bundle && \
    cp -a bundle build/ && \
    ./bundle_helpers/patch-csv.py \
      --use-version "${OPERATOR_IMAGE_TAG}" \
      --first-version 3.62.0 \
      --related-images-mode=konflux \
      --operator-image "${OPERATOR_IMAGE_REF}" \
      --add-supported-arch amd64 \
      --add-supported-arch arm64 \
      --add-supported-arch ppc64le \
      --add-supported-arch s390x \
      < bundle/manifests/rhacs-operator.clusterserviceversion.yaml \
      > build/bundle/manifests/rhacs-operator.clusterserviceversion.yaml

FROM scratch

ARG OPERATOR_IMAGE_TAG

# Enterprise Contract labels.
LABEL com.redhat.component="rhacs-operator-bundle-container"
LABEL com.redhat.license_terms="https://www.redhat.com/agreements"
LABEL description="Operator Bundle Image for Red Hat Advanced Cluster Security for Kubernetes"
LABEL distribution-scope="public"
LABEL io.k8s.description="Operator Bundle Image for Red Hat Advanced Cluster Security for Kubernetes"
LABEL io.k8s.display-name="operator-bundle"
LABEL io.openshift.tags="rhacs,operator-bundle,stackrox"
LABEL maintainer="Red Hat, Inc."
LABEL name="rhacs-operator-bundle"
LABEL source-location="https://github.com/stackrox/stackrox"
LABEL summary="Operator Bundle Image for Red Hat Advanced Cluster Security for Kubernetes"
LABEL url="https://catalog.redhat.com/software/container-stacks/detail/60eefc88ee05ae7c5b8f041c"
LABEL vendor="Red Hat, Inc."
# We must set version label to prevent inheriting value set in the base stage.
LABEL version="${OPERATOR_IMAGE_TAG}"
# Release label is required by EC although has no practical semantics.
# We also set it to not inherit one from a base stage in case it's RHEL or UBI.
LABEL release="1"

# Core bundle labels.
LABEL operators.operatorframework.io.bundle.mediatype.v1=registry+v1
LABEL operators.operatorframework.io.bundle.manifests.v1=manifests/
LABEL operators.operatorframework.io.bundle.metadata.v1=metadata/
LABEL operators.operatorframework.io.bundle.package.v1=rhacs-operator
LABEL operators.operatorframework.io.bundle.channels.v1=fast
LABEL operators.operatorframework.io.bundle.channel.default.v1=fast
LABEL operators.operatorframework.io.metrics.builder=operator-sdk-unknown
LABEL operators.operatorframework.io.metrics.mediatype.v1=metrics+v1
LABEL operators.operatorframework.io.metrics.project_layout=go.kubebuilder.io/v3

# Labels for testing.
LABEL operators.operatorframework.io.test.mediatype.v1=scorecard+v1
LABEL operators.operatorframework.io.test.config.v1=tests/scorecard/

# Labels for operator certification https://redhat-connect.gitbook.io/certified-operator-guide/ocp-deployment/operator-metadata/bundle-directory
LABEL com.redhat.delivery.operator.bundle=true

# This sets the earliest version of OCP where our operator build would show up in the official Red Hat operator catalog.
# vX means "X or later": https://redhat-connect.gitbook.io/certified-operator-guide/ocp-deployment/operator-metadata/bundle-directory/managing-openshift-versions
#
# The version here should stay the lowest not yet EOL so that downstream CVP tests don't fail.
# See EOL schedule: https://docs.engineering.redhat.com/display/SP/Shipping+Operators+to+EOL+OCP+versions
#
# See https://docs.engineering.redhat.com/display/StackRox/Add+support+for+new+OpenShift+version#AddsupportfornewOpenShiftversion-RemovesupportforOpenShiftversionwentEOL
# for info when to adjust this version.
LABEL com.redhat.openshift.versions="v4.12"

# Use post-processed files (instead of the original ones).
COPY --from=builder /stackrox/operator/build/bundle/manifests /manifests/
COPY --from=builder /stackrox/operator/build/bundle/metadata /metadata/
COPY --from=builder /stackrox/operator/build/bundle/tests/scorecard /tests/scorecard/

COPY LICENSE /licenses/LICENSE<|MERGE_RESOLUTION|>--- conflicted
+++ resolved
@@ -2,22 +2,15 @@
 
 # FROM registry.access.redhat.com/ubi9:latest AS ubi-repo-donor
 
-<<<<<<< HEAD
 # FROM brew.registry.redhat.io/rh-osbs/openshift-golang-builder:rhel_9_1.22 AS builder-runner
 
 # # For some reason, openshift-golang-builder 9 comes without any RPM repos in /etc/yum.repos.d/
 # # We, however, need to install some packages and so we need to configure RPM repos. The ones for UBI are sufficient.
 # COPY --from=ubi-repo-donor /etc/yum.repos.d/ubi.repo /etc/yum.repos.d/ubi.repo
-# RUN dnf -y upgrade --nobest && dnf -y install --nodocs --noplugins jq python3-devel
-=======
-# For some reason, openshift-golang-builder 9 comes without any RPM repos in /etc/yum.repos.d/
-# We, however, need to install some packages and so we need to configure RPM repos. The ones for UBI are sufficient.
-COPY --from=ubi-repo-donor /etc/yum.repos.d/ubi.repo /etc/yum.repos.d/ubi.repo
-RUN dnf -y upgrade --nobest && dnf -y install --nodocs --noplugins jq python3-pip
+# RUN dnf -y upgrade --nobest && dnf -y install --nodocs --noplugins jq python3-pip
 
-COPY ./operator/bundle_helpers/requirements.txt /tmp/requirements.txt
-RUN pip3 install --no-cache-dir -r /tmp/requirements.txt && rm /tmp/requirements.txt
->>>>>>> 3d63a220
+# COPY ./operator/bundle_helpers/requirements.txt /tmp/requirements.txt
+# RUN pip3 install --no-cache-dir -r /tmp/requirements.txt && rm /tmp/requirements.txt
 
 # Use a new stage to enable caching of the package installations for local development
 FROM builder-runner AS builder
