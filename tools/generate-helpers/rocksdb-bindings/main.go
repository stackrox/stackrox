package main

import (
	"bytes"
	_ "embed"
	"fmt"
	"os"
	"path/filepath"
	"text/template"

	"github.com/spf13/cobra"
	"github.com/stackrox/rox/pkg/utils"
)

const storeFile = `
package rocksdb

import (
	"context"
	"time"

	"github.com/gogo/protobuf/proto"
	"github.com/stackrox/rox/central/globaldb"
	"github.com/stackrox/rox/central/metrics"
	"github.com/stackrox/rox/generated/storage"
	"github.com/stackrox/rox/pkg/logging"
	ops "github.com/stackrox/rox/pkg/metrics"
	"github.com/stackrox/rox/pkg/db"
{{- if .Cache }}
	"github.com/stackrox/rox/pkg/db/mapcache"
{{- end }}
	"github.com/stackrox/rox/pkg/rocksdb"
	generic "github.com/stackrox/rox/pkg/rocksdb/crud"
)

var (
	log = logging.LoggerForModule()

	bucket = []byte("{{.Bucket}}")
)

type Store interface {
	Count(ctx context.Context) (int, error)
	Exists(ctx context.Context, id string) (bool, error)
	GetIDs(ctx context.Context) ([]string, error)
	Get(ctx context.Context, id string) (*storage.{{.Type}}, bool, error)
	GetMany(ctx context.Context, ids []string) ([]*storage.{{.Type}}, []int, error)
	Upsert(ctx context.Context, obj *storage.{{.Type}}) error
	UpsertMany(ctx context.Context, objs []*storage.{{.Type}}) error
	Delete(ctx context.Context, id string) error
	DeleteMany(ctx context.Context, ids []string) error
	Walk(ctx context.Context, fn func(obj *storage.{{.Type}}) error) error
	AckKeysIndexed(ctx context.Context, keys ...string) error
	GetKeysToIndex(ctx context.Context) ([]string, error)
}

type storeImpl struct {
	crud db.Crud
}

func alloc() proto.Message {
	return &storage.{{.Type}}{}
}

func keyFunc(msg proto.Message) []byte {
	return []byte(msg.(*storage.{{.Type}}).{{.KeyFunc}})
}

{{- if .UniqKeyFunc}}

func uniqKeyFunc(msg proto.Message) []byte {
	return []byte(msg.(*storage.{{.Type}}).{{.UniqKeyFunc}})
}
{{- end}}

// New returns a new Store instance using the provided rocksdb instance.
{{- if .Cache}}
func New(db *rocksdb.RocksDB) (Store, error) {
	globaldb.RegisterBucket(bucket, "{{.Type}}")
	{{- if .UniqKeyFunc}}
	baseCRUD := generic.NewUniqueKeyCRUD(db, bucket, keyFunc, alloc, uniqKeyFunc, {{.TrackIndex}})
	{{- else}}
	baseCRUD := generic.NewCRUD(db, bucket, keyFunc, alloc, {{.TrackIndex}})
	{{- end}}
	cacheCRUD, err := mapcache.NewMapCache(baseCRUD, keyFunc)
	if err != nil {
		return nil, err
	}
	return &storeImpl{
		crud: cacheCRUD,
	}, nil
}
{{- else}}
func New(db *rocksdb.RocksDB) Store {
	globaldb.RegisterBucket(bucket, "{{.Type}}")
	{{- if .UniqKeyFunc}}
	return &storeImpl{
		crud: generic.NewUniqueKeyCRUD(db, bucket, keyFunc, alloc, uniqKeyFunc, {{.TrackIndex}}),
	}
	{{- else}}
	return &storeImpl{
		crud: generic.NewCRUD(db, bucket, keyFunc, alloc, {{.TrackIndex}}),
	}
	{{- end}}
}
{{- end}}

// Count returns the number of objects in the store
func (b *storeImpl) Count(_ context.Context) (int, error) {
	defer metrics.SetRocksDBOperationDurationTime(time.Now(), ops.Count, "{{.Type}}")

	return b.crud.Count()
}

// Exists returns if the id exists in the store
func (b *storeImpl) Exists(_ context.Context, id string) (bool, error) {
	defer metrics.SetRocksDBOperationDurationTime(time.Now(), ops.Exists, "{{.Type}}")

	return b.crud.Exists(id)
}

// GetIDs returns all the IDs for the store
func (b *storeImpl) GetIDs(_ context.Context) ([]string, error) {
	defer metrics.SetRocksDBOperationDurationTime(time.Now(), ops.GetAll, "{{.Type}}IDs")

	return b.crud.GetKeys()
}

// Get returns the object, if it exists from the store
func (b *storeImpl) Get(_ context.Context, id string) (*storage.{{.Type}}, bool, error) {
	defer metrics.SetRocksDBOperationDurationTime(time.Now(), ops.Get, "{{.Type}}")

	msg, exists, err := b.crud.Get(id)
	if err != nil || !exists {
		return nil, false, err
	}
	return msg.(*storage.{{.Type}}), true, nil
}

// GetMany returns the objects specified by the IDs or the index in the missing indices slice
func (b *storeImpl) GetMany(_ context.Context, ids []string) ([]*storage.{{.Type}}, []int, error) {
	defer metrics.SetRocksDBOperationDurationTime(time.Now(), ops.GetMany, "{{.Type}}")

	msgs, missingIndices, err := b.crud.GetMany(ids)
	if err != nil {
		return nil, nil, err
	}
	objs := make([]*storage.{{.Type}}, 0, len(msgs))
	for _, m := range msgs {
		objs = append(objs, m.(*storage.{{.Type}}))
	}
	return objs, missingIndices, nil
}

// Upsert inserts the object into the DB
func (b *storeImpl) Upsert(_ context.Context, obj *storage.{{.Type}}) error {
	defer metrics.SetRocksDBOperationDurationTime(time.Now(), ops.Add, "{{.Type}}")

	return b.crud.Upsert(obj)
}

// UpsertMany batches objects into the DB
func (b *storeImpl) UpsertMany(_ context.Context, objs []*storage.{{.Type}}) error {
	defer metrics.SetRocksDBOperationDurationTime(time.Now(), ops.AddMany, "{{.Type}}")

	msgs := make([]proto.Message, 0, len(objs))
	for _, o := range objs {
		msgs = append(msgs, o)
    }

	return b.crud.UpsertMany(msgs)
}

// Delete removes the specified ID from the store
func (b *storeImpl) Delete(_ context.Context, id string) error {
	defer metrics.SetRocksDBOperationDurationTime(time.Now(), ops.Remove, "{{.Type}}")

	return b.crud.Delete(id)
}

// Delete removes the specified IDs from the store
func (b *storeImpl) DeleteMany(_ context.Context, ids []string) error {
	defer metrics.SetRocksDBOperationDurationTime(time.Now(), ops.RemoveMany, "{{.Type}}")

	return b.crud.DeleteMany(ids)
}

// Walk iterates over all of the objects in the store and applies the closure
func (b *storeImpl) Walk(_ context.Context, fn func(obj *storage.{{.Type}}) error) error {
	return b.crud.Walk(func(msg proto.Message) error {
		return fn(msg.(*storage.{{.Type}}))
	})
}

// AckKeysIndexed acknowledges the passed keys were indexed
func (b *storeImpl) AckKeysIndexed(_ context.Context, keys ...string) error {
	return b.crud.AckKeysIndexed(keys...)
}

// GetKeysToIndex returns the keys that need to be indexed
func (b *storeImpl) GetKeysToIndex(_ context.Context) ([]string, error) {
	return b.crud.GetKeysToIndex()
}
`

//go:embed rocksdb_plugin.go.tpl
var rocksdbPluginFile string

type properties struct {
	Type        string
	Bucket      string
	KeyFunc     string
	UniqKeyFunc string
	Cache       bool
	TrackIndex  bool
	// Migration root
	MigrationRoot string
	// The unique sequence number to migrate to Postgres
	MigrationSeq int
	// Where the data are migrated from in the format of "database:bucket", eg, \"rocksdb:alerts\" or \"boltdb:version\"")
	MigrateToTable string
}

type migrationOptions struct {
	Package string
}

func main() {
	c := &cobra.Command{
		Use: "generate store implementations",
	}

	var props properties
	c.Flags().StringVar(&props.Type, "type", "", "the (Go) name of the object")
	utils.Must(c.MarkFlagRequired("type"))

	c.Flags().StringVar(&props.Bucket, "bucket", "", "the logical bucket of the objects")
	utils.Must(c.MarkFlagRequired("bucket"))

	c.Flags().StringVar(&props.KeyFunc, "key-func", "GetId()", "the function on the object to retrieve the key")
	c.Flags().StringVar(&props.UniqKeyFunc, "uniq-key-func", "", "when set, unique key constraint is added on the object field retrieved by the function")
	c.Flags().BoolVar(&props.Cache, "cache", false, "whether or not to add a fully inmem cache")
	c.Flags().BoolVar(&props.TrackIndex, "track-index", false, "whether or not to track the index updates and wait for them to be acknowledged")
	c.Flags().StringVar(&props.MigrationRoot, "migration-root", "", "Root for migrations")
	c.Flags().StringVar(&props.MigrateToTable, "migrate-to", "", "where the data are migrated from in the format of \"<database>:<bucket>\", eg, \"rocksdb:alerts\" or \"boltdb:version\"")
	c.Flags().IntVar(&props.MigrationSeq, "migration-seq", 0, "the unique sequence number to migrate to Postgres")

	c.RunE = func(*cobra.Command, []string) error {
		templateMap := map[string]interface{}{
			"Type":        props.Type,
			"Bucket":      props.Bucket,
			"KeyFunc":     props.KeyFunc,
			"UniqKeyFunc": props.UniqKeyFunc,
			"Cache":       props.Cache,
			"TrackIndex":  props.TrackIndex,
		}
		migrationDir := fmt.Sprintf("n_%02d_to_n_%02d_postgres_%s", props.MigrationSeq, props.MigrationSeq+1, props.MigrateToTable)
		root := filepath.Join(props.MigrationRoot, migrationDir)

		t := template.Must(template.New("gen").Parse(autogenerated + storeFile))
		buf := bytes.NewBuffer(nil)
		if err := t.Execute(buf, templateMap); err != nil {
			return err
		}
		if err := os.WriteFile("store.go", buf.Bytes(), 0644); err != nil {
			return err
		}
		if props.MigrationSeq == 0 {
			return nil
		}
<<<<<<< HEAD
		buf.Truncate(0)
=======
>>>>>>> 3ef7254b
		templateMap["Migration"] = migrationOptions{
			Package: fmt.Sprintf("n%dton%d", props.MigrationSeq, props.MigrationSeq+1),
		}

		t = template.Must(template.New("gen").Parse(autogenerated + rocksdbPluginFile))
		buf = bytes.NewBuffer(nil)
		if err := t.Execute(buf, templateMap); err != nil {
			return err
		}
		if err := os.WriteFile(filepath.Join(root, "legacy/rocksdb_plugin.go"), buf.Bytes(), 0644); err != nil {
			return err
		}

		return nil
	}
	if err := c.Execute(); err != nil {
		fmt.Println(err)
		os.Exit(1)
	}
}<|MERGE_RESOLUTION|>--- conflicted
+++ resolved
@@ -268,10 +268,6 @@
 		if props.MigrationSeq == 0 {
 			return nil
 		}
-<<<<<<< HEAD
-		buf.Truncate(0)
-=======
->>>>>>> 3ef7254b
 		templateMap["Migration"] = migrationOptions{
 			Package: fmt.Sprintf("n%dton%d", props.MigrationSeq, props.MigrationSeq+1),
 		}
