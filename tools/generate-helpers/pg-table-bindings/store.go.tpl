--- conflicted
+++ resolved
@@ -51,17 +51,12 @@
 var (
     log = logging.LoggerForModule()
     schema = {{ template "schemaVar" .Schema}}
-<<<<<<< HEAD
-    {{- if or (.Obj.IsGloballyScoped) (.Obj.IsDirectlyScoped) }}
+    {{ if or (.Obj.IsGloballyScoped) (.Obj.IsDirectlyScoped) (.Obj.IsIndirectlyScoped) -}}
         {{- if $inMigration}}
         targetResource = permissions.ResourceMetadata{}
         {{- else}}
         targetResource = resources.{{.Type | storageToResource}}
         {{- end}}
-=======
-    {{ if or (.Obj.IsGloballyScoped) (.Obj.IsDirectlyScoped) (.Obj.IsIndirectlyScoped) -}}
-    targetResource = resources.{{.Type | storageToResource}}
->>>>>>> e3805918
     {{- end }}
 )
 
