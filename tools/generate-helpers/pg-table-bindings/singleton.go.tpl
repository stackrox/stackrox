{{ $inMigration := ne (index . "Migration") nil}}
{{define "schemaVar"}}pkgSchema.{{.Table|upperCamelCase}}Schema{{end}}
{{define "paramList"}}{{range $idx, $pk := .}}{{if $idx}}, {{end}}{{$pk.ColumnName|lowerCamelCase}} {{$pk.Type}}{{end}}{{end}}
{{define "argList"}}{{range $idx, $pk := .}}{{if $idx}}, {{end}}{{$pk.ColumnName|lowerCamelCase}}{{end}}{{end}}
{{define "whereMatch"}}{{range $idx, $pk := .}}{{if $idx}} AND {{end}}{{$pk.ColumnName}} = ${{add $idx 1}}{{end}}{{end}}
{{define "commaSeparatedColumns"}}{{range $idx, $field := .}}{{if $idx}}, {{end}}{{$field.ColumnName}}{{end}}{{end}}
{{define "commandSeparatedRefs"}}{{range $idx, $field := .}}{{if $idx}}, {{end}}{{$field.Reference}}{{end}}{{end}}
{{define "updateExclusions"}}{{range $idx, $field := .}}{{if $idx}}, {{end}}{{$field.ColumnName}} = EXCLUDED.{{$field.ColumnName}}{{end}}{{end}}

{{- $ := . }}

import (
    "context"
    "strings"
    "time"

    "github.com/gogo/protobuf/proto"
    "github.com/jackc/pgx/v4"
    "github.com/jackc/pgx/v4/pgxpool"
    "github.com/pkg/errors"
<<<<<<< HEAD
    {{- if $inMigration}}
    "github.com/stackrox/rox/migrator/migrations/postgreshelper/metrics"
    {{- else}}
=======
    {{- if not $inMigration}}
>>>>>>> 3ef7254b
    "github.com/stackrox/rox/central/metrics"
    "github.com/stackrox/rox/central/role/resources"
    {{- end}}
    pkgSchema "github.com/stackrox/rox/pkg/postgres/schema"
    v1 "github.com/stackrox/rox/generated/api/v1"
    "github.com/stackrox/rox/generated/storage"
    "github.com/stackrox/rox/pkg/auth/permissions"
    "github.com/stackrox/rox/pkg/logging"
    ops "github.com/stackrox/rox/pkg/metrics"
    "github.com/stackrox/rox/pkg/postgres/pgutils"
    "github.com/stackrox/rox/pkg/sac"
    "github.com/stackrox/rox/pkg/search"
    "github.com/stackrox/rox/pkg/search/postgres"
    "github.com/stackrox/rox/pkg/sync"
)

const (
        baseTable = "{{.Table}}"

        getStmt = "SELECT serialized FROM {{.Table}} LIMIT 1"
        deleteStmt = "DELETE FROM {{.Table}}"
)

var (
    log = logging.LoggerForModule()
    schema = {{ template "schemaVar" .Schema}}
<<<<<<< HEAD
    {{ if or (.Obj.IsGloballyScoped) (.Obj.IsDirectlyScoped) -}}
    targetResource = {{if $inMigration}}permissions.ResourceMetadata{}{{else}}resources.{{.Type | storageToResource}}{{end}}
=======
    {{ if and (not $inMigration) (or (.Obj.IsGloballyScoped) (.Obj.IsDirectlyScoped)) -}}
    targetResource = resources.{{.Type | storageToResource}}
>>>>>>> 3ef7254b
    {{- end }}
)

type Store interface {
    Get(ctx context.Context) (*{{.Type}}, bool, error)
    Upsert(ctx context.Context, obj *{{.Type}}) error
    Delete(ctx context.Context) error
}

type storeImpl struct {
    db *pgxpool.Pool
    mutex sync.Mutex
}

{{ define "defineScopeChecker" }}scopeChecker := sac.GlobalAccessScopeChecker(ctx).AccessMode(storage.Access_{{ . }}_ACCESS).Resource(targetResource){{ end }}

{{define "createTableStmtVar"}}pkgSchema.CreateTable{{.Table|upperCamelCase}}Stmt{{end}}
{{- define "createTable" }}
{{- $schema := . }}
pgutils.CreateTable(ctx, db, {{template "createTableStmtVar" $schema}})
{{- end }}

// New returns a new Store instance using the provided sql instance.
func New(ctx context.Context, db *pgxpool.Pool) Store {
    {{- range $reference := .Schema.References }}
    {{- template "createTable" $reference.OtherSchema }}
    {{- end }}
    {{- template "createTable" .Schema}}

    return &storeImpl{
        db: db,
    }
}

{{- define "insertFunctionName"}}{{- $schema := . }}insertInto{{$schema.Table|upperCamelCase}}
{{- end}}

{{- define "insertObject"}}
{{- $schema := .schema }}
func {{ template "insertFunctionName" $schema }}(ctx context.Context, tx pgx.Tx, obj {{$schema.Type}}{{ range $field := $schema.FieldsDeterminedByParent }}, {{$field.Name}} {{$field.Type}}{{end}}) error {
    serialized, marshalErr := obj.Marshal()
    if marshalErr != nil {
        return marshalErr
    }

    values := []interface{} {
        // parent primary keys start
        {{- range $field := $schema.DBColumnFields -}}
        {{- if eq $field.DataType "datetime" }}
        pgutils.NilOrTime({{$field.Getter "obj"}}),
        {{- else }}
        {{$field.Getter "obj"}},{{end}}
        {{- end}}
    }

    finalStr := "INSERT INTO {{$schema.Table}} ({{template "commaSeparatedColumns" $schema.DBColumnFields }}) VALUES({{ valueExpansion (len $schema.DBColumnFields) }})"
    _, err := tx.Exec(ctx, finalStr, values...)
    if err != nil {
        return err
    }
    return nil
}
{{- end}}

{{ template "insertObject" dict "schema" .Schema "joinTable" .JoinTable }}

func (s *storeImpl) Upsert(ctx context.Context, obj *{{.Type}}) error {
    {{- if not $inMigration}}
    defer metrics.SetPostgresOperationDurationTime(time.Now(), ops.Upsert, "{{.TrimmedType}}")

    {{ template "defineScopeChecker" "READ_WRITE" }}
    if ok, err := scopeChecker.Allowed(ctx); err != nil {
        return err
    } else if !ok {
        return sac.ErrResourceAccessDenied
    }
    {{ end }}
    conn, release, err := s.acquireConn(ctx, ops.Get, "{{.TrimmedType}}")
	if err != nil {
	    return err
	}
	defer release()

	tx, err := conn.Begin(ctx)
	if err != nil {
        return err
	}

    if _, err := tx.Exec(ctx, deleteStmt); err != nil {
        return err
    }

	if err := {{ template "insertFunctionName" .Schema }}(ctx, tx, obj); err != nil {
	    if err := tx.Rollback(ctx); err != nil {
		    return err
		}
		return err
    }
    if err := tx.Commit(ctx); err != nil {
        return err
    }
    return nil
}

// Get returns the object, if it exists from the store
func (s *storeImpl) Get(ctx context.Context) (*{{.Type}}, bool, error) {
    {{- if not $inMigration}}
	defer metrics.SetPostgresOperationDurationTime(time.Now(), ops.Get, "{{.TrimmedType}}")

    {{ template "defineScopeChecker" "READ" }}
    if ok, err := scopeChecker.Allowed(ctx); err != nil {
        return nil, false, err
    } else if !ok {
        return nil, false, nil
    }
    {{ end}}
	conn, release, err := s.acquireConn(ctx, ops.Get, "{{.TrimmedType}}")
	if err != nil {
	    return nil, false, err
	}
	defer release()

	row := conn.QueryRow(ctx, getStmt)
	var data []byte
	if err := row.Scan(&data); err != nil {
		return nil, false, pgutils.ErrNilIfNoRows(err)
	}

	var msg {{.Type}}
	if err := proto.Unmarshal(data, &msg); err != nil {
        return nil, false, err
	}
	return &msg, true, nil
}

func (s *storeImpl) acquireConn(ctx context.Context, op ops.Op, typ string) (*pgxpool.Conn, func(), error) {
    {{- if not $inMigration}}
	defer metrics.SetAcquireDBConnDuration(time.Now(), op, typ)
    {{- end}}
	conn, err := s.db.Acquire(ctx)
	if err != nil {
	    return nil, nil, err
	}
	return conn, conn.Release, nil
}

// Delete removes the specified ID from the store
func (s *storeImpl) Delete(ctx context.Context) error {
    {{- if not $inMigration}}
	defer metrics.SetPostgresOperationDurationTime(time.Now(), ops.Remove, "{{.TrimmedType}}")

    {{ template "defineScopeChecker" "READ_WRITE" }}
    if ok, err := scopeChecker.Allowed(ctx); err != nil {
        return err
    } else if !ok {
        return sac.ErrResourceAccessDenied
    }
    {{ end}}
    conn, release, err := s.acquireConn(ctx, ops.Remove, "{{.TrimmedType}}")
	if err != nil {
	    return err
	}
	defer release()

	if _, err := conn.Exec(ctx, deleteStmt); err != nil {
		return err
	}
	return nil
}

// Used for Testing

func Destroy(ctx context.Context, db *pgxpool.Pool) {
    _, _ = db.Exec(ctx, "DROP TABLE IF EXISTS {{.Schema.Table}} CASCADE")
}<|MERGE_RESOLUTION|>--- conflicted
+++ resolved
@@ -18,13 +18,7 @@
     "github.com/jackc/pgx/v4"
     "github.com/jackc/pgx/v4/pgxpool"
     "github.com/pkg/errors"
-<<<<<<< HEAD
-    {{- if $inMigration}}
-    "github.com/stackrox/rox/migrator/migrations/postgreshelper/metrics"
-    {{- else}}
-=======
-    {{- if not $inMigration}}
->>>>>>> 3ef7254b
+    {{- if not $inMigration}}
     "github.com/stackrox/rox/central/metrics"
     "github.com/stackrox/rox/central/role/resources"
     {{- end}}
@@ -51,13 +45,8 @@
 var (
     log = logging.LoggerForModule()
     schema = {{ template "schemaVar" .Schema}}
-<<<<<<< HEAD
-    {{ if or (.Obj.IsGloballyScoped) (.Obj.IsDirectlyScoped) -}}
-    targetResource = {{if $inMigration}}permissions.ResourceMetadata{}{{else}}resources.{{.Type | storageToResource}}{{end}}
-=======
     {{ if and (not $inMigration) (or (.Obj.IsGloballyScoped) (.Obj.IsDirectlyScoped)) -}}
     targetResource = resources.{{.Type | storageToResource}}
->>>>>>> 3ef7254b
     {{- end }}
 )
 
