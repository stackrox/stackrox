--- conflicted
+++ resolved
@@ -26,12 +26,8 @@
 
 	Destroy(ctx, pool)
 	gormDB := pgtest.OpenGormDB(t, source)
-<<<<<<< HEAD
-	store := NewTestStore(ctx, pool, gormDB)
-=======
 	defer pgtest.CloseGormDB(t, gormDB)
 	store := CreateTableAndNewStore(ctx, pool, gormDB)
->>>>>>> 32929248
 
 	multiKey := &storage.TestMultiKeyStruct{
 		Key1: "key1",
