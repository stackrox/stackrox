--- conflicted
+++ resolved
@@ -44,23 +44,8 @@
 		s.T().SkipNow()
 	}
 
-<<<<<<< HEAD
-	ctx := sac.WithAllAccess(context.Background())
-
-	source := pgtest.GetConnectionString(s.T())
-	config, err := pgxpool.ParseConfig(source)
-	s.Require().NoError(err)
-	pool, err := pgxpool.ConnectConfig(ctx, config)
-	s.Require().NoError(err)
-
-	Destroy(ctx, pool)
-
-	s.pool = pool
-	s.store = New(pool)
-=======
 	s.testDB = pgtest.ForT(s.T())
 	s.store = New(s.testDB.Pool)
->>>>>>> ce11376f
 }
 
 func (s *{{$namePrefix}}StoreSuite) TearDownTest() {
