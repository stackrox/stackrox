package main

import (
	"bytes"
	"fmt"
	"go/scanner"
	"log"
	"os"
	"path/filepath"
	"strconv"
	"strings"
	"text/template"
	"time"

	// Embed is used to import the template files
	_ "embed"

	"github.com/Masterminds/sprig/v3"
	"github.com/golang/protobuf/proto"
	"github.com/pkg/errors"
	"github.com/spf13/cobra"
	_ "github.com/stackrox/rox/generated/storage"
	"github.com/stackrox/rox/pkg/mathutil"
	"github.com/stackrox/rox/pkg/postgres/pgutils"
	"github.com/stackrox/rox/pkg/postgres/walker"
	"github.com/stackrox/rox/pkg/readable"
	"github.com/stackrox/rox/pkg/stringutils"
	"github.com/stackrox/rox/pkg/utils"
	"golang.org/x/tools/imports"
)

//go:embed schema.go.tpl
var schemaFile string

//go:embed singleton.go.tpl
var singletonFile string

//go:embed singleton_test.go.tpl
var singletonTestFile string

//go:embed store_common.go.tpl
var storeCommonFile string

//go:embed store.go.tpl
var storeFile string

//go:embed store_test.go.tpl
var storeTestFile string

//go:embed index.go.tpl
var indexFile string

//go:embed permission_checker.go.tpl
var permissionCheckerFile string

//go:embed migration.go.tpl
var migrationFile string

//go:embed migration_test.go.tpl
var migrationTestFile string

var (
	schemaTemplate            = newTemplate(schemaFile)
	singletonTemplate         = newTemplate(strings.Join([]string{"\npackage postgres", singletonFile}, "\n"))
	singletonTestTemplate     = newTemplate(singletonTestFile)
	storeTemplate             = newTemplate(strings.Join([]string{storeCommonFile, storeFile}, "\n"))
	storeTestTemplate         = newTemplate(storeTestFile)
	indexTemplate             = newTemplate(indexFile)
	permissionCheckerTemplate = newTemplate(permissionCheckerFile)
	migrationTemplate         = newTemplate(migrationFile)
<<<<<<< HEAD
	migrationTestTemplate     = newTemplate(strings.Join([]string{storeCommonFile, migrationTestFile}, "\n"))
=======
	migrationTestTemplate     = newTemplate(migrationTestFile)
>>>>>>> 3ef7254b
)

type properties struct {
	Type           string
	TrimmedType    string
	Table          string
	RegisteredType string

	SearchCategory string
	ObjectPathName string
	Singular       string
	WriteOptions   bool

	PermissionChecker string

	// Refs indicate the additional referentiol relationships. Each string is [<table_name>:]<proto_type>.
	// These are non-embedding relations, that is, this table is not embedded into referenced table to
	// construct the proto message.
	Refs []string

	// When set to true, it means that the schema represents a join table. The generation of mutating functions
	// such as inserts, updates, deletes, is skipped. This is because join tables should be filled from parents.
	JoinTable bool

	// Indicates whether to generate only the schema. If set to true, only the schema is generated, and not store and indexer.
	SchemaOnly bool

	// Indicates the directory in which the generated schema file must go.
	SchemaDirectory string

	// Indicates that we want to generate a GetAll function. Defaults to false because this can be dangerous on high cardinality stores
	GetAll bool

	// Indicates that we should just generate the singleton store
	SingletonStore bool

	// Migration root
	MigrateRoot string

<<<<<<< HEAD
	// Where the data are migrated from in the format of "database:bucket", eg, \"rocksdb:alerts\" or \"boltdb:version\"")
=======
	// Where the data are migrated from in the format of "database:bucket", eg, \"rocksdb\", \"dackbox\" or \"boltdb\"")
>>>>>>> 3ef7254b
	MigrateFrom string

	// The unique sequence number to migrate all tables to Postgres
	MigrateSeq int

	// Indicates the scope of search. Set this field to limit search to only some categories in case of overlapping
	// search fields.
	SearchScope []string
}

func renderFile(templateMap map[string]interface{}, temp func(s string) *template.Template, templateFileName string) error {
	buf := bytes.NewBuffer(nil)
	if err := temp(templateFileName).Execute(buf, templateMap); err != nil {
		return err
	}
	file := buf.Bytes()

	importProcessingStart := time.Now()
	formatted, err := imports.Process(templateFileName, file, nil)
	importProcessingDuration := time.Since(importProcessingStart)

	if err != nil {
		target := scanner.ErrorList{}
		if !errors.As(err, &target) {
			fmt.Println(string(file))
			return err
		}
		e := target[0]
		fileLines := strings.Split(string(file), "\n")
		fmt.Printf("There is an error in following snippet: %s\n", e.Msg)
		fmt.Println(strings.Join(fileLines[mathutil.MaxInt(0, e.Pos.Line-2):mathutil.MinInt(len(fileLines), e.Pos.Line+1)], "\n"))
		return err
	}
	if err := os.WriteFile(templateFileName, formatted, 0644); err != nil {
		return err
	}
	if importProcessingDuration > time.Second {
		absTemplatePath, err := filepath.Abs(templateFileName)
		if err != nil {
			absTemplatePath = templateFileName
		}
		log.Panicf("Import processing for file %q took more than 1 second (%s). This typically indicates that an import was "+
			"not added to the Go template, which forced import processing to search through all types and magically "+
			"add the import. Please add the import to the template; you can compare the imports in the generated file "+
			"with the ones in the template, and add the missing one(s)", absTemplatePath, importProcessingDuration)
	}
	return nil
}

type parsedReference struct {
	TypeName string
	Table    string
}

func main() {
	c := &cobra.Command{
		Use: "generate store implementations",
	}

	var props properties
	c.Flags().StringVar(&props.Type, "type", "", "the (Go) name of the object")
	utils.Must(c.MarkFlagRequired("type"))

	c.Flags().StringVar(&props.RegisteredType, "registered-type", "", "the type this is registered in proto as storage.X")

	c.Flags().StringVar(&props.Table, "table", "", "the logical table of the objects, default to lower snake_case of type")

	c.Flags().StringVar(&props.Singular, "singular", "", "the singular name of the object")
	c.Flags().StringVar(&props.SearchCategory, "search-category", "", "the search category to index under")
	c.Flags().StringVar(&props.PermissionChecker, "permission-checker", "", "the permission checker that should be used")
	c.Flags().StringSliceVar(&props.Refs, "references", []string{}, "additional foreign key references, comma seperated of <[table_name:]type>")
	c.Flags().BoolVar(&props.JoinTable, "join-table", false, "indicates the schema represents a join table. The generation of mutating functions is skipped")
	c.Flags().BoolVar(&props.SchemaOnly, "schema-only", false, "if true, generates only the schema and not store and index")
	c.Flags().BoolVar(&props.GetAll, "get-all-func", false, "if true, generates a GetAll function")
	c.Flags().StringVar(&props.SchemaDirectory, "schema-directory", "", "the directory in which to generate the schema")
	c.Flags().BoolVar(&props.SingletonStore, "singleton", false, "indicates that we should just generate the singleton store")
	c.Flags().StringSliceVar(&props.SearchScope, "search-scope", []string{}, "if set, the search is scoped to specified search categories. comma seperated of search categories")
	utils.Must(c.MarkFlagRequired("schema-directory"))
	c.Flags().StringVar(&props.MigrateRoot, "migration-root", "", "Root for migrations")
<<<<<<< HEAD
	c.Flags().StringVar(&props.MigrateFrom, "migrate-from", "", "where the data are migrated from in the format of \"<database>:<bucket>\", eg, \"rocksdb:alerts\" or \"boltdb:version\"")
=======
	c.Flags().StringVar(&props.MigrateFrom, "migrate-from", "", "where the data are migrated from, including \"rocksdb\", \"dackbox\" and \"boltdb\"")
>>>>>>> 3ef7254b
	c.Flags().IntVar(&props.MigrateSeq, "migration-seq", 0, "the unique sequence number to migrate to Postgres")

	c.RunE = func(*cobra.Command, []string) error {
		if (props.MigrateSeq == 0) != (props.MigrateFrom == "") {
			log.Fatal("please use both \"--migrate-from\" and \"--migration-seq\" to create data migration")
		}
		if props.MigrateSeq != 0 && props.MigrateRoot == "" {
			log.Fatalf("please specify --migration-root")
		}
		if props.MigrateSeq != 0 && !migrateFromRegex.MatchString(props.MigrateFrom) {
			log.Fatalf("unknown format for --migrate-from: %s, expect in the format of %s", props.MigrateFrom, migrateFromRegex.String())
		}

		typ := stringutils.OrDefault(props.RegisteredType, props.Type)
		fmt.Println(readable.Time(time.Now()), "Generating for", typ)
		mt := proto.MessageType(typ)
		if mt == nil {
			log.Fatalf("could not find message for type: %s", typ)
		}
		trimmedType := stringutils.GetAfter(props.Type, ".")
		if props.Table == "" {
			props.Table = pgutils.NamingStrategy.TableName(trimmedType)
		}
		schema := walker.Walk(mt, props.Table)
		if schema.NoPrimaryKey() && !props.SingletonStore {
			log.Fatal("No primary key defined, please check relevant proto file and ensure a primary key is specified using the \"sql:\"pk\"\" tag")
		}

		parsedReferences := parseReferencesAndInjectPeerSchemas(schema, props.Refs)
		if len(schema.PrimaryKeys()) > 1 {
			for _, pk := range schema.PrimaryKeys() {
				// We need all primary keys to be searchable unless they are ID fields, or if they are a foreign key.
				if pk.Search.FieldName == "" && !pk.Options.ID {
					var isValid bool
					if ref := pk.Options.Reference; ref != nil {
						referencedField, err := ref.FieldInOtherSchema()
						if err != nil {
							log.Fatalf("Error getting referenced field for pk %+v in schema %s: %v", pk, schema.Table, err)
						}
						// If the referenced field is searchable, then this field is searchable, so we don't need to enforce anything.
						if referencedField.Search.FieldName != "" {
							isValid = true
						}
					}
					if !isValid {
						log.Fatalf("%s:%s is not searchable and is a primary key that is not a foreign key reference", props.Type, pk.Name)
					}
				}
			}
		}

		permissionCheckerEnabled := props.PermissionChecker != ""
		var searchCategory string
		if props.SearchCategory != "" {
			if asInt, err := strconv.Atoi(props.SearchCategory); err == nil {
				searchCategory = fmt.Sprintf("SearchCategory(%d)", asInt)
			} else {
				searchCategory = fmt.Sprintf("SearchCategory_%s", props.SearchCategory)
			}
		}

		searchScope := make([]string, 0, len(props.SearchScope))
		if len(props.SearchScope) > 0 {
			for _, category := range props.SearchScope {
				searchScope = append(searchScope, v1SearchCategoryString(category))
			}
		}

		templateMap := map[string]interface{}{
			"Type":              props.Type,
			"TrimmedType":       trimmedType,
			"Table":             props.Table,
			"Schema":            schema,
			"SearchCategory":    searchCategory,
			"JoinTable":         props.JoinTable,
			"PermissionChecker": props.PermissionChecker,
			"GetAll":            props.GetAll,
			"Obj": object{
				storageType:              props.Type,
				permissionCheckerEnabled: permissionCheckerEnabled,
				isJoinTable:              props.JoinTable,
				schema:                   schema,
			},
		}

		if err := generateSchema(schema, searchCategory, searchScope, parsedReferences, props.SchemaDirectory); err != nil {
			return err
		}
		if props.SchemaOnly {
			return nil
		}
		if props.SingletonStore {
			if err := renderFile(templateMap, singletonTemplate, "store.go"); err != nil {
				return err
			}
			if err := renderFile(templateMap, singletonTestTemplate, "store_test.go"); err != nil {
				return err
			}
		} else {
			if err := renderFile(templateMap, storeTemplate, "store.go"); err != nil {
				return err
			}
			if err := renderFile(templateMap, storeTestTemplate, "store_test.go"); err != nil {
				return err
			}

			if props.SearchCategory != "" {
				if err := renderFile(templateMap, indexTemplate, "index.go"); err != nil {
					return err
				}
			}
			if permissionCheckerEnabled {
				if err := renderFile(templateMap, permissionCheckerTemplate, "permission_checker.go"); err != nil {
					return err
				}
			}
		}

		if props.MigrateSeq != 0 {
			postgresPluginTemplate := storeTemplate
			if props.SingletonStore {
				postgresPluginTemplate = singletonTemplate
			}
			migrationDir := fmt.Sprintf("n_%02d_to_n_%02d_postgres_%s", props.MigrateSeq, props.MigrateSeq+1, props.Table)
			root := filepath.Join(props.MigrateRoot, migrationDir)
			templateMap["Migration"] = MigrationOptions{
				MigrateFromDB:   props.MigrateFrom,
				MigrateSequence: props.MigrateSeq,
				Dir:             migrationDir,
				SingletonStore:  props.SingletonStore,
			}

			if err := renderFile(templateMap, migrationTemplate, filepath.Join(root, "migration.go")); err != nil {
				return err
			}
			if err := renderFile(templateMap, migrationTestTemplate, filepath.Join(root, "migration_test.go")); err != nil {
<<<<<<< HEAD
=======
				return err
			}
			if err := renderFile(templateMap, postgresPluginTemplate, filepath.Join(root, "postgres/postgres_plugin.go")); err != nil {
>>>>>>> 3ef7254b
				return err
			}
			if err := renderFile(templateMap, postgresPluginTemplate, filepath.Join(root, "postgres/postgres_plugin.go")); err != nil {
				return err
			}
			if permissionCheckerEnabled {
				if err := renderFile(templateMap, permissionCheckerTemplate, filepath.Join(root, "postgres/permission_checker.go")); err != nil {
					return err
				}
			}
		}

		return nil
	}
	if err := c.Execute(); err != nil {
		fmt.Println(err)
		os.Exit(1)
	}
}

func generateSchema(s *walker.Schema, searchCategory string, searchScope []string, parsedReferences []parsedReference, dir string) error {
	templateMap := map[string]interface{}{
		"Schema":         s,
		"SearchCategory": searchCategory,
		"References":     parsedReferences,
		"SearchScope":    searchScope,
	}

	if err := renderFile(templateMap, schemaTemplate, getSchemaFileName(dir, s.Table)); err != nil {
		return err
	}
	return nil
}

func getSchemaFileName(dir, table string) string {
	return fmt.Sprintf("%s/%s.go", dir, table)
}

func newTemplate(tpl string) func(name string) *template.Template {
	return func(name string) *template.Template {
		return template.Must(template.New(name).Option("missingkey=error").Funcs(funcMap).Funcs(sprig.TxtFuncMap()).Parse(autogenerated + tpl))
	}
}

func v1SearchCategoryString(category string) string {
	if asInt, err := strconv.Atoi(category); err == nil {
		return fmt.Sprintf("v1.SearchCategory(%d)", asInt)
	}
	return fmt.Sprintf("v1.SearchCategory_%s", category)
}<|MERGE_RESOLUTION|>--- conflicted
+++ resolved
@@ -38,9 +38,6 @@
 //go:embed singleton_test.go.tpl
 var singletonTestFile string
 
-//go:embed store_common.go.tpl
-var storeCommonFile string
-
 //go:embed store.go.tpl
 var storeFile string
 
@@ -63,16 +60,12 @@
 	schemaTemplate            = newTemplate(schemaFile)
 	singletonTemplate         = newTemplate(strings.Join([]string{"\npackage postgres", singletonFile}, "\n"))
 	singletonTestTemplate     = newTemplate(singletonTestFile)
-	storeTemplate             = newTemplate(strings.Join([]string{storeCommonFile, storeFile}, "\n"))
+	storeTemplate             = newTemplate(storeFile)
 	storeTestTemplate         = newTemplate(storeTestFile)
 	indexTemplate             = newTemplate(indexFile)
 	permissionCheckerTemplate = newTemplate(permissionCheckerFile)
 	migrationTemplate         = newTemplate(migrationFile)
-<<<<<<< HEAD
-	migrationTestTemplate     = newTemplate(strings.Join([]string{storeCommonFile, migrationTestFile}, "\n"))
-=======
 	migrationTestTemplate     = newTemplate(migrationTestFile)
->>>>>>> 3ef7254b
 )
 
 type properties struct {
@@ -112,11 +105,7 @@
 	// Migration root
 	MigrateRoot string
 
-<<<<<<< HEAD
-	// Where the data are migrated from in the format of "database:bucket", eg, \"rocksdb:alerts\" or \"boltdb:version\"")
-=======
 	// Where the data are migrated from in the format of "database:bucket", eg, \"rocksdb\", \"dackbox\" or \"boltdb\"")
->>>>>>> 3ef7254b
 	MigrateFrom string
 
 	// The unique sequence number to migrate all tables to Postgres
@@ -196,11 +185,7 @@
 	c.Flags().StringSliceVar(&props.SearchScope, "search-scope", []string{}, "if set, the search is scoped to specified search categories. comma seperated of search categories")
 	utils.Must(c.MarkFlagRequired("schema-directory"))
 	c.Flags().StringVar(&props.MigrateRoot, "migration-root", "", "Root for migrations")
-<<<<<<< HEAD
-	c.Flags().StringVar(&props.MigrateFrom, "migrate-from", "", "where the data are migrated from in the format of \"<database>:<bucket>\", eg, \"rocksdb:alerts\" or \"boltdb:version\"")
-=======
 	c.Flags().StringVar(&props.MigrateFrom, "migrate-from", "", "where the data are migrated from, including \"rocksdb\", \"dackbox\" and \"boltdb\"")
->>>>>>> 3ef7254b
 	c.Flags().IntVar(&props.MigrateSeq, "migration-seq", 0, "the unique sequence number to migrate to Postgres")
 
 	c.RunE = func(*cobra.Command, []string) error {
@@ -337,21 +322,10 @@
 				return err
 			}
 			if err := renderFile(templateMap, migrationTestTemplate, filepath.Join(root, "migration_test.go")); err != nil {
-<<<<<<< HEAD
-=======
 				return err
 			}
 			if err := renderFile(templateMap, postgresPluginTemplate, filepath.Join(root, "postgres/postgres_plugin.go")); err != nil {
->>>>>>> 3ef7254b
-				return err
-			}
-			if err := renderFile(templateMap, postgresPluginTemplate, filepath.Join(root, "postgres/postgres_plugin.go")); err != nil {
-				return err
-			}
-			if permissionCheckerEnabled {
-				if err := renderFile(templateMap, permissionCheckerTemplate, filepath.Join(root, "postgres/permission_checker.go")); err != nil {
-					return err
-				}
+				return err
 			}
 		}
 
