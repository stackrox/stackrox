--- conflicted
+++ resolved
@@ -506,11 +506,7 @@
         default: medium
     resource_class: << parameters.resource_class >>
     docker:
-<<<<<<< HEAD
       - image: quay.io/rhacs-eng/apollo-ci:snapshot-0.3.21-11-g890c133dd6 # TODO(do not merge): After upstream PR is merged, cut a tag and update this
-=======
-      - image: quay.io/rhacs-eng/apollo-ci:0.3.21
->>>>>>> 9d228557
         auth:
           username: $QUAY_RHACS_ENG_RO_USERNAME
           password: $QUAY_RHACS_ENG_RO_PASSWORD
