--- conflicted
+++ resolved
@@ -3930,116 +3930,6 @@
               gcr.io/stackrox-infra/automation-flavors/eks:$EKS_AUTOMATION_VERSION destroy "${CIRCLE_WORKFLOW_ID:0:7}"
           when: always
 
-<<<<<<< HEAD
-=======
-  kops-api-e2e-tests:
-    executor: custom
-    environment:
-      - KOPS_AUTOMATION_VERSION: 0.0.9
-      - LOCAL_PORT: 8000
-      - COLLECTION_METHOD: kernel-module
-      - MONITORING_SUPPORT: true
-      - SCANNER_SUPPORT: true
-      - ROX_BASELINE_GENERATION_DURATION: 1m
-      - ADMISSION_CONTROLLER: true
-      - ADMISSION_CONTROLLER_UPDATES: true
-      - ROX_NETWORK_BASELINE_OBSERVATION_PERIOD: 2m
-      - ROX_VERIFY_IMAGE_SIGNATURE: true
-
-    steps:
-      - checkout
-      - check-label-exists-or-skip:
-          label: ci-kops-tests
-          run-on-master: false
-
-      - setup_remote_docker
-
-      - setup-dep-env:
-          docker-login: true
-
-      - attach_workspace:
-          at: /go/src/github.com/stackrox/rox
-
-      - run:
-          name: Add /etc/hosts entry
-          command: echo "$(cat $PWD/kops/master_ip) api.$(cat $PWD/kops/cluster_name)" | sudo tee -a /etc/hosts
-
-      - run:
-          name: Sanity check KUBECONFIG
-          command: |
-            ls -lh $PWD/kops
-            cci-export KUBECONFIG $PWD/kops/kube.yaml
-            kubectl get nodes
-      - remove-existing-stackrox-resources
-
-      - *setupRoxctl
-
-      - run:
-          name: Configure Deployment Environment
-          command: |
-            cci-export CLAIRIFY_IMAGE_TAG 0.5.4
-            cci-export KOPS_HOST "$(cat kops/master)"
-            cci-export MAIN_IMAGE_TAG "$(make --quiet tag)"
-            cci-export REGISTRY_PASSWORD "$QUAY_RHACS_ENG_RO_PASSWORD"
-            cci-export REGISTRY_USERNAME "$QUAY_RHACS_ENG_RO_USERNAME"
-
-      - *setupGoogleAppCreds
-      - *setupLicense
-
-      - *setupDefaultTLSCerts
-
-      - deploy-stackrox:
-          post-central-deploy-steps:
-            - *setupClientTLSCerts
-
-      - deploy-webhook-server
-      - deploy-authz-plugin
-
-      - *getECRDockerPullPassword
-      - *restoreGradle
-      - restore-go-mod-cache
-      - run:
-          name: QA Automation Platform
-          command: |
-            export CLUSTER=K8S
-            export API_HOSTNAME=localhost
-            export API_PORT=${LOCAL_PORT}
-            make -C qa-tests-backend test
-
-      - *storeQATestResults
-      - *storeQASpockReports
-
-      - collect-k8s-logs
-      - *backupCentral
-      - *storeCentralBackupArtifact
-      - *restoreDB
-      - check-stackrox-logs
-      - store-k8s-logs
-      - *storeQALogs
-
-      - run:
-          name: Pack kops volume
-          command: |
-            docker create -v /data --name kops alpine:3.9 /bin/true
-            docker cp kops/id_rsa            kops:/data
-            docker cp kops/id_rsa.pub        kops:/data
-            docker cp kops/terraform.tfstate kops:/data
-            docker cp kops/cluster_name      kops:/data
-            docker cp kops/kops_s3_bucket    kops:/data
-            docker cp kops/delete-cluster-$(cat kops/cluster_name).sh kops:/data
-          when: always
-
-      - *loginToGCR
-      - run:
-          name: Destroy Kops cluster
-          command: |
-            docker run --rm -t \
-              --volumes-from kops \
-              -e AWS_ACCESS_KEY_ID -e AWS_SECRET_ACCESS_KEY \
-              gcr.io/stackrox-infra/automation-flavors/kops:$KOPS_AUTOMATION_VERSION destroy "${CIRCLE_WORKFLOW_ID:0:7}"
-          when: always
-
->>>>>>> c5b2e4de
   aks-api-e2e-tests:
     executor: custom
     environment:
