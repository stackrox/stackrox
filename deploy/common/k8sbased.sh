#!/usr/bin/env bash

function realpath {
	[[ -n "$1" ]] || return 0
	python3 -c 'import os, sys; print(os.path.realpath(sys.argv[1]))' "$1"
}

function launch_service {
    local dir="$1"
    local service="$2"

    if [[ "${OUTPUT_FORMAT}" == "helm" ]]; then
        local helm_version
        helm_version="$(helm version --short -c | sed -e 's/^Client: //g')"
        if [[ -z "$helm_version" ]]; then
          echo >&2 "helm not found or doesn't work"
          exit 1
        elif [[ "$helm_version" == v2.* ]]; then
          echo "Detected Helm v2"
          if [[ -f "$dir/values-public.yaml" ]]; then
            echo "The new helm chart cannot be deployed with Helm ${helm_version}."
            echo "Please upgrade to at least Helm v3.1.0"
            return 1
          fi
          helm_install() { helm upgrade --install "$dir/$1" --name "$1" --tiller-connection-timeout 10 ; }
        elif [[ "$helm_version" == v3.* ]]; then
          echo "Detected Helm v3"
          helm_install() { helm upgrade --install "$1" "$dir/$1" ; }
        else
          echo "Unknown helm version: ${helm_version}"
          return 1
        fi

        for _ in {1..5}; do
            if helm_install "$service"; then
                break
            fi
            sleep 5
            echo "Waiting for helm to respond"
        done
    else
        ${ORCH_CMD} apply -R -f "$dir/$service"
    fi
}

function hotload_binary {
  local binary_name="$1"
  local local_name="$2"
  local deployment="$3"

  echo
  echo "**********"
  echo "$binary_name binary is being hot reloaded"
  echo "**********"
  echo

  binary_path=$(realpath "$(git rev-parse --show-toplevel)/bin/linux_amd64/${local_name}")
  # set custom source path, e.g. when StackRox source is mounted into kind.
  if [[ -n "$ROX_LOCAL_SOURCE_PATH" ]]; then
      echo "ROX_LOCAL_SOURCE_PATH is set to $ROX_LOCAL_SOURCE_PATH."
      binary_path="$ROX_LOCAL_SOURCE_PATH/bin/linux_amd64/${local_name}"
  fi

  kubectl -n stackrox patch "deploy/${deployment}" -p '{"spec":{"template":{"spec":{"containers":[{"name":"'${deployment}'","volumeMounts":[{"mountPath":"/stackrox/'${binary_name}'","name":"'binary-${local_name}'"}]}],"volumes":[{"hostPath":{"path":"'${binary_path}'","type":""},"name":"'binary-${local_name}'"}]}}}}'
  kubectl -n stackrox set env "deploy/$deployment" "ROX_HOTRELOAD=true"
}

function verify_orch {
    if [ "$ORCH" == "openshift" ]; then
        if kubectl api-versions | grep -q openshift.io; then
            return
        fi
        echo "Cannot find openshift orchestrator. Please check your kubeconfig for: $(kubectl config current-context)"
        exit 1
    fi
    if [ "$ORCH" == "k8s" ]; then
        if kubectl api-versions | grep -q configs.operator.openshift.io; then
            echo "Are you running an OpenShift orchestrator? Please use deploy/openshift/deploy*.sh to deploy."
            exit 1
        fi
        return
    fi
    echo "Unexpected orchestrator: $ORCH"
    exit 1
}

function local_dev {
      is_local_dev="${LOCAL_DEPLOYMENT}"
      if [[ $(kubectl get nodes -o json | jq '.items | length') == 1 ]]; then
        is_local_dev="true"
      fi
      echo "${is_local_dev}"
}

# Checks if central already exists in this cluster.
# If yes, the user is asked if they want to continue. If they answer no, then the script is terminated.
function prompt_if_central_exists() {
    if "${ORCH_CMD}" -n stackrox get deployment central 2>&1; then
        yes_no_prompt "Detected there is already a central running on this cluster. Are you sure you want to proceed with this deploy?" || { echo >&2 "Exiting as requested"; exit 1; }
    fi
}

# yes_no_prompt "<message>" displays the given message and prompts the user to
# input 'yes' or 'no'. The return value is 0 if the user has entered 'yes', 1
# if they answered 'no', and 2 if the read was aborted (^C/^D) or no valid
# answer was given after three tries.
function yes_no_prompt() {
  local prompt="$1"
  local tries=0
  [[ -z "$prompt" ]] || echo >&2 "$prompt"
  local answer=""
  while (( tries < 3 )) && { echo -n "Type 'yes' or 'no': "; read answer; } ; do
    answer="$(echo "$answer" | tr '[:upper:]' '[:lower:]')"
    [[ "$answer" == "yes" ]] && return 0
    [[ "$answer" == "no" ]] && return 1
    tries=$((tries + 1))
  done
  echo "Aborted."
  return 2
}

function launch_central {
    local k8s_dir="$1"
    local common_dir="${k8s_dir}/../common"

    verify_orch
    if [[ -z "$CI" ]]; then
        prompt_if_central_exists
    fi

    echo "Generating central config..."

    local EXTRA_ARGS=()
    local EXTRA_DOCKER_ARGS=()
    local STORAGE_ARGS=()

    local use_docker=1
    if [[ "${USE_LOCAL_ROXCTL:-}" == "true" ]]; then
      echo "Using $(command -v roxctl) for install due to USE_LOCAL_ROXCTL==true"
      use_docker=0
    elif [[ -x "$(command -v roxctl)" && "$(roxctl version)" == "$MAIN_IMAGE_TAG" ]]; then
      echo "Using $(command -v roxctl) for install due to version match with MAIN_IMAGE_TAG $MAIN_IMAGE_TAG"
      use_docker=0
    fi

    add_args() {
    	EXTRA_ARGS+=("$@")
    }
    add_storage_args() {
        STORAGE_ARGS+=("$@")
    }
    add_maybe_file_arg() {
    	if [[ -f "$1" ]]; then
    		add_file_arg "$1"
    	else
    		add_args "$1"
    	fi
    }
    add_file_arg() {
    	if (( use_docker )); then
    		EXTRA_DOCKER_ARGS+=(-v "$(realpath "$1"):$(realpath "$1")")
    	fi
    	EXTRA_ARGS+=("$(realpath "$1")")
    }

    if [ -n "${OUTPUT_FORMAT}" ]; then
        add_args "--output-format=${OUTPUT_FORMAT}"
    fi

    add_args "--lb-type=$LOAD_BALANCER"

    add_args "--offline=$OFFLINE_MODE"

    if [[ -n "$ROX_DEFAULT_TLS_CERT_FILE" ]]; then
    	add_args "--default-tls-cert"
    	add_file_arg "$ROX_DEFAULT_TLS_CERT_FILE"
    	add_args "--default-tls-key"
    	add_file_arg "$ROX_DEFAULT_TLS_KEY_FILE"
    fi

    add_args -i "${MAIN_IMAGE}"

    if [[ "${ROX_POSTGRES_DATASTORE}" == "true" && -n "${CENTRAL_DB_IMAGE}" ]]; then
        add_args "--central-db-image=${CENTRAL_DB_IMAGE}"
    fi

    add_args "--image-defaults=${ROXCTL_ROX_IMAGE_FLAVOR}"

    pkill -f kubectl'.*port-forward.*' || true    # terminate stale port forwarding from earlier runs
    pkill -9 -f kubectl'.*port-forward.*' || true
    command -v oc >/dev/null && pkill -f oc'.*port-forward.*' || true    # terminate stale port forwarding from earlier runs
    command -v oc >/dev/null && pkill -9 -f oc'.*port-forward.*' || true

    if [[ "${STORAGE_CLASS}" == "faster" ]]; then
        kubectl apply -f "${common_dir}/ssd-storageclass.yaml"
    fi

    if [[ "${STORAGE}" == "none" && -n $STORAGE_CLASS ]]; then
        echo "Invalid deploy script config. STORAGE is set to none, but STORAGE_CLASS is set"
        exit 1
    fi

    if [[ -n $STORAGE_CLASS ]]; then
        add_storage_args "--storage-class=$STORAGE_CLASS"
        if [[ "${ROX_POSTGRES_DATASTORE}" == "true" ]]; then
            add_storage_args "--db-storage-class=$STORAGE_CLASS"
        fi
    fi

    if [[ "${STORAGE}" == "pvc" && -n "${STORAGE_SIZE}" ]]; then
	      add_storage_args "--size=${STORAGE_SIZE}"
        if [[ "${ROX_POSTGRES_DATASTORE}" == "true" ]]; then
            add_storage_args "--db-size=${STORAGE_SIZE}"
        fi
    fi

    if [[ -n "${ROXDEPLOY_CONFIG_FILE_MAP}" ]]; then
    	add_args "--with-config-file=${ROXDEPLOY_CONFIG_FILE_MAP}"
    fi

    SUPPORTS_PSP=$(kubectl api-resources | grep "podsecuritypolicies" -c || true)
    if [[ "${SUPPORTS_PSP}" -eq 0 ]]; then
        echo "Pod security policies are not supported on this cluster. Skipping..."
        POD_SECURITY_POLICIES="false"
    fi

    if [[ -n "$POD_SECURITY_POLICIES" ]]; then
      add_args "--enable-pod-security-policies=${POD_SECURITY_POLICIES}"
    fi

    add_args "--declarative-config-config-maps=declarative-configurations"
    add_args "--declarative-config-secrets=sensitive-declarative-configurations"

    if [[ -n "${ROX_TELEMETRY_STORAGE_KEY_V1}" ]]; then
      add_args "--enable-telemetry=true"
    else
      add_args "--enable-telemetry=false"
    fi

    if [[ -n "${ROX_OPENSHIFT_VERSION}" ]]; then
      add_args "--openshift-version=${ROX_OPENSHIFT_VERSION}"
    fi

    local unzip_dir="${k8s_dir}/central-deploy/"
    rm -rf "${unzip_dir}"
    if ! (( use_docker )); then
        rm -rf central-bundle "${k8s_dir}/central-bundle"
        roxctl central generate "${ORCH}" "${EXTRA_ARGS[@]}" --output-dir="central-bundle" "${STORAGE}" "${STORAGE_ARGS[@]}"
        cp -R central-bundle/ "${unzip_dir}/"
        rm -rf central-bundle
    else
        docker run --rm "${EXTRA_DOCKER_ARGS[@]}" --env-file <(env | grep '^ROX_') "$ROXCTL_IMAGE" \
          central generate "${ORCH}" "${EXTRA_ARGS[@]}" "${STORAGE}" "${STORAGE_ARGS[@]}" > "${k8s_dir}/central.zip"
        unzip "${k8s_dir}/central.zip" -d "${unzip_dir}"
    fi

    echo
    if [[ -n "${TRUSTED_CA_FILE}" ]]; then
        if [[ -x "${unzip_dir}/scripts/ca-setup.sh" ]]; then
          "${unzip_dir}/scripts/ca-setup.sh" -f "${TRUSTED_CA_FILE}"
        else
          "${unzip_dir}/central/scripts/ca-setup.sh" -f "${TRUSTED_CA_FILE}"
        fi
    fi


    # Do not default to running monitoring locally for resource reasons, which can be overridden
    # with MONITORING_SUPPORT=true, otherwise default it to true on all other systems
    is_local_dev=$(local_dev)
    needs_monitoring="false"
    if [[ "$MONITORING_SUPPORT" == "true" || ( "${is_local_dev}" != "true" && -z "$MONITORING_SUPPORT" ) ]]; then
      needs_monitoring="true"
    fi
    if [[ "${needs_monitoring}" == "true" ]]; then
        echo "Deploying Monitoring..."
        helm_args=(
          --set persistence.type="${STORAGE}"
          --set exposure.type="${MONITORING_LOAD_BALANCER}"
        )
        if [[ "${is_local_dev}" == "true" ]]; then
          helm_args+=(-f "${COMMON_DIR}/monitoring-values-local.yaml")
        fi

        helm dependency update "${COMMON_DIR}/../charts/monitoring"
        envsubst < "${COMMON_DIR}/../charts/monitoring/values.yaml" > "${COMMON_DIR}/../charts/monitoring/values_substituted.yaml"
        helm upgrade -n stackrox --install --create-namespace stackrox-monitoring "${COMMON_DIR}/../charts/monitoring" --values "${COMMON_DIR}/../charts/monitoring/values_substituted.yaml" "${helm_args[@]}"
        rm "${COMMON_DIR}/../charts/monitoring/values_substituted.yaml"
        echo "Deployed Monitoring..."
    fi

    if [[ -f "${unzip_dir}/password" ]]; then
      export ROX_ADMIN_USER=admin
      export ROX_ADMIN_PASSWORD="$(< "${unzip_dir}/password")"
    fi

    echo "Deploying Central..."

    ${KUBE_COMMAND:-kubectl} get namespace "${STACKROX_NAMESPACE}" &>/dev/null || \
      ${KUBE_COMMAND:-kubectl} create namespace "${STACKROX_NAMESPACE}"

    if [[ -f "$unzip_dir/values-public.yaml" ]]; then
      if [[ -n "${REGISTRY_USERNAME}" ]]; then
        $unzip_dir/scripts/setup.sh
      fi
      central_scripts_dir="$unzip_dir/scripts"

      # New helm setup flavor
      helm_args=(
        -f "$unzip_dir/values-public.yaml"
        -f "$unzip_dir/values-private.yaml"
        --set-string imagePullSecrets.useExisting="stackrox;stackrox-scanner"
      )

      if [[ "$SCANNER_SUPPORT" != "true" ]]; then
        helm_args+=(--set scanner.disable=true)
      fi

      if [[ "${is_local_dev}" == "true" ]]; then
        helm_args+=(-f "${COMMON_DIR}/local-dev-values.yaml")
      elif [[ -n "$CI" ]]; then
        helm_args+=(-f "${COMMON_DIR}/ci-values.yaml")
      fi

      if [[ "${CGO_CHECKS}" == "true" ]]; then
        echo "CGO_CHECKS set to true. Setting GODEBUG=cgocheck=2 and MUTEX_WATCHDOG_TIMEOUT_SECS=15"
        # Extend mutex watchdog timeout because cgochecks hamper performance
        helm_args+=(
          --set customize.central.envVars.GODEBUG=cgocheck=2
          --set customize.central.envVars.MUTEX_WATCHDOG_TIMEOUT_SECS=15
        )
      fi

      # set logging options
      if [[ -n $LOGLEVEL ]]; then
        helm_args+=(
          --set customize.central.envVars.LOGLEVEL="${LOGLEVEL}"
        )
      fi
      if [[ -n $MODULE_LOGLEVELS ]]; then
        helm_args+=(
          --set customize.central.envVars.MODULE_LOGLEVELS="${MODULE_LOGLEVELS}"
        )
      fi

      if [[ -n "$POD_SECURITY_POLICIES" ]]; then
        helm_args+=(
          --set system.enablePodSecurityPolicies="${POD_SECURITY_POLICIES}"
        )
      fi

      if [[ "$ROX_MANAGED_CENTRAL" == "true" ]]; then
        helm_args+=(
          --set env.managedServices=true
        )
      fi

      if [[ -n "$ROX_OPENSHIFT_VERSION" ]]; then
        helm_args+=(
          --set env.openshift="${ROX_OPENSHIFT_VERSION}"
        )
      fi

      if [[ -n "$ROX_SCANNER_V4" ]]; then
        local _disable=true
        if [[ "$ROX_SCANNER_V4" == "true" ]]; then
          _disable=false
        fi
        helm_args+=(
          --set scannerV4.disable="${_disable}"
        )
      fi

      if [[ "$ROX_CLOUD_CREDENTIALS" == "true" ]]; then
          helm_args+=(
            --set customize.central.envVars.ROX_CLOUD_CREDENTIALS="true"
          )
      fi

      local helm_chart="$unzip_dir/chart"

      if [[ -n "${CENTRAL_CHART_DIR_OVERRIDE}" ]]; then
        echo "Using override central helm chart from ${CENTRAL_CHART_DIR_OVERRIDE}"
        helm_chart="${CENTRAL_CHART_DIR_OVERRIDE}"
      fi

<<<<<<< HEAD
      if [[ -n "$ROX_TELEMETRY_STORAGE_KEY_V1" ]]; then
        helm_args+=(
          --set central.telemetry.enabled=true
          --set central.telemetry.storage.key="${ROX_TELEMETRY_STORAGE_KEY_V1}"
        )
      fi
=======
>>>>>>> 9439a7f7

      if [[ -n "$CI" ]]; then
        helm lint "${helm_chart}"
        helm lint "${helm_chart}" -n stackrox
        helm lint "${helm_chart}" -n stackrox "${helm_args[@]}"
      fi

      # Add a custom values file to Helm
      if [[ -n "$ROX_CENTRAL_EXTRA_HELM_VALUES_FILE" ]]; then
        helm_args+=(
          -f "$ROX_CENTRAL_EXTRA_HELM_VALUES_FILE"
        )
      fi

      helm upgrade --install -n stackrox stackrox-central-services "$helm_chart" \
          "${helm_args[@]}"
    else
      if [[ -n "${REGISTRY_USERNAME}" ]]; then
        $unzip_dir/central/scripts/setup.sh
      fi
      central_scripts_dir="$unzip_dir/central/scripts"
      launch_service $unzip_dir central
      echo

      if [[ "${is_local_dev}" == "true" ]]; then
        ${ORCH_CMD} -n stackrox patch deploy/central --patch "$(cat "${common_dir}/central-local-patch.yaml")"
        if [[ "${ROX_POSTGRES_DATASTORE}" == "true" ]]; then
          ${ORCH_CMD} -n stackrox patch deploy/central-db --patch "$(cat "${common_dir}/central-db-local-patch.yaml")"
        fi
      elif [[ "${ROX_POSTGRES_DATASTORE}" == "true" ]]; then
        ${ORCH_CMD} -n stackrox patch deploy/central-db --patch "$(cat "${common_dir}/central-db-patch.yaml")"
      fi
      if [[ "${CGO_CHECKS}" == "true" ]]; then
        echo "CGO_CHECKS set to true. Setting GODEBUG=cgocheck=2 and MUTEX_WATCHDOG_TIMEOUT_SECS=15"
        # Extend mutex watchdog timeout because cgochecks hamper performance
        ${ORCH_CMD} -n stackrox set env deploy/central GODEBUG=cgocheck=2 MUTEX_WATCHDOG_TIMEOUT_SECS=15
      fi

      # set logging options
      if [[ -n $LOGLEVEL ]]; then
        ${ORCH_CMD} -n stackrox set env deploy/central LOGLEVEL="${LOGLEVEL}"
      fi
      if [[ -n $MODULE_LOGLEVELS ]]; then
        ${ORCH_CMD} -n stackrox set env deploy/central MODULE_LOGLEVELS="${MODULE_LOGLEVELS}"
      fi

      if [[ "$ROX_MANAGED_CENTRAL" == "true" ]]; then
        echo "ROX_MANAGED_CENTRAL=true is only supported in conjunction with OUTPUT_FORMAT=helm"
        exit 1
      fi

      if [[ "$SCANNER_SUPPORT" == "true" ]]; then
          echo "Deploying Scanner..."
          if [[ -n "${REGISTRY_USERNAME}" ]]; then
            $unzip_dir/scanner/scripts/setup.sh
          fi
          launch_service $unzip_dir scanner

          if [[ -n "$CI" ]]; then
            ${ORCH_CMD} -n stackrox patch deployment scanner --patch "$(cat "${common_dir}/scanner-patch.yaml")"
            ${ORCH_CMD} -n stackrox patch hpa scanner --patch "$(cat "${common_dir}/scanner-hpa-patch.yaml")"
          elif [[ "${is_local_dev}" == "true" ]]; then
            ${ORCH_CMD} -n stackrox patch deployment scanner --patch "$(cat "${common_dir}/scanner-local-patch.yaml")"
            ${ORCH_CMD} -n stackrox patch hpa scanner --patch "$(cat "${common_dir}/scanner-hpa-patch.yaml")"
          fi
          echo
      fi
    fi

    if [[ -n "${ROX_DEV_INTERNAL_SSO_CLIENT_SECRET}" ]]; then
        ${KUBE_COMMAND:-kubectl} create secret generic sensitive-declarative-configurations -n "${STACKROX_NAMESPACE}" &>/dev/null
        setup_internal_sso "${API_ENDPOINT}" "${ROX_DEV_INTERNAL_SSO_CLIENT_SECRET}"
    fi

    if [[ "${is_local_dev}" == "true" && "${ROX_HOTRELOAD}" == "true" ]]; then
      hotload_binary central central central
    fi

    # Wait for any pending changes to Central deployment to get reconciled before trying to connect it.
    # On some systems there's a race condition when port-forward connects to central but its pod then gets deleted due
    # to ongoing modifications to the central deployment. This port-forward dies and the script hangs "Waiting for
    # Central to respond" until it times out. Waiting for rollout status should help not get into such situation.
    rollout_wait_timeout="4m"
    if [[ "${IS_RACE_BUILD:-}" == "true" ]]; then
      rollout_wait_timeout="9m"
    fi
    kubectl -n stackrox rollout status deploy/central --timeout="$rollout_wait_timeout"

    # if we have specified that we want to use a load balancer, then use that endpoint instead of localhost
    if [[ "${LOAD_BALANCER}" == "lb" ]]; then
        # wait for LB
        echo "Waiting for LB to provision"
        LB_IP=""
        until [[ -n "${LB_IP}" ]]; do
            echo -n "."
            sleep 1
            LB_IP=$(kubectl -n stackrox get svc/central-loadbalancer -o json | jq -r '.status.loadBalancer.ingress[0] | .ip // .hostname')
            if [[ "$LB_IP" == "null" ]]; then
              unset LB_IP
            fi
        done
        export API_ENDPOINT="${LB_IP}:443"
        echo
        echo "API_ENDPOINT set to [$API_ENDPOINT]"
    elif [[ "${LOAD_BALANCER}" == "route" ]]; then
        # wait for route
        echo "Waiting for route to provision"
        ROUTE_HOST=""
        until [ -n "${ROUTE_HOST}" ]; do
            echo -n "."
            sleep 1
            ROUTE_HOST=$(kubectl -n stackrox get route/central -o jsonpath='{.status.ingress[0].host}')
        done
        export API_ENDPOINT="${ROUTE_HOST}:443"
    else
        $central_scripts_dir/port-forward.sh 8000
    fi

    if [[ "${needs_monitoring}" == "true" ]]; then
      "${COMMON_DIR}/monitoring.sh"
    fi

    if [[ -n "$CI" ]]; then
        # Needed for GKE and OpenShift clusters
        echo "Sleep for 2 minutes to allow for stabilization"
        sleep 120
    fi

    wait_for_central "${API_ENDPOINT}"
    echo "Successfully deployed Central!"

    echo "Access the UI at: https://${API_ENDPOINT}"
    if [[ "${ROX_DEV_AUTH0_CLIENT_SECRET}" != "" ]]; then
        setup_auth0 "${API_ENDPOINT}" "${ROX_DEV_AUTH0_CLIENT_SECRET}"
    fi
}

function launch_sensor {
    local k8s_dir="$1"
    local common_dir="${k8s_dir}/../common"

    local extra_config=()
    local extra_json_config=''
    local extra_helm_config=()

    verify_orch

    if [[ "$ADMISSION_CONTROLLER" == "true" ]]; then
      extra_config+=("--admission-controller-listen-on-creates=true")
    	extra_json_config+=', "admissionController": true'
    	extra_helm_config+=(--set "admissionControl.listenOnCreates=true")
    fi
    if [[ "$ADMISSION_CONTROLLER_UPDATES" == "true" ]]; then
    	extra_config+=("--admission-controller-listen-on-updates=true")
    	extra_json_config+=', "admissionControllerUpdates": true'
    	extra_helm_config+=(--set "admissionControl.listenOnUpdates=true")
    fi
    if [[ -n "$ADMISSION_CONTROLLER_POD_EVENTS" ]]; then
      local bool_val
      bool_val="$(echo "$ADMISSION_CONTROLLER_POD_EVENTS" | tr '[:upper:]' '[:lower:]')"
      if [[ "$bool_val" != "true" ]]; then
        bool_val="false"
      fi
      extra_config+=("--admission-controller-listen-on-events=${bool_val}")
    	extra_json_config+=", \"admissionControllerEvents\": ${bool_val}"
    	extra_helm_config+=(--set "admissionControl.listenOnEvents=${bool_val}")
    fi

    if [[ -n "$ROXCTL_TIMEOUT" ]]; then
      echo "Extending roxctl timeout to $ROXCTL_TIMEOUT"
      extra_config+=("--timeout=$ROXCTL_TIMEOUT")
    fi

    SUPPORTS_PSP=$(kubectl api-resources | grep "podsecuritypolicies" -c || true)
    if [[ "${SUPPORTS_PSP}" -eq 0 ]]; then
        echo "Pod security policies are not supported on this cluster. Skipping..."
        POD_SECURITY_POLICIES="false"
    fi

    if [[ -n "$POD_SECURITY_POLICIES" ]]; then
        extra_config+=("--enable-pod-security-policies=${POD_SECURITY_POLICIES}")
    fi

    # Delete path
    rm -rf "$k8s_dir/sensor-deploy"

    if [[ -z "$CI" && -z "${SENSOR_HELM_DEPLOY:-}" && -x "$(command -v helm)" && "$(helm version --short)" == v3.* ]]; then
      echo >&2 "================================================================================================"
      echo >&2 "NOTE: Based on your environment, you are using the Helm-based deployment method."
      echo >&2 "      To disable the Helm based installation set SENSOR_HELM_DEPLOY=false"
      echo >&2 "================================================================================================"
      SENSOR_HELM_DEPLOY=true
    fi

    if [[ "${SENSOR_HELM_DEPLOY:-}" == "true" ]]; then
      local sensor_namespace="${SENSOR_HELM_OVERRIDE_NAMESPACE:-stackrox}"
      mkdir "$k8s_dir/sensor-deploy"
      touch "$k8s_dir/sensor-deploy/init-bundle.yaml"
      chmod 0600 "$k8s_dir/sensor-deploy/init-bundle.yaml"
      curl_central "https://${API_ENDPOINT}/v1/cluster-init/init-bundles" \
          -XPOST -d '{"name":"deploy-'"${CLUSTER}-$(date '+%Y%m%d%H%M%S')"'"}' \
          | jq '.helmValuesBundle' -r | base64 --decode >"$k8s_dir/sensor-deploy/init-bundle.yaml"

      curl_central "https://${API_ENDPOINT}/api/extensions/helm-charts/secured-cluster-services.zip" \
          -o "$k8s_dir/sensor-deploy/chart.zip"
      mkdir "$k8s_dir/sensor-deploy/chart"
      unzip "$k8s_dir/sensor-deploy/chart.zip" -d "$k8s_dir/sensor-deploy/chart"

      init_bundle_path=${ROX_INIT_BUNDLE_PATH:-"$k8s_dir/sensor-deploy/init-bundle.yaml"}
      helm_args=(
        -f "$init_bundle_path"
        --set "imagePullSecrets.allowNone=true"
        --set "clusterName=${CLUSTER}"
        --set "centralEndpoint=${CLUSTER_API_ENDPOINT}"
        --set "collector.collectionMethod=$(echo "$COLLECTION_METHOD" | tr '[:lower:]' '[:upper:]')"
      )

      if [[ -n "${ROX_OPENSHIFT_VERSION}" ]]; then
        helm_args+=(
          --set env.openshift="${ROX_OPENSHIFT_VERSION}"
        )
      else
        helm_args+=(
          --set "env.openshift=$([[ "$ORCH" == "openshift" ]] && echo "true" || echo "false")"
        )
      fi

      if [[ -f "$k8s_dir/sensor-deploy/chart/feature-flag-values.yaml" ]]; then
        helm_args+=(-f "$k8s_dir/sensor-deploy/chart/feature-flag-values.yaml")
      fi
      if [[ "$sensor_namespace" != "stackrox" ]]; then
        helm_args+=(--set "allowNonstandardNamespace=true")
      fi

      if [[ "$SENSOR_HELM_MANAGED" == "true" ]]; then
        helm_args+=(--set "helmManaged=true")
      else
        helm_args+=(--set "helmManaged=false")
      fi

      if [[ "$SENSOR_SCANNER_SUPPORT" == "true" ]]; then
        helm_args+=(--set scanner.disable=false)
      fi

      if [[ -n "$LOGLEVEL" ]]; then
        helm_args+=(
          --set customize.envVars.LOGLEVEL="${LOGLEVEL}"
        )
      fi

      # Add a custom values file to Helm
      if [[ -n "$ROX_SENSOR_EXTRA_HELM_VALUES_FILE" ]]; then
        helm_args+=(
          -f "$ROX_SENSOR_EXTRA_HELM_VALUES_FILE"
        )
      fi

      local helm_chart="$k8s_dir/sensor-deploy/chart"

      if [[ -n "${SENSOR_CHART_DIR_OVERRIDE}" ]]; then
        echo "Using override sensor helm chart from ${SENSOR_CHART_DIR_OVERRIDE}"
        helm_chart="${SENSOR_CHART_DIR_OVERRIDE}"
      fi

      if [[ -n "$CI" ]]; then
        helm lint "${helm_chart}"
        helm lint "${helm_chart}" -n stackrox
        helm lint "${helm_chart}" -n stackrox "${helm_args[@]}" "${extra_helm_config[@]}"
      fi

      if [[ "$sensor_namespace" != "stackrox" ]]; then
        kubectl create namespace "$sensor_namespace" &>/dev/null || true
        kubectl -n "$sensor_namespace" get secret stackrox &>/dev/null || kubectl -n "$sensor_namespace" create -f - < <("${common_dir}/pull-secret.sh" stackrox docker.io)
      fi

      helm upgrade --install -n "$sensor_namespace" --create-namespace stackrox-secured-cluster-services "$helm_chart" \
          "${helm_args[@]}" "${extra_helm_config[@]}"
    else
      if [[ -x "$(command -v roxctl)" && "$(roxctl version)" == "$MAIN_IMAGE_TAG" ]]; then
        [[ -n "${ROX_ADMIN_PASSWORD}" ]] || { echo >&2 "ROX_ADMIN_PASSWORD not found! Cannot launch sensor."; return 1; }
        roxctl -p ${ROX_ADMIN_PASSWORD} --endpoint "${API_ENDPOINT}" sensor generate --main-image-repository="${MAIN_IMAGE_REPO}" --central="$CLUSTER_API_ENDPOINT" --name="$CLUSTER" \
             --collection-method="$COLLECTION_METHOD" \
             "${ORCH}" \
             "${extra_config[@]+"${extra_config[@]}"}"
        mv "sensor-${CLUSTER}" "$k8s_dir/sensor-deploy"
      else
        get_cluster_zip "$API_ENDPOINT" "$CLUSTER" ${CLUSTER_TYPE} "${MAIN_IMAGE_REPO}" "$CLUSTER_API_ENDPOINT" "$k8s_dir" "$COLLECTION_METHOD" "$extra_json_config"
        unzip "$k8s_dir/sensor-deploy.zip" -d "$k8s_dir/sensor-deploy"
        rm "$k8s_dir/sensor-deploy.zip"
      fi

      namespace=stackrox
      if [[ -n "$NAMESPACE_OVERRIDE" ]]; then
        namespace="$NAMESPACE_OVERRIDE"
        echo "Changing namespace to $NAMESPACE_OVERRIDE"
        ls $k8s_dir/sensor-deploy/*.yaml | while read file; do sed -i'.original' -e 's/namespace: stackrox/namespace: '"$NAMESPACE_OVERRIDE"'/g' $file; done
        sed -itmp.bak 's/set -e//g' $k8s_dir/sensor-deploy/sensor.sh
      fi

      echo "Deploying Sensor..."
      NAMESPACE="$namespace" $k8s_dir/sensor-deploy/sensor.sh
    fi

    if [[ -n "${ROX_AFTERGLOW_PERIOD}" ]]; then
       kubectl -n stackrox set env ds/collector ROX_AFTERGLOW_PERIOD="${ROX_AFTERGLOW_PERIOD}"
    fi

    # For local installations (e.g. on Colima): hotload binary and update resource requests
    if [[ "$(local_dev)" == "true" ]]; then
        if [[ "${ROX_HOTRELOAD}" == "true" ]]; then
            hotload_binary bin/kubernetes-sensor kubernetes sensor
        fi
        if [[ -z "${IS_RACE_BUILD}" ]]; then
           kubectl -n stackrox patch deploy/sensor --patch '{"spec":{"template":{"spec":{"containers":[{"name":"sensor","resources":{"limits":{"cpu":"500m","memory":"500Mi"},"requests":{"cpu":"500m","memory":"500Mi"}}}]}}}}'
        fi
    fi

    # When running CI steps or when SENSOR_DEV_RESOURCES is set to true: only update resource requests
    if [[ -n "${CI}" || "${SENSOR_DEV_RESOURCES}" == "true" ]]; then
        if [[ -z "${IS_RACE_BUILD}" ]]; then
            kubectl -n stackrox patch deploy/sensor --patch '{"spec":{"template":{"spec":{"containers":[{"name":"sensor","resources":{"limits":{"cpu":"500m","memory":"500Mi"},"requests":{"cpu":"500m","memory":"500Mi"}}}]}}}}'
        fi
    fi

    if [[ "$MONITORING_SUPPORT" == "true" || ( "$(local_dev)" != "true" && -z "$MONITORING_SUPPORT" ) ]]; then
      "${COMMON_DIR}/monitoring.sh"
    fi

    # If deploying with chaos proxy enabled, patch sensor to add toxiproxy proxy deployment
    if [[ "$CHAOS_PROXY" == "true" ]]; then
        original_endpoint=$(kubectl -n stackrox get deploy/sensor -ojsonpath='{.spec.template.spec.containers[0].env[?(@.name=="ROX_CENTRAL_ENDPOINT")].value}')

        echo "Patching sensor with toxiproxy container"
        kubectl -n stackrox patch deploy/sensor --type=json -p="$(cat "${common_dir}/sensor-toxiproxy-patch.json")"
        kubectl -n stackrox set env deploy/sensor -e ROX_CENTRAL_ENDPOINT_NO_PROXY="$original_endpoint" -e ROX_CENTRAL_ENDPOINT="localhost:8989"
    fi

    echo
}<|MERGE_RESOLUTION|>--- conflicted
+++ resolved
@@ -383,15 +383,12 @@
         helm_chart="${CENTRAL_CHART_DIR_OVERRIDE}"
       fi
 
-<<<<<<< HEAD
       if [[ -n "$ROX_TELEMETRY_STORAGE_KEY_V1" ]]; then
         helm_args+=(
           --set central.telemetry.enabled=true
           --set central.telemetry.storage.key="${ROX_TELEMETRY_STORAGE_KEY_V1}"
         )
       fi
-=======
->>>>>>> 9439a7f7
 
       if [[ -n "$CI" ]]; then
         helm lint "${helm_chart}"
