package matcher

import (
	"context"
	"fmt"
	"net/http"

	"github.com/quay/claircore"
	"github.com/quay/claircore/datastore/postgres"
	"github.com/quay/claircore/enricher/cvss"
	"github.com/quay/claircore/libvuln"
	"github.com/quay/claircore/libvuln/driver"
	"github.com/quay/claircore/pkg/ctxlock"
	"github.com/quay/zlog"
	"github.com/stackrox/rox/scanner/config"
)

// Matcher represents a vulnerability matcher.
//
//go:generate mockgen-wrapper
type Matcher interface {
	GetVulnerabilities(ctx context.Context, ir *claircore.IndexReport) (*claircore.VulnerabilityReport, error)
	Close(ctx context.Context) error
}

// matcherImpl implements Matcher on top of a local instance of libvuln.
type matcherImpl struct {
	libVuln *libvuln.Libvuln
}

// NewMatcher creates a new matcher.
func NewMatcher(ctx context.Context, cfg config.MatcherConfig) (Matcher, error) {
<<<<<<< HEAD
	pool, err := postgres.Connect(ctx, cfg.Database.ConnString, "libvuln")
=======
	ctx = zlog.ContextWithValues(ctx, "component", "scanner/backend/matcher")
	pool, err := postgres.Connect(ctx, cfg.DBConnString, "libvuln")
>>>>>>> a9351c6c
	if err != nil {
		return nil, fmt.Errorf("connecting to postgres for matcher: %w", err)
	}
	store, err := postgres.InitPostgresMatcherStore(ctx, pool, true)
	if err != nil {
		return nil, fmt.Errorf("initializing postgres matcher store: %w", err)
	}
	locker, err := ctxlock.New(ctx, pool)
	if err != nil {
		return nil, fmt.Errorf("creating matcher postgres locker: %w", err)
	}

	// TODO: Update HTTP client.
	c := http.DefaultClient
	libVuln, err := libvuln.New(ctx, &libvuln.Options{
		Store:  store,
		Locker: locker,
		// Run in "air-gapped" mode.
		DisableBackgroundUpdates: true,
		UpdateRetention:          libvuln.DefaultUpdateRetention,
		Client:                   c,
		Enrichers: []driver.Enricher{
			&cvss.Enricher{},
		},
	})
	if err != nil {
		return nil, fmt.Errorf("creating libvuln: %w", err)
	}
	return &matcherImpl{
		libVuln: libVuln,
	}, nil
}

func (m *matcherImpl) GetVulnerabilities(ctx context.Context, ir *claircore.IndexReport) (*claircore.VulnerabilityReport, error) {
	ctx = zlog.ContextWithValues(ctx, "component", "scanner/backend/matcher")
	return m.libVuln.Scan(ctx, ir)
}

// Close closes the matcher.
func (m *matcherImpl) Close(ctx context.Context) error {
	ctx = zlog.ContextWithValues(ctx, "component", "scanner/backend/matcher")
	return m.libVuln.Close(ctx)
}<|MERGE_RESOLUTION|>--- conflicted
+++ resolved
@@ -30,12 +30,8 @@
 
 // NewMatcher creates a new matcher.
 func NewMatcher(ctx context.Context, cfg config.MatcherConfig) (Matcher, error) {
-<<<<<<< HEAD
+	ctx = zlog.ContextWithValues(ctx, "component", "scanner/backend/matcher")
 	pool, err := postgres.Connect(ctx, cfg.Database.ConnString, "libvuln")
-=======
-	ctx = zlog.ContextWithValues(ctx, "component", "scanner/backend/matcher")
-	pool, err := postgres.Connect(ctx, cfg.DBConnString, "libvuln")
->>>>>>> a9351c6c
 	if err != nil {
 		return nil, fmt.Errorf("connecting to postgres for matcher: %w", err)
 	}
