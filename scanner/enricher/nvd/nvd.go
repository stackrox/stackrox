--- conflicted
+++ resolved
@@ -421,13 +421,8 @@
 		Int("status", resp.StatusCode).
 		Str("nvd_message", req.Header.Get("message")).
 		Msg("NVD response")
-<<<<<<< HEAD
 	if resp.StatusCode != http.StatusOK {
-		_ = resp.Body.Close
-=======
-	if resp.StatusCode != 200 {
 		_ = resp.Body.Close()
->>>>>>> 13ac26eb
 		return nil, fmt.Errorf("unexpected status code when querying %s: %d", req.URL.String(), resp.StatusCode)
 	}
 	return resp, nil
