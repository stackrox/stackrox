package services

import (
	"context"
	"crypto/sha512"
	"fmt"
	"net/url"
	"strings"

	"github.com/gogo/protobuf/types"
	"github.com/google/go-containerregistry/pkg/authn"
	"github.com/google/go-containerregistry/pkg/name"
	"github.com/grpc-ecosystem/grpc-gateway/runtime"
	"github.com/quay/claircore"
	"github.com/quay/zlog"
	v4 "github.com/stackrox/rox/generated/internalapi/scanner/v4"
	"github.com/stackrox/rox/pkg/errox"
	"github.com/stackrox/rox/pkg/grpc/authz/allow"
	"github.com/stackrox/rox/scanner/indexer"
	"github.com/stackrox/rox/scanner/services/converters"
	"google.golang.org/grpc"
)

type indexerService struct {
	v4.UnimplementedIndexerServer
	indexer indexer.Indexer
}

// NewIndexerService creates a new indexer service.
func NewIndexerService(indexer indexer.Indexer) *indexerService {
	return &indexerService{
		indexer: indexer,
	}
}

func (s *indexerService) CreateIndexReport(ctx context.Context, req *v4.CreateIndexReportRequest) (*v4.IndexReport, error) {
	// TODO We currently only support container images, hence we assume the resource
	//      is of that type. When introducing nodes and other resources, this should
	//      evolve.
	resourceType := "containerimage"
	if err := validateContainerImageRequest(req); err != nil {
		return nil, err
	}
	manifestDigest, err := createManifestDigest(req.GetHashId())
	if err != nil {
		return nil, err
	}

	ctx = zlog.ContextWithValues(ctx,
		"component", "scanner/service/indexer",
		"resource_type", resourceType,
		"manifest_digest", manifestDigest.String())

	// Setup authentication.
	var opts []indexer.Option
	hasAuth := req.GetContainerImage().GetUsername() != ""
	if hasAuth {
		opts = append(opts, indexer.WithAuth(&authn.Basic{
			Username: req.GetContainerImage().GetUsername(),
			Password: req.GetContainerImage().GetPassword(),
		}))
	}

	// Create index report.
	zlog.Info(ctx).
		Str("image_url", req.GetContainerImage().GetUrl()).
		Bool("has_auth", hasAuth).
		Msg("creating index report for container image")
	clairReport, err := s.indexer.IndexContainerImage(
		ctx,
		manifestDigest,
		req.GetContainerImage().GetUrl(),
		opts...)
	if err != nil {
		zlog.Error(ctx).Err(err).Send()
		return nil, err
	}
	indexReport, err := converters.ToProtoV4IndexReport(clairReport)
	if err != nil {
<<<<<<< HEAD
		zlog.Error(ctx).Err(err).Msg("internal error")
=======
		zlog.Error(ctx).Err(err).Msg("internal error: converting to v4.IndexReport")
>>>>>>> 43111b2c
		return nil, err
	}
	indexReport.HashId = req.GetHashId()
	// TODO Define behavior for indexReport.Err != "".
	return indexReport, nil
}

func (s *indexerService) GetIndexReport(ctx context.Context, req *v4.GetIndexReportRequest) (*v4.IndexReport, error) {
	clairReport, err := s.getClairIndexReport(ctx, req.GetHashId())
	if err != nil {
		return nil, err
	}
	indexReport, err := converters.ToProtoV4IndexReport(clairReport)
	if err != nil {
<<<<<<< HEAD
		zlog.Error(ctx).Err(err).Msg("internal error")
=======
		zlog.Error(ctx).Err(err).Msg("internal error: converting to v4.IndexReport")
>>>>>>> 43111b2c
		return nil, err
	}
	indexReport.HashId = req.GetHashId()
	return indexReport, nil
}

func (s *indexerService) HasIndexReport(ctx context.Context, req *v4.HasIndexReportRequest) (*types.Empty, error) {
	_, err := s.getClairIndexReport(ctx, req.GetHashId())
	if err != nil {
		return nil, err
	}
	return &types.Empty{}, nil
}

// validateContainerImageRequest validates a container image request.
func validateContainerImageRequest(req *v4.CreateIndexReportRequest) error {
	if req == nil {
		return errox.InvalidArgs.New("empty request")
	}
	if !strings.HasPrefix(req.GetHashId(), "/v4/containerimage/") {
		return errox.InvalidArgs.Newf("invalid hash id: %q", req.GetHashId())
	}
	if req.GetContainerImage() == nil {
		return errox.InvalidArgs.New("invalid resource locator for container image")
	}
	// Validate container image URL.
	imgURL := req.GetContainerImage().GetUrl()
	if imgURL == "" {
		return errox.InvalidArgs.New("missing image URL")
	}
	u, err := url.Parse(imgURL)
	if err != nil {
		return errox.InvalidArgs.Newf("invalid image URL: %q", imgURL).CausedBy(err)
	}
	switch u.Scheme {
	case "http", "https":
	default:
		return errox.InvalidArgs.New("image URL does not start with http:// or https://")
	}
	imageRef := strings.TrimPrefix(imgURL, u.Scheme+"://")
	_, err = name.ParseReference(imageRef, name.StrictValidation)
	if err != nil {
		return errox.InvalidArgs.CausedBy(err)
	}
	return nil
}

// createManifestDigest creates a unique claircore.Digest from a Scanner's manifest hash ID.
func createManifestDigest(hashID string) (claircore.Digest, error) {
	hashIDSum := sha512.Sum512([]byte(hashID))
	d, err := claircore.NewDigest(claircore.SHA512, hashIDSum[:])
	if err != nil {
		return claircore.Digest{}, fmt.Errorf("creating manifest digest: %w", err)
	}
	return d, nil
}

// getClairIndexReport query and return a claircore index report, return a "not
// found" error when the report does not exist.
func (s *indexerService) getClairIndexReport(ctx context.Context, hashID string) (*claircore.IndexReport, error) {
	manifestDigest, err := createManifestDigest(hashID)
	if err != nil {
		return nil, err
	}
	clairReport, ok, err := s.indexer.GetIndexReport(ctx, manifestDigest)
	if err != nil {
		return nil, err
	}
	if !ok {
		return nil, errox.NotFound.Newf("index report not found: %s", hashID)
	}
	return clairReport, nil
}

// RegisterServiceServer registers this service with the given gRPC Server.
func (s *indexerService) RegisterServiceServer(grpcServer *grpc.Server) {
	v4.RegisterIndexerServer(grpcServer, s)
}

// AuthFuncOverride specifies the auth criteria for this API.
func (s *indexerService) AuthFuncOverride(ctx context.Context, fullMethodName string) (context.Context, error) {
	// TODO: Setup permissions for indexer.
	return ctx, allow.Anonymous().Authorized(ctx, fullMethodName)
}

// RegisterServiceHandler registers this service with the given gRPC Gateway endpoint.
func (s *indexerService) RegisterServiceHandler(_ context.Context, _ *runtime.ServeMux, _ *grpc.ClientConn) error {
	// Currently we do not set up gRPC gateway for the matcher.
	return nil
}<|MERGE_RESOLUTION|>--- conflicted
+++ resolved
@@ -77,11 +77,7 @@
 	}
 	indexReport, err := converters.ToProtoV4IndexReport(clairReport)
 	if err != nil {
-<<<<<<< HEAD
-		zlog.Error(ctx).Err(err).Msg("internal error")
-=======
 		zlog.Error(ctx).Err(err).Msg("internal error: converting to v4.IndexReport")
->>>>>>> 43111b2c
 		return nil, err
 	}
 	indexReport.HashId = req.GetHashId()
@@ -96,11 +92,7 @@
 	}
 	indexReport, err := converters.ToProtoV4IndexReport(clairReport)
 	if err != nil {
-<<<<<<< HEAD
-		zlog.Error(ctx).Err(err).Msg("internal error")
-=======
 		zlog.Error(ctx).Err(err).Msg("internal error: converting to v4.IndexReport")
->>>>>>> 43111b2c
 		return nil, err
 	}
 	indexReport.HashId = req.GetHashId()
