--- conflicted
+++ resolved
@@ -178,16 +178,10 @@
                ossls-notice
 	@echo "+ $@"
 	$(DOCKERBUILD) \
-<<<<<<< HEAD
-        -t stackrox/$(image-prefix):$(TAG) \
-        -t $(DEFAULT_IMAGE_REGISTRY)/$(image-prefix):$(TAG) \
-        $(DOCKERBUILD_ARGS) \
-        -f image/scanner/Dockerfile image/scanner
-=======
             -t stackrox/$(image-prefix):$(TAG) \
+            -t $(DEFAULT_IMAGE_REGISTRY)/$(image-prefix):$(TAG) \
             $(DOCKERBUILD_ARGS) \
             -f image/scanner/Dockerfile image/scanner
->>>>>>> 93ff7e3c
 
 $(image-db-init-d):
 	mkdir -p $@
@@ -219,14 +213,8 @@
 image-db: $(image-db-init-t)
 	@echo "+ $@"
 	$(DOCKERBUILD) \
-<<<<<<< HEAD
-        -t $(DEFAULT_IMAGE_REGISTRY)/$(image-prefix)-db:$(TAG) \
-        -t stackrox/$(image-prefix)-db:$(TAG) \
-        $(DOCKERBUILD_ARGS) \
-        $(DB_DOCKERBUILD_ARGS) \
-        -f image/db/Dockerfile image/db
-=======
 	    -t stackrox/$(image-prefix)-db:$(TAG) \
+      -t $(DEFAULT_IMAGE_REGISTRY)/$(image-prefix)-db:$(TAG) \
             $(DOCKERBUILD_ARGS) \
             $(DB_DOCKERBUILD_ARGS) \
             -f image/db/Dockerfile image/db
@@ -243,7 +231,6 @@
 	    -t stackrox/$(image-prefix)-scannerctl:$(TAG) \
 	    $(DOCKERBUILD_ARGS) \
             -f image/scannerctl/Dockerfile image/scannerctl
->>>>>>> 93ff7e3c
 
 ###########
 ## Tools ##
