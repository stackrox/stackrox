--- conflicted
+++ resolved
@@ -84,11 +84,7 @@
 .PHONY: $(build-t)
 $(build-t): deps
 	@echo "+ $@"
-<<<<<<< HEAD
-	$(SILENT)$(build-cmd) -o $@ ./cmd/$(@F)
-=======
 	$(build-cmd) -o $@ ./cmd/$(@F)
->>>>>>> 0a184683
 
 .PHONY: clean-build
 clean-build:
@@ -106,20 +102,12 @@
 
 image/scanner/bin/scanner: bin/scanner
 	@echo "+ $@"
-<<<<<<< HEAD
-	$(SILENT)cp $< $@
-=======
 	cp $< $@
->>>>>>> 0a184683
 
 .PHONY: scanner-go-build-local
 scanner-go-build-local:
 	@echo "+ $@"
-<<<<<<< HEAD
-	$(SILENT)$(MAKE) GOOS=${HOST_OS} image/scanner/bin/scanner
-=======
 	$(MAKE) SILENT=$(SILENT) GOOS=${HOST_OS} image/scanner/bin/scanner
->>>>>>> 0a184683
 
 OSSLS_NOTICE_DEP := ossls-notice
 ifdef CI
