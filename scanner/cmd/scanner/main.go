--- conflicted
+++ resolved
@@ -32,11 +32,6 @@
 	"golang.org/x/sys/unix"
 )
 
-const (
-	proxyConfigPath = "/run/secrets/stackrox.io/proxy-config"
-	proxyConfigFile = "config.yaml"
-)
-
 // Backends holds the backend engines the scanner may use depending on the
 // configuration and mode in which it is running.
 type Backends struct {
@@ -87,10 +82,6 @@
 		utils.CrashOnError(os.Setenv(mtls.KeyFileEnvName, filepath.Join(p, mtls.ServiceKeyFileName)))
 	}
 
-<<<<<<< HEAD
-	// Periodically check for proxy updates.
-	proxy.WatchProxyConfig(ctx, proxyConfigPath, proxyConfigFile, true)
-=======
 	//  If proxy path is set, periodically check for updates.
 	if cfg.Proxy.ConfigDir != "" {
 		zlog.Info(ctx).
@@ -99,7 +90,6 @@
 			Msg("proxy configured")
 		proxy.WatchProxyConfig(ctx, cfg.Proxy.ConfigDir, cfg.Proxy.ConfigFile, true)
 	}
->>>>>>> 390062a6
 
 	// Initialize metrics and metrics server.
 	metricsSrv := metrics.NewServer(metrics.ScannerSubsystem, metrics.NewTLSConfigurerFromEnv())
