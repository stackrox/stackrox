--- conflicted
+++ resolved
@@ -74,17 +74,6 @@
 
 		// Create scanner client.
 		scanner, err := factory.Create(ctx)
-<<<<<<< HEAD
-		if err != nil {
-			return fmt.Errorf("create client: %w", err)
-		}
-
-		var refs []name.Reference
-		if *repository != "" {
-			refs, err = references(ctx, auth, *repository, *images)
-		} else {
-			refs, err = fixtures.References()
-=======
 		if err != nil {
 			return fmt.Errorf("creating client: %w", err)
 		}
@@ -97,7 +86,6 @@
 		}
 		if err != nil {
 			return fmt.Errorf("fetching image references: %w", err)
->>>>>>> 6ecc5fb4
 		}
 
 		log.Printf("scale testing with %d images", len(refs))
@@ -164,17 +152,6 @@
 func references(ctx context.Context, auth pkgauthn.Authenticator, repository string, n int) ([]name.Reference, error) {
 	repo, err := name.NewRepository(repository, name.StrictValidation)
 	if err != nil {
-<<<<<<< HEAD
-		panic("programmer error")
-	}
-	puller, err := remote.NewPuller(remote.WithAuth(auth))
-	if err != nil {
-		log.Fatalf("creating puller: %v", err)
-	}
-	lister, err := puller.Lister(ctx, repo)
-	if err != nil {
-		log.Fatalf("creating lister: %v", err)
-=======
 		return nil, fmt.Errorf("validating repository: %w", err)
 	}
 	puller, err := remote.NewPuller(remote.WithAuth(auth))
@@ -184,7 +161,6 @@
 	lister, err := puller.Lister(ctx, repo)
 	if err != nil {
 		return nil, fmt.Errorf("creating lister: %w", err)
->>>>>>> 6ecc5fb4
 	}
 
 	refs := make([]name.Reference, 0, n)
@@ -192,11 +168,7 @@
 	for lister.HasNext() {
 		ts, err := lister.Next(ctx)
 		if err != nil {
-<<<<<<< HEAD
-			log.Fatalf("listing tags: %v", err)
-=======
 			return nil, fmt.Errorf("listing tags: %w", err)
->>>>>>> 6ecc5fb4
 		}
 
 		for _, tag := range ts.Tags {
