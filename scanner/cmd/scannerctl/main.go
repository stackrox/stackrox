--- conflicted
+++ resolved
@@ -45,12 +45,6 @@
 		*basicAuth = os.Getenv(authEnvName)
 	}
 	if *basicAuth != "" {
-<<<<<<< HEAD
-		var ok bool
-		u, p, ok := strings.Cut(*basicAuth, ":")
-		if !ok {
-			log.Fatal("Invalid auth format, expecting \"username:password\"")
-=======
 		u, p, ok := strings.Cut(*basicAuth, ":")
 		if !ok {
 			log.Fatal("Invalid basic auth: expecting the username and the " +
@@ -59,12 +53,7 @@
 		auth = &authn.Basic{
 			Username: u,
 			Password: p,
->>>>>>> 5dc98a4e
 		}
-		auth = authn.FromConfig(authn.AuthConfig{
-			Username: u,
-			Password: p,
-		})
 	}
 
 	if len(flag.Args()) < 1 {
@@ -106,19 +95,6 @@
 
 	// Connect to scanner and scan.
 	c, err := client.NewGRPCScanner(ctx)
-<<<<<<< HEAD
-	if err != nil {
-		log.Fatalf("connecting: %v", err)
-	}
-	vr, err := c.IndexAndScanImage(ctx, ref, auth)
-	if err != nil {
-		log.Fatalf("scanning: %v", err)
-	}
-	vrJSON, err := json.MarshalIndent(vr, "", "  ")
-	if err != nil {
-		log.Fatalf("decoding report: %s", err)
-	}
-=======
 	if err != nil {
 		log.Fatalf("connecting: %v", err)
 	}
@@ -130,7 +106,6 @@
 	if err != nil {
 		log.Fatalf("decoding report: %v", err)
 	}
->>>>>>> 5dc98a4e
 
 	fmt.Println(string(vrJSON))
 }