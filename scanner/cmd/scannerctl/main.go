package main

import (
	"context"
	"encoding/json"
	"flag"
	"fmt"
	"log"
	"os"
	"os/signal"
	"path/filepath"
	"strings"

	"github.com/google/go-containerregistry/pkg/authn"
	"github.com/stackrox/rox/pkg/mtls"
	"github.com/stackrox/rox/pkg/utils"
	"github.com/stackrox/rox/scanner/indexer"
	"github.com/stackrox/rox/scanner/pkg/client"
	"golang.org/x/sys/unix"
)

var authEnvName = "ROX_SCANNERCTL_BASIC_AUTH"

func main() {
	certsPath := flag.String("certs", "", "Path to directory containing scanner certificates.")
	basicAuth := flag.String("auth", "", fmt.Sprintf("Use the specified basic auth credentials "+
		"(warning: debug only and unsafe, use env var %s).", authEnvName))
	imageDigest := flag.String("digest", "", "Use the specified image digest in the image "+
		"manifest ID. The default is to retrieve the image digest from the registry and "+
		"use that.")
	flag.Parse()

	// If certs was specified, configure the identity environment.
	// TODO: Add a flag to disable mTLS altogether
	if *certsPath != "" {
		utils.CrashOnError(os.Setenv(mtls.CAFileEnvName, filepath.Join(*certsPath, mtls.CACertFileName)))
		utils.CrashOnError(os.Setenv(mtls.CAKeyFileEnvName, filepath.Join(*certsPath, mtls.CAKeyFileName)))
		utils.CrashOnError(os.Setenv(mtls.CertFilePathEnvName, filepath.Join(*certsPath, mtls.ServiceCertFileName)))
		utils.CrashOnError(os.Setenv(mtls.KeyFileEnvName, filepath.Join(*certsPath, mtls.ServiceKeyFileName)))
	}

	// Extract basic auth username and password.
	auth := authn.Anonymous
	if *basicAuth == "" {
		*basicAuth = os.Getenv(authEnvName)
	}
	if *basicAuth != "" {
		var ok bool
		u, p, ok := strings.Cut(*basicAuth, ":")
		if !ok {
			log.Fatal("Invalid auth format, expecting \"username:password\"")
		}
		auth = authn.FromConfig(authn.AuthConfig{
			Username: u,
			Password: p,
		})
	}

	if len(flag.Args()) < 1 {
		log.Fatalf("Missing <image-url>")
	}

	// Get the image digest, from the URL or command option.
	imageURL := flag.Args()[0]
	ref, err := indexer.GetDigestFromURL(imageURL, auth)
	if err != nil {
		log.Fatalf("failed to retrieve image hash id: %v", err)
	}
	if *imageDigest == "" {
		*imageDigest = ref.DigestStr()
		log.Printf("image digest: %s", *imageDigest)
	}
	if *imageDigest != ref.DigestStr() {
		log.Printf("WARNING: the actual image digest %q is different from %q",
			ref.DigestStr(), *imageDigest)
	}

	// Create a context that is cancellable on the usual command line signals. Double
	// signal forcefully exits.
	ctx, cancel := context.WithCancel(context.Background())
	defer ctx.Done()
	go func() {
		sigC := make(chan os.Signal, 1)
		signal.Notify(sigC, unix.SIGINT, unix.SIGTERM)
		sig := <-sigC
		log.Printf("%s caught, shutting down...", sig)
		// Cancel the main context.
		cancel()
		go func() {
			// A second signal will forcefully quit.
			<-sigC
			os.Exit(1)
		}()
	}()

	// Connect to scanner and scan.
<<<<<<< HEAD
	c, err := client.NewGRPCScannerClient(ctx)
=======
	c, err := client.NewGRPCScanner(ctx)
>>>>>>> 0a184683
	if err != nil {
		log.Fatalf("connecting: %v", err)
	}
	vr, err := c.IndexAndScanImage(ctx, ref, auth)
	if err != nil {
		log.Fatalf("scanning: %v", err)
	}
	vrJSON, err := json.MarshalIndent(vr, "", "  ")
	if err != nil {
		log.Fatalf("decoding report: %s", err)
	}

	fmt.Println(string(vrJSON))
}<|MERGE_RESOLUTION|>--- conflicted
+++ resolved
@@ -94,11 +94,7 @@
 	}()
 
 	// Connect to scanner and scan.
-<<<<<<< HEAD
-	c, err := client.NewGRPCScannerClient(ctx)
-=======
 	c, err := client.NewGRPCScanner(ctx)
->>>>>>> 0a184683
 	if err != nil {
 		log.Fatalf("connecting: %v", err)
 	}
