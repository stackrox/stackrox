package main

import (
	"context"
	"encoding/json"
	"flag"
	"fmt"
	"log"
	"os"
	"os/signal"
	"path/filepath"
	"strings"

	"github.com/google/go-containerregistry/pkg/authn"
	"github.com/stackrox/rox/pkg/mtls"
	"github.com/stackrox/rox/pkg/utils"
<<<<<<< HEAD
	"github.com/stackrox/rox/scanner/client"
	"github.com/stackrox/rox/scanner/indexer"
=======
	"github.com/stackrox/rox/scanner/indexer"
	"github.com/stackrox/rox/scanner/pkg/client"
>>>>>>> 0a184683
	"golang.org/x/sys/unix"
)

var authEnvName = "ROX_SCANNERCTL_BASIC_AUTH"

func main() {
	certsPath := flag.String("certs", "", "Path to directory containing scanner certificates.")
	basicAuth := flag.String("auth", "", fmt.Sprintf("Use the specified basic auth credentials "+
		"(warning: debug only and unsafe, use env var %s).", authEnvName))
	imageDigest := flag.String("digest", "", "Use the specified image digest in the image "+
		"manifest ID. The default is to retrieve the image digest from the registry and "+
		"use that.")
	flag.Parse()

	// If certs was specified, configure the identity environment.
	// TODO: Add a flag to disable mTLS altogether
	if *certsPath != "" {
		utils.CrashOnError(os.Setenv(mtls.CAFileEnvName, filepath.Join(*certsPath, mtls.CACertFileName)))
		utils.CrashOnError(os.Setenv(mtls.CAKeyFileEnvName, filepath.Join(*certsPath, mtls.CAKeyFileName)))
		utils.CrashOnError(os.Setenv(mtls.CertFilePathEnvName, filepath.Join(*certsPath, mtls.ServiceCertFileName)))
		utils.CrashOnError(os.Setenv(mtls.KeyFileEnvName, filepath.Join(*certsPath, mtls.ServiceKeyFileName)))
	}

	// Extract basic auth username and password.
	auth := authn.Anonymous
	if *basicAuth == "" {
		*basicAuth = os.Getenv(authEnvName)
	}
	if *basicAuth != "" {
		var ok bool
		u, p, ok := strings.Cut(*basicAuth, ":")
		if !ok {
			log.Fatal("Invalid auth format, expecting \"username:password\"")
		}
		auth = authn.FromConfig(authn.AuthConfig{
			Username: u,
			Password: p,
		})
	}

	if len(flag.Args()) < 1 {
		log.Fatalf("Missing <image-url>")
	}

	// Get the image digest, from the URL or command option.
	imageURL := flag.Args()[0]
	ref, err := indexer.GetDigestFromURL(imageURL, auth)
	if err != nil {
		log.Fatalf("failed to retrieve image hash id: %v", err)
	}
	if *imageDigest == "" {
		*imageDigest = ref.DigestStr()
		log.Printf("image digest: %s", *imageDigest)
	}
	if *imageDigest != ref.DigestStr() {
		log.Printf("WARNING: the actual image digest %q is different from %q",
			ref.DigestStr(), *imageDigest)
	}

	// Create a context that is cancellable on the usual command line signals. Double
	// signal forcefully exits.
	ctx, cancel := context.WithCancel(context.Background())
	defer ctx.Done()
	go func() {
		sigC := make(chan os.Signal, 1)
		signal.Notify(sigC, unix.SIGINT, unix.SIGTERM)
		sig := <-sigC
		log.Printf("%s caught, shutting down...", sig)
		// Cancel the main context.
		cancel()
		go func() {
			// A second signal will forcefully quit.
			<-sigC
			os.Exit(1)
		}()
	}()

	// Connect to scanner and scan.
<<<<<<< HEAD
	c, err := client.NewGRPCScannerClient(ctx)
=======
	c, err := client.NewGRPCScanner(ctx)
>>>>>>> 0a184683
	if err != nil {
		log.Fatalf("connecting: %v", err)
	}
	vr, err := c.IndexAndScanImage(ctx, ref, auth)
	if err != nil {
		log.Fatalf("scanning: %v", err)
	}
	vrJSON, err := json.MarshalIndent(vr, "", "  ")
	if err != nil {
		log.Fatalf("decoding report: %s", err)
	}

	fmt.Println(string(vrJSON))
}<|MERGE_RESOLUTION|>--- conflicted
+++ resolved
@@ -14,13 +14,8 @@
 	"github.com/google/go-containerregistry/pkg/authn"
 	"github.com/stackrox/rox/pkg/mtls"
 	"github.com/stackrox/rox/pkg/utils"
-<<<<<<< HEAD
-	"github.com/stackrox/rox/scanner/client"
-	"github.com/stackrox/rox/scanner/indexer"
-=======
 	"github.com/stackrox/rox/scanner/indexer"
 	"github.com/stackrox/rox/scanner/pkg/client"
->>>>>>> 0a184683
 	"golang.org/x/sys/unix"
 )
 
@@ -99,11 +94,7 @@
 	}()
 
 	// Connect to scanner and scan.
-<<<<<<< HEAD
-	c, err := client.NewGRPCScannerClient(ctx)
-=======
 	c, err := client.NewGRPCScanner(ctx)
->>>>>>> 0a184683
 	if err != nil {
 		log.Fatalf("connecting: %v", err)
 	}
