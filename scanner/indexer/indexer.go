package indexer

import (
	"context"
	"crypto/sha512"
	"errors"
	"fmt"
	"net/http"
	"net/url"
	"os"
	"path"
	"strings"
	"time"

	"github.com/google/go-containerregistry/pkg/authn"
	"github.com/google/go-containerregistry/pkg/name"
	v1 "github.com/google/go-containerregistry/pkg/v1"
	"github.com/google/go-containerregistry/pkg/v1/remote"
	"github.com/google/go-containerregistry/pkg/v1/remote/transport"
	"github.com/jackc/pgx/v4/pgxpool"
	"github.com/quay/claircore"
	"github.com/quay/claircore/alpine"
	"github.com/quay/claircore/datastore/postgres"
	"github.com/quay/claircore/dpkg"
	"github.com/quay/claircore/gobin"
	ccindexer "github.com/quay/claircore/indexer"
	"github.com/quay/claircore/java"
	"github.com/quay/claircore/libindex"
	"github.com/quay/claircore/nodejs"
	"github.com/quay/claircore/pkg/ctxlock"
	"github.com/quay/claircore/python"
	"github.com/quay/claircore/rhel"
	"github.com/quay/claircore/rhel/rhcc"
	"github.com/quay/claircore/rpm"
	"github.com/quay/claircore/ruby"
	"github.com/quay/zlog"
	"github.com/stackrox/rox/pkg/env"
	"github.com/stackrox/rox/pkg/httputil/proxy"
	"github.com/stackrox/rox/pkg/utils"
	"github.com/stackrox/rox/scanner/config"
	"github.com/stackrox/rox/scanner/internal/httputil"
	"github.com/stackrox/rox/scanner/internal/version"
)

// ecosystems specifies the package ecosystems to use for indexing.
func ecosystems(ctx context.Context) []*ccindexer.Ecosystem {
	es := []*ccindexer.Ecosystem{
		alpine.NewEcosystem(ctx),
		dpkg.NewEcosystem(ctx),
		gobin.NewEcosystem(ctx),
		java.NewEcosystem(ctx),
		python.NewEcosystem(ctx),
		rhcc.NewEcosystem(ctx),
		rhel.NewEcosystem(ctx),
		rpm.NewEcosystem(ctx),
		ruby.NewEcosystem(ctx),
	}
	if env.ScannerV4NodeJSSupport.BooleanSetting() {
		es = append(es, nodejs.NewEcosystem(ctx))
	}
	return es
}

// ReportGetter can get index reports from an Indexer.
type ReportGetter interface {
	GetIndexReport(context.Context, string) (*claircore.IndexReport, bool, error)
}

// Indexer represents an image indexer.
//
//go:generate mockgen-wrapper
type Indexer interface {
	ReportGetter
	IndexContainerImage(context.Context, string, string, ...Option) (*claircore.IndexReport, error)
	Close(context.Context) error
}

// localIndexer is the Indexer implementation that runs libindex locally.
type localIndexer struct {
	libIndex        *libindex.Libindex
	pool            *pgxpool.Pool
	root            string
	getLayerTimeout time.Duration
}

// NewIndexer creates a new indexer.
func NewIndexer(ctx context.Context, cfg config.IndexerConfig) (Indexer, error) {
	ctx = zlog.ContextWithValues(ctx, "component", "scanner/backend/indexer.NewIndexer")

	var success bool

	pool, err := postgres.Connect(ctx, cfg.Database.ConnString, "libindex")
	if err != nil {
		return nil, fmt.Errorf("connecting to postgres for indexer: %w", err)
	}
	defer func() {
		if !success {
			pool.Close()
		}
	}()

	store, err := postgres.InitPostgresIndexerStore(ctx, pool, true)
	if err != nil {
		return nil, fmt.Errorf("initializing postgres indexer store: %w", err)
	}
	defer func() {
		if !success {
			_ = store.Close(ctx)
		}
	}()

	locker, err := ctxlock.New(ctx, pool)
	if err != nil {
		return nil, fmt.Errorf("creating indexer postgres locker: %w", err)
	}
	defer func() {
		if !success {
			_ = locker.Close(ctx)
		}
	}()

	root, err := os.MkdirTemp("", "scanner-fetcharena-*")
	if err != nil {
		return nil, fmt.Errorf("creating indexer root directory: %w", err)
	}
	defer func() {
		if !success {
			_ = os.RemoveAll(root)
		}
	}()

	// Note: http.DefaultTransport has already been modified to handle configured proxies.
	// See scanner/cmd/scanner/main.go.
	t, err := httputil.TransportMux(http.DefaultTransport)
	if err != nil {
		return nil, fmt.Errorf("creating HTTP transport: %w", err)
	}
	client := &http.Client{
		Transport: t,
	}

	indexer, err := newLibindex(ctx, cfg, client, root, store, locker)
	if err != nil {
		return nil, err
	}

	success = true
	return &localIndexer{
		libIndex:        indexer,
		pool:            pool,
		root:            root,
		getLayerTimeout: time.Duration(cfg.GetLayerTimeout),
	}, nil
}

<<<<<<< HEAD
func newLibindex(ctx context.Context, indexerCfg config.IndexerConfig, client *http.Client, root string, store ccindexer.Store, locker *ctxlock.Locker) (*libindex.Libindex, error) {
=======
func castToConfig[T any](f func(cfg T)) func(o any) error {
	return func(o interface{}) error {
		cfg, ok := o.(T)
		if !ok {
			return errors.New("internal error: casting failed")
		}
		f(cfg)
		return nil
	}
}

func newLibindex(ctx context.Context, indexerCfg config.IndexerConfig, root string, store ccindexer.Store, locker *ctxlock.Locker) (*libindex.Libindex, error) {
	// TODO: Update the HTTP client.
	c := http.DefaultClient
>>>>>>> 175e15b7
	// TODO: Consider making layer scan concurrency configurable?
	opts := libindex.Options{
		Store:                store,
		Locker:               locker,
		FetchArena:           libindex.NewRemoteFetchArena(client, root),
		ScanLockRetry:        libindex.DefaultScanLockRetry,
		LayerScanConcurrency: libindex.DefaultLayerScanConcurrency,
		Ecosystems:           ecosystems(ctx),
		ScannerConfig: struct {
			Package, Dist, Repo, File map[string]func(interface{}) error
		}{
			Repo: map[string]func(interface{}) error{
				"rhel-repository-scanner": castToConfig(func(cfg *rhel.RepositoryScannerConfig) {
					cfg.Repo2CPEMappingURL = indexerCfg.RepositoryToCPEURL
					cfg.Repo2CPEMappingFile = indexerCfg.RepositoryToCPEFile
				}),
			},
			Package: map[string]func(interface{}) error{
				"rhel_containerscanner": castToConfig(func(cfg *rhcc.ScannerConfig) {
					cfg.Name2ReposMappingURL = indexerCfg.NameToReposURL
					cfg.Name2ReposMappingFile = indexerCfg.NameToReposFile
				}),
			},
		},
	}
<<<<<<< HEAD
	opts.ScannerConfig.Repo = map[string]func(interface{}) error{
		"rhel-repository-scanner": deserializeFunc([]byte(fmt.Sprintf(`
{
  "repo2cpe_mapping_url": "%s",
  "repo2cpe_mapping_file": "%s"
}`, indexerCfg.RepositoryToCPEURL, indexerCfg.RepositoryToCPEFile)))}
	opts.ScannerConfig.Package = map[string]func(interface{}) error{
		"rhel_containerscanner": deserializeFunc([]byte(fmt.Sprintf(`
{
  "name2repos_mapping_url": "%s",
  "name2repos_mapping_file": "%s"
}`, indexerCfg.NameToReposURL, indexerCfg.NameToReposFile)))}

	indexer, err := libindex.New(ctx, &opts, client)
=======
	indexer, err := libindex.New(ctx, &opts, c)
>>>>>>> 175e15b7
	if err != nil {
		return nil, fmt.Errorf("creating libindex: %w", err)
	}

	return indexer, nil
}

// Close closes the indexer.
func (i *localIndexer) Close(ctx context.Context) error {
	ctx = zlog.ContextWithValues(ctx, "component", "scanner/backend/indexer.Close")
	err := errors.Join(i.libIndex.Close(ctx), os.RemoveAll(i.root))
	i.pool.Close()
	return err
}

// IndexContainerImage creates a ClairCore index report for a given container
// image. The manifest is populated with layers from the image specified by a
// URL. This method performs a partial content request on each layer to generate
// the layer's URI and headers.
func (i *localIndexer) IndexContainerImage(
	ctx context.Context,
	hashID string,
	imageURL string,
	opts ...Option,
) (*claircore.IndexReport, error) {
	ctx = zlog.ContextWithValues(ctx, "component", "scanner/backend/indexer.IndexContainerImage")
	manifestDigest, err := createManifestDigest(hashID)
	if err != nil {
		return nil, err
	}
	o := makeOptions(opts...)
	imgRef, err := parseContainerImageURL(imageURL)
	if err != nil {
		return nil, fmt.Errorf("parsing image URL %q: %w", imageURL, err)
	}
	imgLayers, err := getContainerImageLayers(ctx, imgRef, o)
	if err != nil {
		return nil, fmt.Errorf("listing image layers (reference %q): %w", imgRef.String(), err)
	}
	httpClient, err := getLayerHTTPClient(ctx, imgRef, o.auth, i.getLayerTimeout)
	if err != nil {
		return nil, err
	}
	manifest := &claircore.Manifest{
		Hash: manifestDigest,
	}
	zlog.Info(ctx).
		Str("image_reference", imgRef.String()).
		Int("layers_count", len(imgLayers)).
		Msg("retrieving layers to populate container image manifest")
	for _, layer := range imgLayers {
		ccDigest, layerDigest, err := getLayerDigests(layer)
		if err != nil {
			return nil, fmt.Errorf("getting layer digests: %w", err)
		}
		// TODO Check for non-retryable errors (permission denied, etc.) to report properly.
		layerReq, err := getLayerRequest(httpClient, imgRef, layerDigest)
		if err != nil {
			return nil, fmt.Errorf("getting layer request URL and headers (digest: %q): %w",
				layerDigest.String(), err)
		}
		layerReq.Header.Del("User-Agent")
		layerReq.Header.Del("Range")
		manifest.Layers = append(manifest.Layers, &claircore.Layer{
			Hash:    ccDigest,
			URI:     layerReq.URL.String(),
			Headers: layerReq.Header,
		})
	}
	return i.libIndex.Index(ctx, manifest)
}

// remoteTransport is the http.RoundTripper to use when talking to image registries.
var remoteTransport = proxiedRemoteTransport()

func proxiedRemoteTransport() http.RoundTripper {
	tr, ok := remote.DefaultTransport.(*http.Transport)
	if !ok {
		// The proxy function was already modified to proxy.TransportFunc.
		// See scanner/cmd/scanner/main.go.
		return http.DefaultTransport
	}
	tr.Proxy = proxy.TransportFunc
	return tr
}

func getLayerHTTPClient(ctx context.Context, imgRef name.Reference, auth authn.Authenticator, timeout time.Duration) (*http.Client, error) {
	repo := imgRef.Context()
	reg := repo.Registry
	tr := remoteTransport
	tr = transport.NewUserAgent(tr, `StackRox Scanner/`+version.Version)
	tr = transport.NewRetry(tr)
	var err error
	tr, err = transport.NewWithContext(ctx, reg, auth, tr, []string{repo.Scope(transport.PullScope)})
	if err != nil {
		return nil, err
	}
	httpClient := http.Client{
		Timeout:   timeout,
		Transport: tr,
	}
	return &httpClient, nil
}

// getLayerDigests returns the clairclore and containerregistry digests for the layer.
func getLayerDigests(layer v1.Layer) (ccd claircore.Digest, ld v1.Hash, err error) {
	ld, err = layer.Digest()
	if err != nil {
		return ccd, ld, err
	}
	ccd, err = claircore.ParseDigest(ld.String())
	return ccd, ld, err
}

// getLayerRequest sends a partial request to retrieve the layer from the
// registry and return the request object containing relevant information to
// populate a container image manifest.
func getLayerRequest(httpClient *http.Client, imgRef name.Reference, layerDigest v1.Hash) (*http.Request, error) {
	imgRepo := imgRef.Context()
	registryURL := url.URL{
		Scheme: imgRepo.Scheme(),
		Host:   imgRepo.RegistryStr(),
	}
	imgPath := strings.TrimPrefix(imgRepo.RepositoryStr(), imgRepo.RegistryStr())
	imgURL := path.Join("/", "v2", imgPath, "blobs", layerDigest.String())
	u, err := registryURL.Parse(imgURL)
	if err != nil {
		return nil, err
	}
	req, err := http.NewRequest("GET", u.String(), nil)
	if err != nil {
		return nil, err
	}
	req.Header.Add("Range", "bytes=0-0")
	res, err := httpClient.Do(req)
	if err != nil {
		return nil, err
	}
	utils.IgnoreError(res.Body.Close)
	return res.Request, nil
}

// GetIndexReport retrieves an IndexReport for the given hash ID, if it exists.
func (i *localIndexer) GetIndexReport(ctx context.Context, hashID string) (*claircore.IndexReport, bool, error) {
	manifestDigest, err := createManifestDigest(hashID)
	if err != nil {
		return nil, false, err
	}
	return i.libIndex.IndexReport(ctx, manifestDigest)
}

// createManifestDigest creates a unique claircore.Digest from a Scanner's manifest hash ID.
func createManifestDigest(hashID string) (claircore.Digest, error) {
	hashIDSum := sha512.Sum512([]byte(hashID))
	d, err := claircore.NewDigest(claircore.SHA512, hashIDSum[:])
	if err != nil {
		return claircore.Digest{}, fmt.Errorf("creating manifest digest: %w", err)
	}
	return d, nil
}

// getContainerImageLayers fetches the image's manifest from the registry to get
// a list of layers.
func getContainerImageLayers(ctx context.Context, ref name.Reference, o options) ([]v1.Layer, error) {
	// TODO Check for non-retryable errors (permission denied, etc.) to report properly.
	desc, err := remote.Get(ref, remote.WithContext(ctx), remote.WithAuth(o.auth), remote.WithPlatform(o.platform))
	if err != nil {
		return nil, err
	}
	img, err := desc.Image()
	if err != nil {
		return nil, err
	}
	layers, err := img.Layers()
	if err != nil {
		return nil, err
	}
	return layers, nil
}

// parseContainerImageURL returns an image reference from an image URL.
func parseContainerImageURL(imageURL string) (name.Reference, error) {
	// We expect input was sanitized, so all errors here are considered internal errors.
	if imageURL == "" {
		return nil, errors.New("invalid URL: empty")
	}
	// Parse image reference to ensure it is valid.
	parsedURL, err := url.Parse(imageURL)
	if err != nil {
		return nil, err
	}
	// Check URL scheme and update ref parsing options.
	parseOpts := []name.Option{name.StrictValidation}
	switch parsedURL.Scheme {
	case "http":
		parseOpts = append(parseOpts, name.Insecure)
	case "https":
	default:
		return nil, fmt.Errorf("invalid URL scheme %q", parsedURL.Scheme)
	}
	// Strip the URL scheme:// and parse host/path as an image reference.
	imageRef := strings.TrimPrefix(imageURL, parsedURL.Scheme+"://")
	ref, err := name.ParseReference(imageRef, parseOpts...)
	if err != nil {
		return nil, err
	}
	return ref, nil
}

// GetDigestFromURL returns an image digest from the given image URL.
func GetDigestFromURL(imgURL string, auth authn.Authenticator) (name.Digest, error) {
	ref, err := parseContainerImageURL(imgURL)
	if err != nil {
		return name.Digest{}, err
	}
	return GetDigestFromReference(ref, auth)
}

// GetDigestFromReference returns an image digest from a reference, it either
// returns the digest specified in the image reference or reads from the
// registry's image manifest.
func GetDigestFromReference(ref name.Reference, auth authn.Authenticator) (name.Digest, error) {
	if d, ok := ref.(name.Digest); ok {
		return d, nil
	}
	// If not, convert to a digest reference by retrieving the digest.
	img, err := remote.Image(ref, remote.WithAuth(auth))
	if err != nil {
		return name.Digest{}, err
	}
	hash, err := img.Digest()
	if err != nil {
		return name.Digest{}, err
	}
	s := fmt.Sprintf("%s@%s", ref.Context().String(), hash.String())
	dRef, err := name.NewDigest(s)
	if err != nil {
		return name.Digest{}, fmt.Errorf("internal error: %w", err)
	}
	return dRef, nil
}<|MERGE_RESOLUTION|>--- conflicted
+++ resolved
@@ -153,9 +153,6 @@
 	}, nil
 }
 
-<<<<<<< HEAD
-func newLibindex(ctx context.Context, indexerCfg config.IndexerConfig, client *http.Client, root string, store ccindexer.Store, locker *ctxlock.Locker) (*libindex.Libindex, error) {
-=======
 func castToConfig[T any](f func(cfg T)) func(o any) error {
 	return func(o interface{}) error {
 		cfg, ok := o.(T)
@@ -167,10 +164,7 @@
 	}
 }
 
-func newLibindex(ctx context.Context, indexerCfg config.IndexerConfig, root string, store ccindexer.Store, locker *ctxlock.Locker) (*libindex.Libindex, error) {
-	// TODO: Update the HTTP client.
-	c := http.DefaultClient
->>>>>>> 175e15b7
+func newLibindex(ctx context.Context, indexerCfg config.IndexerConfig, client *http.Client, root string, store ccindexer.Store, locker *ctxlock.Locker) (*libindex.Libindex, error) {
 	// TODO: Consider making layer scan concurrency configurable?
 	opts := libindex.Options{
 		Store:                store,
@@ -196,24 +190,8 @@
 			},
 		},
 	}
-<<<<<<< HEAD
-	opts.ScannerConfig.Repo = map[string]func(interface{}) error{
-		"rhel-repository-scanner": deserializeFunc([]byte(fmt.Sprintf(`
-{
-  "repo2cpe_mapping_url": "%s",
-  "repo2cpe_mapping_file": "%s"
-}`, indexerCfg.RepositoryToCPEURL, indexerCfg.RepositoryToCPEFile)))}
-	opts.ScannerConfig.Package = map[string]func(interface{}) error{
-		"rhel_containerscanner": deserializeFunc([]byte(fmt.Sprintf(`
-{
-  "name2repos_mapping_url": "%s",
-  "name2repos_mapping_file": "%s"
-}`, indexerCfg.NameToReposURL, indexerCfg.NameToReposFile)))}
 
 	indexer, err := libindex.New(ctx, &opts, client)
-=======
-	indexer, err := libindex.New(ctx, &opts, c)
->>>>>>> 175e15b7
 	if err != nil {
 		return nil, fmt.Errorf("creating libindex: %w", err)
 	}
