--- conflicted
+++ resolved
@@ -2,10 +2,7 @@
 
 import (
 	"context"
-<<<<<<< HEAD
-=======
 	"errors"
->>>>>>> 3b55c500
 	"fmt"
 	"net/http"
 	"net/url"
@@ -30,10 +27,7 @@
 //go:generate mockgen-wrapper
 type Indexer interface {
 	IndexContainerImage(context.Context, claircore.Digest, string, ...Option) (*claircore.IndexReport, error)
-<<<<<<< HEAD
 	GetIndexReport(ctx context.Context, manifestDigest claircore.Digest) (*claircore.IndexReport, bool, error)
-=======
->>>>>>> 3b55c500
 	Close(context.Context) error
 }
 
@@ -108,32 +102,18 @@
 	o := makeOptions(opts...)
 	imgRef, err := parseContainerImageURL(imageURL)
 	if err != nil {
-<<<<<<< HEAD
-		return nil, fmt.Errorf("parsing image URL: %w", err)
-	}
-	imgLayers, err := getContainerImageLayers(ctx, o, imgRef)
+		return nil, fmt.Errorf("parsing image URL %q: %w", imageURL, err)
+	}
+	imgLayers, err := getContainerImageLayers(ctx, imgRef, o)
 	if err != nil {
 		return nil, fmt.Errorf("listing image layers (reference %q): %w", imgRef.String(), err)
 	}
-	httpClient := http.Client{Timeout: time.Duration(1) * time.Minute}
-=======
-		return nil, fmt.Errorf("parsing image URL %q: %w", imageURL, err)
-	}
-	imgLayers, err := getContainerImageLayers(ctx, imgRef, o)
-	if err != nil {
-		return nil, fmt.Errorf("listing image layers (reference %q): %w", imgRef.String(), err)
-	}
 	httpClient := http.Client{Timeout: time.Minute}
->>>>>>> 3b55c500
 	manifest := &claircore.Manifest{
 		Hash: manifestDigest,
 	}
 	zlog.Info(ctx).
 		Str("image_reference", imgRef.String()).
-<<<<<<< HEAD
-		Str("registry", imgRef.Context().RegistryStr()).
-=======
->>>>>>> 3b55c500
 		Int("layers_count", len(imgLayers)).
 		Msg("retrieving layers to populate container image manifest")
 	for _, layer := range imgLayers {
@@ -165,12 +145,6 @@
 		return ccd, ld, err
 	}
 	ccd, err = claircore.ParseDigest(ld.String())
-<<<<<<< HEAD
-	if err != nil {
-		return ccd, ld, err
-	}
-=======
->>>>>>> 3b55c500
 	return ccd, ld, err
 }
 
@@ -202,7 +176,6 @@
 	return res.Request, nil
 }
 
-<<<<<<< HEAD
 // GetIndexReport retrieves an IndexReport for a particular manifest hash, if it exists.
 func (i *indexerImpl) GetIndexReport(ctx context.Context, manifestDigest claircore.Digest) (*claircore.IndexReport, bool, error) {
 	return i.indexer.IndexReport(ctx, manifestDigest)
@@ -210,12 +183,7 @@
 
 // getContainerImageLayers fetches the image's manifest from the registry to get
 // a list of layers.
-func getContainerImageLayers(ctx context.Context, o options, ref name.Reference) ([]v1.Layer, error) {
-=======
-// getContainerImageLayers fetches the image's manifest from the registry to get
-// a list of layers.
 func getContainerImageLayers(ctx context.Context, ref name.Reference, o options) ([]v1.Layer, error) {
->>>>>>> 3b55c500
 	// TODO Check for non-retriable errors (permission denied, etc.) to report properly.
 	desc, err := remote.Get(ref, remote.WithContext(ctx), remote.WithAuth(o.auth), remote.WithPlatform(o.platform))
 	if err != nil {
@@ -234,18 +202,6 @@
 
 // parseContainerImageURL returns a image reference from an image URL.
 func parseContainerImageURL(imageURL string) (name.Reference, error) {
-<<<<<<< HEAD
-	// Parse image reference to ensure we have a valid reference.
-	parsedURL, err := url.Parse(imageURL)
-	if err != nil {
-		// We expect input was sanitized, so this is an internal error.
-		return nil, err
-	}
-	parseOpts := []name.Option{name.StrictValidation}
-	if parsedURL.Scheme == "http" {
-		parseOpts = append(parseOpts, name.Insecure)
-	}
-=======
 	// We expect input was sanitized, so all errors here are considered internal errors.
 	if imageURL == "" {
 		return nil, errors.New("invalid URL")
@@ -265,7 +221,6 @@
 		return nil, errors.New("invalid URL")
 	}
 	// Strip the URL scheme:// and parse host/path as an image reference.
->>>>>>> 3b55c500
 	imageRef := strings.TrimPrefix(imageURL, parsedURL.Scheme+"://")
 	ref, err := name.ParseReference(imageRef, parseOpts...)
 	if err != nil {
