package indexer

import (
	"context"
	"errors"
	"fmt"
	"net/http"
	"net/url"
	"os"
	"path"
	"strings"
	"time"

	"github.com/google/go-containerregistry/pkg/authn"
	"github.com/google/go-containerregistry/pkg/name"
	v1 "github.com/google/go-containerregistry/pkg/v1"
	"github.com/google/go-containerregistry/pkg/v1/remote"
	"github.com/google/go-containerregistry/pkg/v1/remote/transport"
	"github.com/quay/claircore"
	"github.com/quay/claircore/datastore/postgres"
	"github.com/quay/claircore/libindex"
	"github.com/quay/claircore/pkg/ctxlock"
	"github.com/quay/zlog"
	"github.com/stackrox/rox/pkg/utils"
	"github.com/stackrox/rox/scanner/config"
	"github.com/stackrox/rox/scanner/internal/version"
)

// Indexer represents an image indexer.
//
//go:generate mockgen-wrapper
type Indexer interface {
	IndexContainerImage(context.Context, claircore.Digest, string, ...Option) (*claircore.IndexReport, error)
	GetIndexReport(ctx context.Context, manifestDigest claircore.Digest) (*claircore.IndexReport, bool, error)
	Close(context.Context) error
}

// localIndexer is the Indexer implementation that runs libindex locally.
type localIndexer struct {
<<<<<<< HEAD
	libIndex        *libindex.Libindex
=======
	indexer         *libindex.Libindex
>>>>>>> 1e6099e3
	getLayerTimeout time.Duration
}

// NewIndexer creates a new indexer.
func NewIndexer(ctx context.Context, cfg config.IndexerConfig) (Indexer, error) {
	pool, err := postgres.Connect(ctx, cfg.DBConnString, "libindex")
	if err != nil {
		return nil, fmt.Errorf("connecting to postgres for indexer: %w", err)
	}
	store, err := postgres.InitPostgresIndexerStore(ctx, pool, true)
	if err != nil {
		return nil, fmt.Errorf("initializing postgres indexer store: %w", err)
	}
	locker, err := ctxlock.New(ctx, pool)
	if err != nil {
		return nil, fmt.Errorf("creating indexer postgres locker: %w", err)
	}

	// TODO: Update the HTTP client.
	c := http.DefaultClient
	// TODO: When adding Indexer.Close(), make sure to clean-up /tmp.
	faRoot, err := os.MkdirTemp("", "scanner-fetcharena-*")
	if err != nil {
		return nil, fmt.Errorf("creating indexer root directory: %w", err)
	}
	defer utils.IgnoreError(func() error {
		if err != nil {
			return os.RemoveAll(faRoot)
		}
		return nil
	})
	// TODO: Consider making layer scan concurrency configurable?
	opts := libindex.Options{
		Store:                store,
		Locker:               locker,
		FetchArena:           libindex.NewRemoteFetchArena(c, faRoot),
		ScanLockRetry:        libindex.DefaultScanLockRetry,
		LayerScanConcurrency: libindex.DefaultLayerScanConcurrency,
	}

	indexer, err := libindex.New(ctx, &opts, c)
	if err != nil {
		return nil, fmt.Errorf("creating libindex: %w", err)
	}

	return &localIndexer{
<<<<<<< HEAD
		libIndex:        indexer,
=======
		indexer:         indexer,
>>>>>>> 1e6099e3
		getLayerTimeout: time.Duration(cfg.GetLayerTimeout),
	}, nil
}

// Close closes the indexer.
func (i *localIndexer) Close(ctx context.Context) error {
<<<<<<< HEAD
	return i.libIndex.Close(ctx)
=======
	return i.indexer.Close(ctx)
>>>>>>> 1e6099e3
}

// IndexContainerImage creates a ClairCore index report for a given container
// image. The manifest is populated with layers from the image specified by a
// URL. This method performs a partial content request on each layer to generate
// the layer's URI and headers.
func (i *localIndexer) IndexContainerImage(
	ctx context.Context,
	manifestDigest claircore.Digest,
	imageURL string,
	opts ...Option,
) (*claircore.IndexReport, error) {
	ctx = zlog.ContextWithValues(ctx, "component", "scanner/backend/indexer")
	o := makeOptions(opts...)
	imgRef, err := parseContainerImageURL(imageURL)
	if err != nil {
		return nil, fmt.Errorf("parsing image URL %q: %w", imageURL, err)
	}
	imgLayers, err := getContainerImageLayers(ctx, imgRef, o)
	if err != nil {
		return nil, fmt.Errorf("listing image layers (reference %q): %w", imgRef.String(), err)
	}
	httpClient, err := getLayerHTTPClient(ctx, imgRef, o.auth, i.getLayerTimeout)
	if err != nil {
		return nil, err
	}
	manifest := &claircore.Manifest{
		Hash: manifestDigest,
	}
	zlog.Info(ctx).
		Str("image_reference", imgRef.String()).
		Int("layers_count", len(imgLayers)).
		Msg("retrieving layers to populate container image manifest")
	for _, layer := range imgLayers {
		ccDigest, layerDigest, err := getLayerDigests(layer)
		if err != nil {
			return nil, fmt.Errorf("getting layer digests: %w", err)
		}
		// TODO Check for non-retriable errors (permission denied, etc.) to report properly.
		layerReq, err := getLayerRequest(httpClient, imgRef, layerDigest)
		if err != nil {
			return nil, fmt.Errorf("getting layer request URL and headers (digest: %q): %w",
				layerDigest.String(), err)
		}
		layerReq.Header.Del("User-Agent")
		layerReq.Header.Del("Range")
		manifest.Layers = append(manifest.Layers, &claircore.Layer{
			Hash:    ccDigest,
			URI:     layerReq.URL.String(),
			Headers: layerReq.Header,
		})
	}
	return i.libIndex.Index(ctx, manifest)
}

func getLayerHTTPClient(ctx context.Context, imgRef name.Reference, auth authn.Authenticator, timeout time.Duration) (*http.Client, error) {
	reg := imgRef.Context().Registry
	tr, err := transport.NewWithContext(ctx, reg, auth, http.DefaultTransport, nil)
	if err != nil {
		return nil, err
	}
	httpClient := http.Client{
		Timeout:   timeout,
		Transport: tr,
	}
	return &httpClient, nil
}

func getLayerHTTPClient(ctx context.Context, imgRef name.Reference, auth authn.Authenticator, timeout time.Duration) (*http.Client, error) {
	repo := imgRef.Context()
	reg := repo.Registry
	tr := remote.DefaultTransport
	tr = transport.NewUserAgent(tr, `StackRox Scanner/`+version.Version)
	tr = transport.NewRetry(tr)
	var err error
	tr, err = transport.NewWithContext(ctx, reg, auth, tr, []string{repo.Scope(transport.PullScope)})
	if err != nil {
		return nil, err
	}
	httpClient := http.Client{
		Timeout:   timeout,
		Transport: tr,
	}
	return &httpClient, nil
}

// getLayerDigests returns the clairclore and containerregistry digests for the layer.
func getLayerDigests(layer v1.Layer) (ccd claircore.Digest, ld v1.Hash, err error) {
	ld, err = layer.Digest()
	if err != nil {
		return ccd, ld, err
	}
	ccd, err = claircore.ParseDigest(ld.String())
	return ccd, ld, err
}

// getLayerRequest sends a partial request to retrieve the layer from the
// registry and return the request object containing relevant information to
// populate a container image manifest.
func getLayerRequest(httpClient *http.Client, imgRef name.Reference, layerDigest v1.Hash) (*http.Request, error) {
	imgRepo := imgRef.Context()
	registryURL := url.URL{
		Scheme: imgRepo.Scheme(),
		Host:   imgRepo.RegistryStr(),
	}
	imgPath := strings.TrimPrefix(imgRepo.RepositoryStr(), imgRepo.RegistryStr())
	imgURL := path.Join("/", "v2", imgPath, "blobs", layerDigest.String())
	u, err := registryURL.Parse(imgURL)
	if err != nil {
		return nil, err
	}
	req, err := http.NewRequest("GET", u.String(), nil)
	if err != nil {
		return nil, err
	}
	req.Header.Add("Range", "bytes=0-0")
	res, err := httpClient.Do(req)
	if err != nil {
		return nil, err
	}
	utils.IgnoreError(res.Body.Close)
	return res.Request, nil
}

// GetIndexReport retrieves an IndexReport for a particular manifest hash, if it exists.
func (i *localIndexer) GetIndexReport(ctx context.Context, manifestDigest claircore.Digest) (*claircore.IndexReport, bool, error) {
<<<<<<< HEAD
	return i.libIndex.IndexReport(ctx, manifestDigest)
=======
	return i.indexer.IndexReport(ctx, manifestDigest)
>>>>>>> 1e6099e3
}

// getContainerImageLayers fetches the image's manifest from the registry to get
// a list of layers.
func getContainerImageLayers(ctx context.Context, ref name.Reference, o options) ([]v1.Layer, error) {
	// TODO Check for non-retriable errors (permission denied, etc.) to report properly.
	desc, err := remote.Get(ref, remote.WithContext(ctx), remote.WithAuth(o.auth), remote.WithPlatform(o.platform))
	if err != nil {
		return nil, err
	}
	img, err := desc.Image()
	if err != nil {
		return nil, err
	}
	layers, err := img.Layers()
	if err != nil {
		return nil, err
	}
	return layers, nil
}

// parseContainerImageURL returns a image reference from an image URL.
func parseContainerImageURL(imageURL string) (name.Reference, error) {
	// We expect input was sanitized, so all errors here are considered internal errors.
	if imageURL == "" {
		return nil, errors.New("invalid URL")
	}
	// Parse image reference to ensure it is valid.
	parsedURL, err := url.Parse(imageURL)
	if err != nil {
		return nil, err
	}
	// Check URL scheme and update ref parsing options.
	parseOpts := []name.Option{name.StrictValidation}
	switch parsedURL.Scheme {
	case "http":
		parseOpts = append(parseOpts, name.Insecure)
	case "https":
	default:
		return nil, errors.New("invalid URL")
	}
	// Strip the URL scheme:// and parse host/path as an image reference.
	imageRef := strings.TrimPrefix(imageURL, parsedURL.Scheme+"://")
	ref, err := name.ParseReference(imageRef, parseOpts...)
	if err != nil {
		return nil, err
	}
	return ref, nil
}<|MERGE_RESOLUTION|>--- conflicted
+++ resolved
@@ -37,11 +37,7 @@
 
 // localIndexer is the Indexer implementation that runs libindex locally.
 type localIndexer struct {
-<<<<<<< HEAD
 	libIndex        *libindex.Libindex
-=======
-	indexer         *libindex.Libindex
->>>>>>> 1e6099e3
 	getLayerTimeout time.Duration
 }
 
@@ -88,22 +84,14 @@
 	}
 
 	return &localIndexer{
-<<<<<<< HEAD
 		libIndex:        indexer,
-=======
-		indexer:         indexer,
->>>>>>> 1e6099e3
 		getLayerTimeout: time.Duration(cfg.GetLayerTimeout),
 	}, nil
 }
 
 // Close closes the indexer.
 func (i *localIndexer) Close(ctx context.Context) error {
-<<<<<<< HEAD
 	return i.libIndex.Close(ctx)
-=======
-	return i.indexer.Close(ctx)
->>>>>>> 1e6099e3
 }
 
 // IndexContainerImage creates a ClairCore index report for a given container
@@ -230,11 +218,7 @@
 
 // GetIndexReport retrieves an IndexReport for a particular manifest hash, if it exists.
 func (i *localIndexer) GetIndexReport(ctx context.Context, manifestDigest claircore.Digest) (*claircore.IndexReport, bool, error) {
-<<<<<<< HEAD
 	return i.libIndex.IndexReport(ctx, manifestDigest)
-=======
-	return i.indexer.IndexReport(ctx, manifestDigest)
->>>>>>> 1e6099e3
 }
 
 // getContainerImageLayers fetches the image's manifest from the registry to get
