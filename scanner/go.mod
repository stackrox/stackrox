module github.com/stackrox/stackrox/scanner/v4

go 1.20

require (
<<<<<<< HEAD
	github.com/klauspost/compress v1.16.5
=======
	github.com/gogo/protobuf v1.3.2
	github.com/grpc-ecosystem/grpc-gateway v1.16.0
>>>>>>> e0408a0c
	github.com/prometheus/client_golang v1.16.0
	github.com/quay/claircore v1.5.8
	github.com/quay/zlog v1.1.4
<<<<<<< HEAD
	golang.org/x/time v0.3.0
=======
	github.com/stackrox/rox v0.0.0
	google.golang.org/grpc v1.56.1
>>>>>>> e0408a0c
)

require (
	github.com/Masterminds/semver v1.5.0 // indirect
	github.com/beorn7/perks v1.0.1 // indirect
	github.com/cespare/xxhash/v2 v2.2.0 // indirect
	github.com/doug-martin/goqu/v8 v8.6.0 // indirect
	github.com/dustin/go-humanize v1.0.1 // indirect
	github.com/golang/mock v1.7.0-rc.1 // indirect
	github.com/golang/protobuf v1.5.3 // indirect
	github.com/google/uuid v1.3.0 // indirect
	github.com/hashicorp/golang-lru/v2 v2.0.3 // indirect
	github.com/jackc/chunkreader/v2 v2.0.1 // indirect
	github.com/jackc/pgconn v1.14.0 // indirect
	github.com/jackc/pgio v1.0.0 // indirect
	github.com/jackc/pgpassfile v1.0.0 // indirect
	github.com/jackc/pgproto3/v2 v2.3.2 // indirect
	github.com/jackc/pgservicefile v0.0.0-20221227161230-091c0ba34f0a // indirect
	github.com/jackc/pgtype v1.14.0 // indirect
	github.com/jackc/pgx/v4 v4.18.1 // indirect
	github.com/jackc/puddle v1.3.0 // indirect
	github.com/kballard/go-shellquote v0.0.0-20180428030007-95032a82bc51 // indirect
	github.com/knqyf263/go-apk-version v0.0.0-20200609155635-041fdbb8563f // indirect
	github.com/knqyf263/go-deb-version v0.0.0-20190517075300-09fca494f03d // indirect
	github.com/knqyf263/go-rpm-version v0.0.0-20220614171824-631e686d1075 // indirect
	github.com/mattn/go-colorable v0.1.13 // indirect
	github.com/mattn/go-isatty v0.0.17 // indirect
	github.com/matttproud/golang_protobuf_extensions v1.0.4 // indirect
	github.com/pkg/errors v0.9.1 // indirect
	github.com/prometheus/client_model v0.4.0 // indirect
	github.com/prometheus/common v0.44.0 // indirect
	github.com/prometheus/procfs v0.10.1 // indirect
	github.com/quay/alas v1.0.1 // indirect
	github.com/quay/claircore/toolkit v1.0.0 // indirect
	github.com/quay/claircore/updater/driver v1.0.0 // indirect
	github.com/quay/goval-parser v0.8.8 // indirect
	github.com/remind101/migrate v0.0.0-20170729031349-52c1edff7319 // indirect
	github.com/remyoudompheng/bigfft v0.0.0-20230129092748-24d4a6f8daec // indirect
	github.com/rs/zerolog v1.29.0 // indirect
<<<<<<< HEAD
	github.com/shopspring/decimal v1.3.1 // indirect
	github.com/stretchr/testify v1.8.4 // indirect
	github.com/ulikunitz/xz v0.5.11 // indirect
	go.opentelemetry.io/otel v1.14.0 // indirect
	golang.org/x/crypto v0.9.0 // indirect
	golang.org/x/mod v0.10.0 // indirect
	golang.org/x/sync v0.2.0 // indirect
	golang.org/x/sys v0.8.0 // indirect
	golang.org/x/text v0.9.0 // indirect
	golang.org/x/tools v0.9.3 // indirect
=======
	go.opentelemetry.io/otel v1.14.0 // indirect
	go.uber.org/atomic v1.11.0 // indirect
	go.uber.org/multierr v1.10.0 // indirect
	go.uber.org/zap v1.24.0 // indirect
	golang.org/x/crypto v0.10.0 // indirect
	golang.org/x/mod v0.11.0 // indirect
	golang.org/x/net v0.11.0 // indirect
	golang.org/x/sync v0.3.0 // indirect
	golang.org/x/sys v0.9.0 // indirect
	golang.org/x/text v0.10.0 // indirect
	golang.org/x/time v0.3.0 // indirect
	golang.org/x/tools v0.10.0 // indirect
	google.golang.org/genproto v0.0.0-20230530153820-e85fd2cbaebc // indirect
	google.golang.org/genproto/googleapis/api v0.0.0-20230530153820-e85fd2cbaebc // indirect
	google.golang.org/genproto/googleapis/rpc v0.0.0-20230530153820-e85fd2cbaebc // indirect
>>>>>>> e0408a0c
	google.golang.org/protobuf v1.30.0 // indirect
	lukechampine.com/uint128 v1.2.0 // indirect
	modernc.org/cc/v3 v3.40.0 // indirect
	modernc.org/ccgo/v3 v3.16.13 // indirect
	modernc.org/libc v1.22.5 // indirect
	modernc.org/mathutil v1.5.0 // indirect
	modernc.org/memory v1.5.0 // indirect
	modernc.org/opt v0.1.3 // indirect
	modernc.org/sqlite v1.23.1 // indirect
	modernc.org/strutil v1.1.3 // indirect
	modernc.org/token v1.0.1 // indirect
)

replace (
	// The following is a manual copy of replacements done in github.com/stackrox/rox.
	// Go mod does not recursively apply them, hence the copy.  If you are
	// here to update, strip all comments and sort alphabetically.
	github.com/facebookincubator/nvdtools => github.com/stackrox/nvdtools v0.0.0-20210326191554-5daeb6395b56
	github.com/fullsailor/pkcs7 => github.com/stackrox/pkcs7 v0.0.0-20220914154527-cfdb0aa47179
	github.com/gogo/protobuf => github.com/connorgorman/protobuf v1.2.2-0.20210115205927-b892c1b298f7
	github.com/heroku/docker-registry-client => github.com/stackrox/docker-registry-client v0.0.0-20230411213734-d75b95d65d28
	github.com/mikefarah/yaml/v2 => gopkg.in/yaml.v2 v2.4.0
	github.com/nxadm/tail => github.com/stackrox/tail v1.4.9-0.20210831224919-407035634f5d
	github.com/opencontainers/runc => github.com/opencontainers/runc v1.1.5
	github.com/operator-framework/helm-operator-plugins => github.com/stackrox/helm-operator v0.0.12-0.20230627074417-5d4fc78ff0ea
	github.com/sigstore/cosign/v2 => github.com/stackrox/cosign/v2 v2.0.0-20230524131509-aa1a890d9fb7
	github.com/stackrox/rox => ../
	github.com/tecbot/gorocksdb => github.com/DataDog/gorocksdb v0.0.0-20200107201226-9722c3a2e063
	go.uber.org/zap => github.com/stackrox/zap v1.15.1-0.20200720133746-810fd602fd0f
	golang.org/x/oauth2 => github.com/stackrox/oauth2 v0.0.0-20230323154701-8854a69ca091
	gopkg.in/yaml.v2 => github.com/stackrox/yaml/v2 v2.4.1
	gopkg.in/yaml.v3 => github.com/stackrox/yaml/v3 v3.0.0
)<|MERGE_RESOLUTION|>--- conflicted
+++ resolved
@@ -3,21 +3,15 @@
 go 1.20
 
 require (
-<<<<<<< HEAD
-	github.com/klauspost/compress v1.16.5
-=======
 	github.com/gogo/protobuf v1.3.2
 	github.com/grpc-ecosystem/grpc-gateway v1.16.0
->>>>>>> e0408a0c
+	github.com/klauspost/compress v1.16.5
 	github.com/prometheus/client_golang v1.16.0
 	github.com/quay/claircore v1.5.8
 	github.com/quay/zlog v1.1.4
-<<<<<<< HEAD
+	github.com/stackrox/rox v0.0.0
 	golang.org/x/time v0.3.0
-=======
-	github.com/stackrox/rox v0.0.0
 	google.golang.org/grpc v1.56.1
->>>>>>> e0408a0c
 )
 
 require (
@@ -57,18 +51,7 @@
 	github.com/remind101/migrate v0.0.0-20170729031349-52c1edff7319 // indirect
 	github.com/remyoudompheng/bigfft v0.0.0-20230129092748-24d4a6f8daec // indirect
 	github.com/rs/zerolog v1.29.0 // indirect
-<<<<<<< HEAD
-	github.com/shopspring/decimal v1.3.1 // indirect
-	github.com/stretchr/testify v1.8.4 // indirect
 	github.com/ulikunitz/xz v0.5.11 // indirect
-	go.opentelemetry.io/otel v1.14.0 // indirect
-	golang.org/x/crypto v0.9.0 // indirect
-	golang.org/x/mod v0.10.0 // indirect
-	golang.org/x/sync v0.2.0 // indirect
-	golang.org/x/sys v0.8.0 // indirect
-	golang.org/x/text v0.9.0 // indirect
-	golang.org/x/tools v0.9.3 // indirect
-=======
 	go.opentelemetry.io/otel v1.14.0 // indirect
 	go.uber.org/atomic v1.11.0 // indirect
 	go.uber.org/multierr v1.10.0 // indirect
@@ -79,13 +62,11 @@
 	golang.org/x/sync v0.3.0 // indirect
 	golang.org/x/sys v0.9.0 // indirect
 	golang.org/x/text v0.10.0 // indirect
-	golang.org/x/time v0.3.0 // indirect
 	golang.org/x/tools v0.10.0 // indirect
 	google.golang.org/genproto v0.0.0-20230530153820-e85fd2cbaebc // indirect
 	google.golang.org/genproto/googleapis/api v0.0.0-20230530153820-e85fd2cbaebc // indirect
 	google.golang.org/genproto/googleapis/rpc v0.0.0-20230530153820-e85fd2cbaebc // indirect
->>>>>>> e0408a0c
-	google.golang.org/protobuf v1.30.0 // indirect
+	google.golang.org/protobuf v1.31.0 // indirect
 	lukechampine.com/uint128 v1.2.0 // indirect
 	modernc.org/cc/v3 v3.40.0 // indirect
 	modernc.org/ccgo/v3 v3.16.13 // indirect
