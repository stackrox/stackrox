--- conflicted
+++ resolved
@@ -28,11 +28,8 @@
 - ROX-9435: Updated dryrun API to generate preview violations for disabled policies
 - Support for security policies that do not have a policyVersion or have versions prior to 1.1 will be removed. If you have externally stored older policies, they cannot be imported.
 - ROX-10021: RHCOS node support is dropped until major improvements are made in ROX-8944.
-<<<<<<< HEAD
   - The UI shows the node scanning notes in the same manner as image scanning notes.
-=======
 - ROX-10097: Updated the base for the docs image from `nginx-118:1-46` to `nginx-120:latest`.
->>>>>>> c954e7b2
 
 ## [69.1]
 
