# Changelog
Entries in this file should be limited to:
-  Any changes that introduce a deprecation in functionality, OR
-  Obscure side-effects that are not obviously apparent based on the JIRA associated with the changes.
Please avoid adding duplicate information across this changelog and JIRA/doc input pages.

## [NEXT RELEASE]

<<<<<<< HEAD
=======
## [68.0]

- Added a new parameter `--image-defaults` to `roxctl helm output` and `roxctl central generate` that allows selecting the default registry from which container images will be taken for deploying central and scanner.
>>>>>>> 912c7dd1
- The default gRPC port in Scanner's config map is changed to 8443, as that is what Scanner has actually been defaulting to this whole time.
  - Note: Scanner has been ignoring the default `httpsPort` and `grpcPort` in its config map, as Scanner expects `HTTPSPort` and `GRPCPort` (and `MetricsPort`, if ever specified).
- Tags of `scanner`, `scanner-db`, and `collector` (including slim variant) images are now identical to the tag of `main` image (same as product version) for the released images.
- AWS ECR integration supports AssumeRole authentication.
- The default policy to detect Log4Shell vulnerability has been updated to also detect CVE-2021-45046 and the remediation has been updated to reflect the latest guidance by the Apache Logging security team.
- Prior to this release, CVEs could be snoozed using global write access on `Images`. Starting this release, requests to snooze CVEs can be created only using `VulnerabilityManagementRequests` global write access and requests can be approved only using `VulnerabilityManagementApprovals` global write access. Roles with write access on `Images`, created prior to this release, are provided with both the newly added permissions. We recommend updating the roles to only include the least amount of resources required for each role. All new roles must be explicitly supplied with `VulnerabilityManagementRequests` and/or `VulnerabilityManagementApprovals` permissions in order to use CVE snoozing functionality.
- Editing the cluster configuration in the UI is now disabled for Helm-based installations.
- For `roxctl helm output` and `roxctl central generate`:
  - Added a new parameter `--image-defaults` that allows selecting the default registry from which container images will be taken for deploying central and scanner.
  - Deprecated parameter `--rhacs` in favor of `--image-defaults` (using both parameters results in an error)
- Default behavior of `roxctl helm output` results now in using container images from `registry.redhat.io` instead of from `stackrox.io`
- By default, notifications will be sent for every runtime policy violation instead of only the first encountered violation. If this is undesired, setting an environment variable `NOTIFY_EVERY_RUNTIME_EVENT` to `false` will restore the previous behavior. Please note that the environment variable will be removed in a future release, so please notify the ACS team if you have a valid use case.

## [67.2]

- A new default policy to detect Log4Shell vulnerability (CVE-2021-44228) has been added.

## [67.0]

- When the environment variable `ROX_NETWORK_ACCESS_LOG` for Central is enabled, the logs will now contain the request URI and `X-Forwarded-For` header values.
  Note: The network access logging feature was introduced in 51.0 and when enabled will cause noisy logging, and hence should be turned on
  only for the purpose of debugging network connectivity issues.
- Scanner container image `uid:gid` changed to `65534:65534` (user nobody).
- A new default Role called `Scope Manager` has been introduced, to be used to provide users the minimal set of
  privileges required to create and modify access scopes for the purpose of configuring access control or use in vulnerability reporting.
- The Compliance Operator integration now supports TailoredProfiles.
- Presence of `microdnf` (presence in the image and process execution) is treated as violation of policies `Red Hat Package Manager in Image` and `Red Hat Package Manager Execution` respectively.
- Central is now the only source for Scanner vulnerability updates.
  - Central, instead of Scanner, now queries definitions.stackrox.io in online-mode (determined based on `ROX_OFFLINE_MODE`).
  - `ROX_SCANNER_VULN_UPDATE_INTERVAL` determines the frequency Central should query definitions.stackrox.io, in online-mode. It is defaulted to 5 minutes.
  - Scanner's ConfigMap still has an `updater.interval` field for its own updating frequency, but it no longer has `updater.fetchFromCentral`.
- Users may upload Scanner vulnerability dumps even when we are not in "offline-mode".
  - If we are in online-mode, this vuln dump is used over the Scanner's requested one if it is more recent.
  - K8s and Istio vulns manually uploaded in online-mode are ignored. This is just for Scanner definitions.
- Roxctl's `image scan | image check | deployment check` commands received a usability overhaul.
  This includes introducing output format's `table, csv, json` for each command.
  Note: the `csv` and `json` output formats contain **breaking changes**, the old formats are kept as default but marked as deprecated.
  Ensure that you switch to the new formats in a timely manner.
- In policy exclusions, the deployment name can now be a regex. Earlier, it was an exact string match.

- Behaviour change: The built-in `None` role is no longer taken into account when determining the roles for a user. Therefore, users with only the `None`
  role will be logged out and not be able to log in, as a valid user must have some role assigned. Logout and login prevention are materialized with HTTP
  status 401 `Unauthorized` and error message reporting the lack of valid role.

## [66.0]

- Default system policies `DockerHub NGINX 1.10`, `Shellshock: Multiple CVEs`, and `Heartbleed: CVE-2014-0160` have been deprecated.
- Default system policy deletion is prohibited in fresh installations of 65 or greater. If the initial installation
  was done in a version lower than 65, then default policies can be deleted even after an upgrade to 65 or greater.
- `Analyst` permission set and corresponding role will no longer have `DebugLogs` permission. The only default role with this permission will be `Admin` role.
- The "Mount Docker Socket" policy has been renamed to "Mount Container Runtime Socket" and will now also detect if a deployment
  mounts the CRI-O socket for both Kubernetes and OpenShift.
- The policy "Docker CIS 4.4: Ensure images are scanned and rebuilt to include security patches" is now disabled by default
- Alpine-based images are now deprecated and all images will be based on UBI. main-rhel will continue to be pushed for consistency.
- Added `central.tolerations`, `scanner.tolerations` and `scanner.dbTolerations` to the `stackrox-central-services` Helm chart
- Added `sensor.tolerations` and `admission-control.tolerations` to the `stackrox-secured-cluster-services` Helm chart
- Operator now supports `tolerations`  for `Central` and `SecuredCluster`
- Operator now supports disabling the admin password generation by setting Central's option `adminPasswordGenerationDisabled` to `true`.
- Roxctl now supports shell completion for bash, zsh, fish and powershell
- Added `roxctl central debug authz-trace` command. It streams built-in authorizer traces for all incoming requests.
- Operator defaults changed for `SecuredCluster` fields `spec.admissionControl.listenOnCreates` and `spec.admissionControl.listenOnUpdates`
  from `false` to `true`. This should not affect these settings in existing `SecuredCluster` resource instances
  where the previous default had already been applied at instance creation (this typically happens when creating the resource from the OpenShift console).
  In some circumstances (for example if the instance was created without a `spec.admissionControl` section from the CLI),
  the default might not have been applied: a symptom of this is that the fields are not shown when printing the object.
  In these cases this update will change the behaviour of admission controller.
- Scanner no longer supports Oracle Linux
- Added component `Active` state to individual component and list of components under Vulnerability Management within the scope of a specific deployment. The Active state can be:
  - `Undetermined`: the component is not detected to be run in the specific deployment.
  - `Active`: the component was run in the specific deployment.

## [65.0]
- Starting 65.0, default system policies' criteria fields are read-only. This applies to all default system policies
  included in fresh install of 65.0 and later, and new default system policies added since 65.0. Policy criteria fields
  for user-defined policies, created through 'New' and 'Clone' operation, will continue to be editable.
- Newly added MITRE ATT&CK policy section is read-only for default system policies. MITRE ATT&CK section for user-defined
  policies, created through 'New' and 'Clone' operation, will continue to be editable.
- Alert titles for the PagerDuty, Slack, Microsoft Teams, JIRA and email notifiers now contain the cluster and policy names
  in addition to the deployment or image name if it exists.
- PagerDuty alerts for violations now include the full alert JSON as a custom detail.
- Message attribute keys for audit log based violation messages shortened to be more readable
- Cluster internal endpoints set to `*.svc` to be respected by OpenShift's cluster wide `noProxy` configuration
  - `sensor.stackrox` changed to `sensor.stackrox.svc`
  - `central.stackrox` changed to `central.stackrox.svc`
  - `scanner.stackrox` changed to `scanner.stackrox.svc`
  - `scanner-db.stackrox` changed to `scanner-db.stackrox.svc`
- Increased Operator memory requests from 80 MiB to 200 MiB and memory limits from 300 MiB to 1 GiB. The latter is to prevent operator restarts due to OOM on certain deployments.
- Customer advisory: Default system policies `DockerHub NGINX 1.10`, `Shellshock: Multiple CVEs`, and `Heartbleed: CVE-2014-0160` will be deprecated starting release `66.0`.

## [64.1]

- Cluster internal endpoints set to `*.svc` to be respected by OpenShift's cluster wide `noProxy` configuration
  - `sensor.stackrox` changed to `sensor.stackrox.svc`
  - `central.stackrox` changed to `central.stackrox.svc`
  - `scanner.stackrox` changed to `scanner.stackrox.svc`
  - `scanner-db.stackrox` changed to `scanner-db.stackrox.svc`
- Increased Operator memory requests from 80 MiB to 200 MiB and memory limits from 300 MiB to 1 GiB. The latter is to prevent operator restarts due to OOM on certain deployments.

## [64.0]

- Support for BadgerDB is being completely removed. Users running a version less than 48.0 will need to upgrade to 63.0
  prior to upgrading to 64.0. All backups taken prior to version 48.0 cannot be restored to 64.0 and newer.
- The `/v1/namespaces` endpoint now accepts pagination query parameters.
- Message attribute keys for audit log based violations changed to use capital case instead of lowercase in API response.
- On OpenShift, the names of all `SecurityContextConstraint` (SCC) resources are now prefixed with `stackrox-`.

## [63.1]

- Cluster internal endpoints set to `*.svc` to be respected by OpenShift's cluster wide `noProxy` configuration
  - `sensor.stackrox` changed to `sensor.stackrox.svc`
  - `central.stackrox` changed to `central.stackrox.svc`
  - `scanner.stackrox` changed to `scanner.stackrox.svc`
  - `scanner-db.stackrox` changed to `scanner-db.stackrox.svc`
- Increased Operator memory requests from 80 MiB to 200 MiB and memory limits from 300 MiB to 1 GiB. The latter is to prevent operator restarts due to OOM on certain deployments.

## [63.0]

- Clusters now can have labels.
- Role is now a combination of a permission set and an optional access scope.
- API changes/deprecations:
  - `AuthService(/v1/auth/status)`: `user_info.permissions.name` and `user_info.permissions.global_access` are
    deprecated, use `user_info.roles` instead.
  - `CreateRole(POST /v1/roles/{name})`, `UpdateRole(PUT /v1/roles/{name})`: specifying `resource_to_access` is
    disallowed, `permission_set_id` must be provided instead.
  - `GetRoles(GET /v1/roles)`, `GetRole(GET /v1/roles/{name})`: `resource_to_access` is never set, use
    `permission_set_id` instead.
  - In the GraphQL API, `Role { resourceToAccess: [Label!]! }` is deprecated, use
    `PermissionSet { resourceToAccess: [Label!]! }` instead.
  - In the GraphQL API, `Role { globalAccess: Access! }` is deprecated with no replacement intended.
- The operator now sets dynamic admission control settings (`enforceOnCreates`, `enforceOnUpdates`)
  based on `spec.admissionControl.listenOn*` in the `SecuredCluster` resource.

## [62.2]

- Cluster internal endpoints set to `*.svc` to be respected by OpenShift's cluster wide `noProxy` configuration
  - `sensor.stackrox` changed to `sensor.stackrox.svc`
  - `central.stackrox` changed to `central.stackrox.svc`
  - `scanner.stackrox` changed to `scanner.stackrox.svc`
  - `scanner-db.stackrox` changed to `scanner-db.stackrox.svc`
- Increased Operator memory requests from 80 MiB to 200 MiB and memory limits from 300 MiB to 1 GiB. The latter is to prevent operator restarts due to OOM on certain deployments.

## [62.1]

- Fixed RHSA-2021:2569, RHSA-2021:2574, RHSA-2021:2575, RHSA-2021:2717, RHBA-2021:2581 in RHEL images.

## [62.0]

- Scanner now supports alpine:edge and alpine:3.14.
- Scan results for alpine 3.2 - 3.7 were marked as stale before.
  It has since become clear that there are still updates to the secdb for these versions,
  so they are no longer marked stale.
- The `ROX_ALERT_RENOTIF_DEBOUNCE_DURATION` can be set to a duration (see https://golang.org/pkg/time/#ParseDuration
  for supported syntax), and if set, then duplicate notifications for deploy-time alerts for the same deployment-policy
  pair will not be sent if the previous alert was resolved more recently than the debounce duration.
- Scanner now supports alpine:edge.

## [61.0]

- `globalAccess` field in roles is no longer supported
- Policy matching on all fields has been made case-insensitive. For example, if you set "Volume Type" to "hostpath",
  that will match volumes that are "HostPath".
- Added the ability to make policies based on `Severity` (ROX-6639)
  - Added new default policy (disabled by default) for a `High` alert for fixable
    CVEs with severity at least Important (includes Important and Critical).
- roxctl image scan --format {csv,pretty} are now sorted by layer and severity
  instead of layer and CVSS.
- Image risk is now calculated using a score assigned to the Severity Rating,
  opposed to using the CVSS score. Severity Rating is a more accurate measure of
  a vulnerability's risk. (ROX-7133)

## [60.0]

- CVE Severity levels are now mapped to their respective Red Hat security ratings (https://access.redhat.com/security/updates/classification)
- StackRox Scanner passes Red Hat Scanner Certification
  - Images based on RHEL base images created after June 2020 will be scanned in a certified manner.
    - These images will say `rhel` as the OS instead of `centos`.
    - Language-related files like JAR (Java), egg-info (Python) will only be scanned if they are not provided by RPM.
      To determine if a file is provided by RPM, run `rpm -q --whatprovides <absolute filepath>` in the image.
  - Older RHEL-based images will be scanned the traditional way.
    - These images will continue to say `centos` is the base OS.
- StackRox Scanner now officially supports ubuntu:21.04 images

## [59.0]

- Added `GET /v1/centralhealth/upgradestatus` endpoint to support upgrade rollback.
- Scanner no longer supports RHEL/CentOS 5.
- Default value for `--json-fail-on-policy-violations` flag of `roxctl image check` changed
  from `false` to `true`.

## [58.1]

- A few CVSS3.1 scores for applicable vulnerabilities were miscalculated, but it has since been fixed.
- Fixed CVE-2021-20305, RHSA-2021:1206 in RHEL scanner images
- Fixed Java package scanning when the package has the word "agent"

## [58.0]

- The product no longer requires a license to run. Several license-related functionalities and flags
  have been removed from the product and related tooling, as well as from the Helm charts.
- Components now have `Fixed By` field that indicates the version that will fixes all the fixable vulnerabilities in the component.
  - Note:
    - It is supported only when StackRox Scanner is used.
    - It is not namespaced to distro.
- Added upgrade rollback function. By default, users may rollback to their previous version if upgrade fails before Central has started.
  After services started, users must explicitly specify the version they are rolling back to in central config `maintenance.forceRollbackVersion`.
- Added a `central.exposeMonitoring` option to the Central Services Helm chart, which, when set to `true`, allows exposing a `/metrics`
  endpoint on port 9090.


## [57.0]

- The published time for CVEs in RHEL and CentOS images is now populated correctly.
- Secured clusters deployed via Helm with `helmManaged` set to `false` can now be used with cluster init
  bundles, creating a new cluster within StackRox on-the-fly. Previously, `helmManaged=false` only worked
  with certificates that were specific to an existing cluster.
- `roxctl central generate openshift` and `roxctl sensor generate openshift` now accept an
  `--openshift-version` flag, which can be set to the major version (`3` or `4`) of the OpenShift platform
  to deploy on. By default, deployment files are generated in a compatibility mode that works on OpenShift
  3.11 as well as 4.x. When deploying to a cluster running a recent OpenShift version, set this flag to `4`
  in order to take advantage of features only supported on OpenShift 4.x.


## [56.0]
- Page titles now reflect the URL location of the user within the app in the browser tab and history.
- SAML authentication providers:
  - When using the "Dynamic configuration" option, the `IdP Metadata URL` can now specify a
    scheme of `https+insecure://` to instruct StackRox to skip TLS validation when fetching
    the metadata. It is **strongly** advised to limit the use of this to testing environments.
  - When using the "Static configuration" option, the `IdP Certificate(s) (PEM)` option now
    supports specifying multiple PEM-encoded certificates.
- When creating a new Role, Namespace and Node have been added to the default minimal access specification.
- Admission Control health status is now available as part of Cluster Health in System Health, and in the
in the Platform Configuration -> Clusters View.

- `roxctl image check` now has a `--json-fail-on-policy-violations` flag. Its current default value
   is `false` which preserves the legacy behavior of `--json` flag: the command does *not*
   exit with an error code, even if policy violations are present.

   This default value of `false` is also now deprecated and will change in three releases.
- New default policies:
  - Added default policies for Docker CIS checks
    - 4.1
    - 4.4
    - 4.7
    - 5.1
    - 5.7
    - 5.9
    - 5.15
    - 5.16
    - 5.19
    - 5.20
    - 5.21
- Splunk alert events send to HEC will no longer include policy description, remediation and rationale
 in order to allow for more violations underneath the HEC limit.
- The ROX_NETWORK_DETECTION_BASELINE_VIOLATION feature flag is now on by default: a deployment with network flows that
are outside of its network baseline can now raise violations
- New roxctl option for roxctl image check: --categories.  Specifying a comma separated list of categories will only run policies with categories in the specified list.

## [55.0]
- The `/v1/metadata` endpoint redacts version information from unauthenticated users.
- API changes/deprecations:
  - `/db/backup` is deprecated; please use `/api/extensions/backup` instead.
  - In the GraphQL API, `ProcessActivityEvent { whitelisted: Boolean! }` is deprecated, use
    `ProcessActivityEvent { inBaseline: Boolean! }` instead.
  - In the GraphQL schema, the type name `Policy { whitelists: [Whitelist]! }` changes to
    `Policy { whitelists: [Exclusion]! }` preserving the existing structure and field names.
  - In the GraphQL API, `Policy { whitelists: [Whitelist]! }` is deprecated, use
    `Policy { exclusions: [Whitelist]! }` instead.
  - `PolicyService(/v1/policies/*)`: in all affected responses, `Policy.whitelists` is now always empty, use
    `Policy.exclusions` instead. This is because the current policy version has been updated to "1.1" which deprecates
    the `Policy.whitelists` field. All previous policy versions are still accepted as input.
  - Deprecated `includeCertificates` flag in `/v1/externalbackups/*`. Certificates are included in central
    backups by default for both new and existing backup configs.
- Admission controller service will be deployed by default in new k8s and Openshift clusters.
The validating webhook configuration for exec and port forward events is not supported on and hence
will not be deployed on OpenShift clusters.
- `roxctl image check` now has a `--send-notifications` flag, which will send notifications for
  build time alerts to the notifiers configured in each violated policy.
- `roxctl central db backup` is deprecated; please use `roxctl central backup` instead.
- The following  roxctl flags have been deprecated for the command `sensor generate`:
  - `--create-admission-controller` (replaced by `--admission-controller-listen-on-creates`)
  - `--admission-controller-enabled` (replaced by `--admission-controller-enforce-on-creates`)
- Added retry flags to `roxctl image scan`, `roxctl image check`, and `roxctl deployment check`:
  - Introduced two new flags, `--retries` and `--retry-delay`, that change how the commands deal with errors
  - `--retries 3 --retry-delay 2` will retry the command three times on failure with two seconds delay between retries
  - As the default value for `retries` is 0, the behaviour of the commands is unchanged if the flag is not used
- Added a new flag `--admission-controller-listen-on-events` to `roxctl sensor generate k8s` and
`roxctl sensor generate openshift`, that controls the deployment of the admission controller webhook which
listens on Kubernetes events like exec and portforward. Default value is `true` for `roxctl sensor generate k8s`
and false for `roxctl sensor generate openshift`.

## [54.0]
- Added option to backup certificates for central.
- API changes/deprecations:
  - `ProcessWhitelistService(/v1/processwhitelists/*)`: all `processwhitelists/*` endpoints are deprecated, use
    `processbaselines/*` instead.
  - `ResolveAlert(/v1/alerts/{id}/resolve)`: `whitelist` is deprecated, use `add_to_baseline` instead.
  - In the `ListDeploymentsWithProcessInfo(/v1/deploymentswithprocessinfo)` response, `deployments.whitelist_statuses`
    is deprecated, use `deployments.baseline_statuses` instead.
  - `ROX_WHITELIST_GENERATION_DURATION` environment variable is deprecated, use `ROX_BASELINE_GENERATION_DURATION`
    instead.

## [53.0]
- [Security Advisory] Scanner was not validating Central client certificates allowing for intra-cluster unauthenticated users
  to initiate or get scans. This only affects environments without NetworkPolicy enforcement.

## [52.0]
- Added ContainerName as one of the policy criteria
- Added support for ubuntu:20.10 in Scanner.
- Added support for distroless images in Scanner.

## [51.1]
- UI: fix a browser crash when a port's exposure type is UNSET in the Deployment Details of a Risk side panel (ROX-5864)

## [51.0]
- UI: remove "phantom" turndown triangle on Network Flows table rows that have only one bidirectional connection on the same port and protocol
- UI: fix pagination in Vuln Mmgt so that filtering a list by searching will reset the page number to 1 (ROX-5751)
- A new environment variable for Central ROX_NETWORK_ACCESS_LOG, defaulted to false, is available.
When set to true, each network request to Central (via API, UI) is logged in the Central logs.
Note: When turned on, this environment variable will cause noisy logging, and hence should be turned on only for the
purpose of debugging network connectivity issues. Once network connectivity is established, we should advise
to immediately set this to false to stop logging.
- Added Namespace as one of the policy criteria
- UI: Display full height of Vulnerability Management side panel in Safari (ROX-5771)
- Added a `--force-http1` option to `roxctl` that will cause HTTP/2 to be avoided for all outgoing requests.
  This can be used in case of connectivity issues which are suspected to be due to an ingress or proxy.
- UI: Fix bug where some policy criteria values, with equal signs, are parsed incorrectly (ROX-5767)

## [50.0]
- UI: Do not display incomplete process status when Sensor Upgrade is up to date (ROX-5579)
- The minimum number of replicas for the Scanner Horizontal Pod Autoscaler has been set to 2 for better availability.
- The ROX_CONTINUE_UNKNOWN_OS feature flag is on by default in Scanner
  - Scans done by StackRox Scanner on images whose OS cannot be determined will no longer fail if the image also has feature components. Instead, they will continue and give partial scan results.
    - An example is the `fedora:32` image
- The default resource limit for Central has been changed to 4 cores. Please see the resource sizing guidelines in the help documentation for
  finer-grained settings.
- A new policy criteria on "Service Account" has been added which runs policy evaluation against the deployment's service account name.
- Use Red Hat CVSS scores instead of NVD for `rhel` and `centos` based images scanned by StackRox Scanner.
  - CVSS3 is used if it exists otherwise CVSS2 is used.
- Added support for .NET Core runtime CVEs (data from NVD).
  - This affects images with .NET Core and/or ASP.NET Core runtime(s) installed
- UI: Update the Network Graph when a different cluster is selected (ROX-5662)
- Support sub-CVEs for RHEAs and RHBAs as well as RHSAs for rhel/centos-based images.
  - Though it is not specified, it is possible RHEAs and RHBAs to have associated CVEs.
- The default policy "Required Label: Email" has been deprecated starting release 50.0.

## [49.0]
- OIDC authentication providers: added support for two rarely-needed configuration options:
  - The `Issuer` can now be prefixed with `https+insecure://` to instruct StackRox to skip TLS validation
    when talking to the provider endpoints. It is **strongly** advised to limit the use of this to testing
    environments.
  - The `Issuer` can now contain a querystring (`?key1=value1&key2=value2`), which will be appended as-is
    to the authorization endpoint. This can be used to customize the provider's login screen, e.g., by
    optimizing the GSuite login screen to a specific hosted domain via the
    [`hd` parameter](https://developers.google.com/identity/protocols/oauth2/openid-connect#hd-param),
    or to pre-select an authentication method in PingFederate via the
    [`pfidpadapterid` parameter](https://docs.pingidentity.com/bundle/pingfederate-93/page/nfr1564003024683.html).
- In `GetImage(/v1/images/{id})` response, the `vulns` field `discoveredAt` is replaced by `firstSystemOccurrence` starting release 49.0. This field represents the first time the CVE was ever discovered in the system.
- In `GetImage(/v1/images/{id})` response, a new field `firstImageOccurrence` is added to `vulns` which represents the first time a CVE was discovered in respective image.
- The default for the `--create-upgrader-sa` flag has changed to `true` in both the `roxctl sensor generate` and the
  `roxctl sensor get-bundle` commands. In order to restore the old behavior, you need to explicitly specify
  `--create-upgrader-sa=false`.
- UI: Hovering over a node in the Network Graph will show that node's listening ports (ROX-5469)
- Fixed an issue on the API docs page where the left menu panel no longer scrolled independently of the main content.
- UI: Added `Scanner` to the image single page in Vuln Mgmt (ROX-5289)
- In `v1/clusters` response, `status.lastContact` has been deprecated, hence use `healthStatus.lastContact` instead.
- UI: Disable the Next button when required fields are empty in the Cluster form (ROX-5519)
- `roxctl` can now be instructed to generate YAML files with support for Istio-enabled clusters, via the
  `--istio-support=<istio version>` flag. Istio versions in the range of 1.0-1.7 are supported. The flag is available
   for the commands `roxctl central generate`, `roxctl scanner generate`, `roxctl sensor generate`, and
   `roxctl sensor get-bundle`. The interactive installer (`roxctl central generate interactive`) will also prompt for
   this configuration option.
- Support for enforcing policies on DeploymentConfig resources in Openshift.
- The following deprecated roxctl flags have been removed for the command `sensor generate`:
  - `--admission-controller` (replaced by `--create-admission-controller`)
  - `--image` (replaced by `--main-image-repository`)
  - `--collector-image` (replaced by `--collector-image-repository`
  - `--runtime` (`--collection-method` is to be used instead)
  - `--monitoring-endpoint`

## [48.0]
- UI: Hovering over a namespace edge in the Network Graph will show the ports and protocols for it's connections (ROX-5228).
- UI: Hovering over a namespace edge in the Network Graph will show a summary of the directionality of it's connections (ROX-5215)
- UI: Hovering over a node edge in the Network Graph will show the ports and protocols for it's connection (ROX-5227)
- UI: Platform Configuration > Clusters  (ROX-5317)
  - add 'Cloud Provider' column
  - remove 'Current Sensor version' column
  - replace 'Upgrade status' column with 'Sensor Upgrade' and add tooltip which displays 'Sensor version' and 'Central version'
  - display cells in 'Sensor Upgrade' columns with same style as adjacent new Cluster Health columns
- UI: Added a toggle in the Network Policy Simulator in Network Graph to exclude ports and protocols (ROX-5248).
- UI: Platform Configuration > Clusters: Make CertificateExpiration look similar to recently improved Sensor Upgrade style and future cluster health style (ROX-5398)
  - Red X icon at left of phrase for less than 7 days (for example, in 59 minutes, in 7 hours, in 6 days on Friday)
  - Yellow triangle icon at left of phrase for less than 30 days (for example, in 29 days on 7/31/2020)
  - Green check icon at left of other phrases (for example, in 1 month on 7/31/2020, in 2 months)
- UI and strings from API: Replace term 'whitelist' with 'excluded scope' in policy context, and 'baseline' in process context (ROX-5315, ROX-5316)
- UI: Deployment Details in the Violations Side Panel now shows full deployment data if available. If not, a message will appear explaining that the deployment no longer exists.
- UI: When selecting a deployment in the Network Graph, the Network Flows table will now show some additional information: traffic, deployment name,
  namespace name, ports, protocols, connection type (ROX-5219)
- In `v1/clusters` response, `healthStatus.lastContact` field is added that represents last time sensor health was probed (aka last sensor contact). `status.lastContact` will be deprecated starting release 49.0, hence use `healthStatus.lastContact` instead.
- When attempting to scan an image, we now send back error messages under any of the following conditions:
  - no registries integrated
  - no matching registries found
  - no scanners integrated
- In `GetImage(/v1/images/{id})` response, the `vulns` field `discoveredAt` will be replaced by `firstSystemOccurrence` starting release 49.0. This field represents the first time the CVE was ever discovered in the system.

## [47.0]
- Configuration Management tables (except for Controls and Policies) are now paginated through the API, rather than loading all rows into the browser, for better performance in large environments (ROX-5067).
- Added a global flag `--token-file` to roxctl causing an API token to be read from the specified file (ROX-2319).
- Added strict validation for env var policies such that policies with non-raw sources must not specify expected values (ROX-5208). This change introduces a breaking adjustment to the `/v1.PolicyService/PostPolicy` RPC, with existing REST clients remaining unaffected.
- Emit warning if the default value for flag `--create-updater-sa` is used in roxctl (ROX-5264).
- New parameter `default` for flag `--collection-method`.
- UI: Omit Cluster column from Deployments list when entity context includes Namespace (ROX-5207)
- The help output of `roxctl` commands mentions implicit defaults for optional flags.
- UI: Fix a regression, where CSVs for a Compliance standard, or for a Cluster viewed in Compliance, were not scoped to the particular filter (ROX-5179)
- The following command line flags of `roxctl` have been deprecated:
  - Flag `--image` for `roxctl sensor generate`. Use `--main-image-repository` instead.
  - Flag `--collector-image` for `roxctl sensor generate`. Use `--collector-image-repository` instead.
  - Flag `--admission-controller` for `roxctl sensor generate k8s`. Use `--create-admission-controller` instead.

  The old flags are currently still supported but they are scheduled for removal in a future version of `roxctl`.

- UI: Added arrows to indicate directionality (ingress/egress) for Network Graph connections between deployments (ROX-5211).
- UI: Added `Image OS` to the image list and image single page in Vuln Mgmt (ROX-4083).
- Added the ability to make policies based on `Image OS` (ROX-4083).
- roxctl image scan and /v1/image/<image id> no longer return snoozed CVEs as a part of their output. The `include-snoozed` command line parameter
  and the `includeSnoozed` query parameter respectively can be used to include all CVEs.
- The 'namespace.metadata.stackrox.io/id' label is now removed in order to better support Terraform cluster management.
- UI: Hovering over a deployment in the Network Graph will show the ports and protocols for it's ingress/egress network flows (ROX-5226).
- Adding the annotation `auto-upgrade.stackrox.io/preserve-resources=true` on the `sensor` deployment and the `collector` daemonset
  will cause the auto-upgrader to preserve any overridden resource requests and limits whenever an upgrade is performed.

## [46.0]
- Added the following REST APIs:
  - PATCH `/v1/notifiers/{id}` modifies a given notifier, with optional stored credential reconciliation.
  - POST `/v1/notifiers/test/updated` checks if the given notifier is correctly configured, with optional stored credential reconciliation.
  - PATCH `/v1/scopedaccessctrl/config/{id}` modifies a given scoped access control plugin, with optional stored credential reconciliation.
  - POST `/v1/scopedaccessctrl/test/updated` checks if the given scoped access control plugin is correctly configured, with optional stored credential reconciliation
  - PATCH `/v1/externalbackups/{id}` modifies a given external backup, with optional stored credential reconciliation.
  - POST `/v1/externalbackups/test/updated` checks if the given external backup is correctly configured, with optional stored credential reconciliation.
- UI: Reset page to 1 when sort fields change (ROX-4267)
- Add a tcp prefix to the spec.Ports.name for the scanner-db service. Istio uses this name for protocol detection.
- Customer advisory: The default policy "Required Label: Email" will be deprecated starting release 48.0
- RocksDB is set as the default DB and completely replaces BadgerDB and replaces a majority of BoltDB. This should make Central significantly more performant.
  Users may see slowness during startup on initial upgrade as the data is being migrated.
- Added UI to show cluster credential expiry in the cluster page (ROX-5034).
- UI: The deployment event timeline should now visibly group events that would otherwise overlap. The grouped events will show a number in the top right that
  indicates how many events were grouped. Clicking on the icon will show an interactive tooltip that displays information for each event in a scrollable manner (ROX-5190).
- UI: Under Vulnerability Management, update "Deployment Count" column on policy entity list pages to show failing deployments count instead of all applicable deployments count (ROX-5176).
- StackRox now supports the Garden Linux operating system. Previous, collector pods would enter a crash loop when deployed on
  Garden Linux nodes.

## [45.0]
- Default policies that have been excluded for the kube-system namespace, have now been additionally excluded for the istio-system namespace.
- Default integration added for public Microsoft Container Registry
- Heads up advisory on `roxctl sensor generate k8s` command option changes slated for release in 47.0:
  1. `admission-controller` option will be renamed to `create-admission-controller`
  2. The default for `create-upgrader-sa` will change to `true`
  3. The default for `collection-method` will change to `KERNEL_MODULE`
  4. Deprecated option `runtime` will be removed
  6. `image` option  will be renamed to `main-image-repository`
  7. `collector-image` option will be renamed to `collector-image-repository`
  8. `monitoring-endpoint` option, which has already been deprecated, will be removed
- Add CVE Type to CVE list and overview pages (ROX-4482)
- UI: Open API Reference in current Web UI browser tab instead of a new tab and replace Help Center popup menu with two half-height links in left navigation for API Reference and Help Center (ROX-2200)
- UI: Move Images link on VM dashboard out of Applications menu, and into tile like Policies and CVEs link (ROX-5052)
- UI: Add Disable TLS Certificate Validation (Insecure) toggle for JFrog Artifactory registry in Platform Configuration > Integrations > New Integration (ROX-5031)
- UI: Add Disable TLS Certificate Validation (Insecure) toggle for Anchore Scanner, CoreOS Clair (Scanner), and Quay.io (Registry + Scanner) in Platform Configuration > Integrations > New Integration (ROX-5084)
- Added the ability to make secret creation for sensor, collector and admission controller optional when deploying using Helm charts.
- Added native Google Cloud Storage (GCS) external backup. This should now be the preferred way to backup to GCS as opposed to using the S3 integration because
  S3 upload to GCS is incompatible with large databases.
- The Central and Migrator binaries are now compiled without AVX2 instructions, which fixes an Illegal Instruction issue
  on older CPUs. SSE4.2 instructions are still used, which mean the lowest supported Intel processor is SandyBridge (2011) and the lowest
  supported AMD processor is BullDozer (2011).

## [44.0]
- Previously, a scan for an image that may have been retagged (e.g. using the latest tag) would return a stale scan if it had been previously scanned.
- UI: In Platform Configuration > Interactions: 1. replace "AWS ECR" with "Amazon ECR" and 2. replace "S3" (and "AWS S3" placeholder for Integration Name in New Integration pane) with "Amazon S3" (ROX-4912)
- Docker Registry Integration now doesn't require entering password every time an existing integration is tested or updated (part of ROX-4539).
- UI: Replace `Page 1 of 0` with `Page 1 of 1` for 0 results in table pagination (ROX-1072)
- Added `ExportPolicies(POST /v1/policies/export)` API which accepts a list of policy IDs and returns a list of json policies
- Added `ImportPolicies(POST /v1/policies/import)` API which accepts a json list of policies, imports them into your StackRox installation, and returns a list with success/failure details per policy
- Added UI to export a single policy from the policy details on the System Policies page
- Added UI to import a single policy from the System Policies page
- Sensor resource requests and limits have been increased to 1 core / 1GB and 2 cores / 4GB respectively.
- Added User Page in UI to show current User Permissions and Roles
- `roxctl` commands now gives users an error message when unexpected arguments are given (ROX-4709)
- UI: In Platform Configuration > Roles and Permissions > Add New Role form: 1. disable the Save button when required Role Name is empty; 2. display `(required)` at the right of the Role Name label with gold warning color if the input box is empty, otherwise with gray color (ROX-1808)
- UI: Increase timeout for Axios-fetch for GraphQL endpoint, to allow Vuln Mgmt pages in large-scale customer environments to load (ROX-4989)

## [43.0]
- Detection APIs were not properly handling suppressed CVEs and they were being included in evaluation. This is now resolved.
- Previously, the Scanner deployment did not mount the additional CA secret and thus would fail to scan self-signed registries. This is resolved.
- AWS S3 and AWS ECR integrations now accept an endpoint to work with non public AWS endpoints.
- UI: Fixed the display of the Privileged field when viewing a policy in the Vulnerability Management section (ROX-4752)
- API changes/deprecations related to supporting multiple roles:
  - `GenerateToken(/v1/apitokens/generate)`: the singular `role` field in the request field is deprecated; please use
    the array field `roles`.
  - `GetAPIToken(/v1/apitokens/{id})`, `GetAPITokens(/v1/apitokens)`: the singular `role` field in the response payload
    is deprecated; please use the array field `roles`.
  - Audit logs: the singular `user.role` field in the audit message payload is deprecated; please use the singular
    `user.permissions` field for the effective permissions of the user, and the array field `user.roles` for all the
    the individual roles associated with a user.
- The Compliance container within the Collector daemonset now has a hostpath of '/', which is needed to be able to read
  configuration files anywhere on the host. This requires the allowedHostVolumes within the stackrox-collector PSP to allow '/' to be mounted.
  For added security, the PSP has set '/' as readonly and the Collector container's docker socket mount has also been set to readonly.

## [42.0]
- All `/v1/` API endpoints now support pretty-printing.  Make requests with the `?pretty` path parameter to receive pretty-printed json responses.
- UI: added "Deployment Name" property in side panel for Deployment Details on Violations and Risk pages.
- UI: In the Risk view, the URL now includes any search filters applied. You can now share the link and see the same filtered view.
- UI: In the Config Management section, fixed a UI crash issue when going from a single image view within containing context, like a single cluster, down to that image's deployments. (ROX-4543)
- UI: In the Platform Configuration -> Clusters view, the text “On the latest version” has been changed to “Up to date with Central version” (ROX-4739).
- `SuppressCVEs(/v1/cves/suppress)` endpoint now only supports cve suppression/snoozing.
- `SuppressCVEs(/v1/cves/suppress)` endpoint now supports cve suppression/snoozing for specific duration.
- Added `UnsuppressCVEs(/v1/cves/unsuppress)` endpoint to support cve un-suppression/un-snoozing.
- Changed central and sensor's SecurityContextConstraint (SCC) priority to 0 for OpenShift, so that they don't supercede default SCCs.

## [41.0]
### Changed
- Updated RHEL base images from UBI7.7 to UBI8.1

## [40.0]
### Added
- Added the ability to customize the endpoints exposed by Central via a YAML-based configuration file.
- Added a Required Image Label policy type.  Policies of this type will create a violation for any deployment containing images that lack the required label.  This policy type uses a regex match on either the key or the key and the value of a label.
- Added a Disallowed Image Label policy type.  Policies of this type will create a violation for any deployment containing images with the disallowed label.  This policy type uses a regex match on either the key or the key and the value of a label.

### Changed
- Collector images shipped with versions of the StackRox platform prior to this were affected by CVE-2019-5482, CVE-2019-5481 and CVE-2019-5436. The cause was an older version of curl that was vulnerable to buffer overflow and double free vulnerabilities in the FTP handler. We have upgraded curl to a version that does not suffer from these vulnerabilties. The curl program is only used to download new collector modules from a fixed set of URLs that do not make use of FTP, therefore according to our assessment there never existed a risk of an attacker exploiting this vulnerability.
- The `-e`/`--endpoint` argument of `roxctl` now supports URLs as arguments. The path in this URLs must either be empty
  or `/` (i.e., `https://central.stackrox` and `https://central.stackrox/` are both allowed, while
  `https://central.stackrox/api` is not). If this format is used, the URL scheme determines whether or not an unecrypted
  (plaintext) connection is established; if the `--plaintext` flag is used explicitly, its value has to be compatible
  with the chosen scheme (e.g., specifying an `https://` URL along with `--plaintext` will result in an error, as will
  a `http://` URL in conjunction with `--plaintext=false`).
- Detection and image enrichment have been moved to the individual Sensor clusters. Sensor will proxy image scan requests
  through Central and then run detection to generate both runtime and deploytime alerts. These alerts are sent to Central and any
  enforcement if necessary will be executed by Sensor without a roundtrip to Central.

## [39.0]
### Added
- `roxctl central cert` can be used to download Central's TLS certificate, which is then passed to `roxctl --ca`.
- The Scanner deployment has been split into two separate deployments: Scanner and Scanner DB. The Scanner deployment is now
  controlled by a Horizontal Pod Autoscaler (HPA) that will automatically scale up the scanner as the number of requests increase.
- Added a feature to report telemetry about a StackRox installation.  This will default to off in existing installations and can be enabled through the System Configuration page.
- Added a feature to download a diagnostic bundle.  This can be accessed through the System Configuration page or through `roxctl central debug download-diagnostics`
- A new `ScannerBundle` resource type (for the purposes of StackRox RBAC) is introduced. The resource definition for this is:
    Read permission: Download the scanner bundle (with `roxctl scanner generate`)
    Write permission: N/A
- Related to above, `roxctl scanner generate` now requires users to have read permissions to the newly created `ScannerBundle` resource.
  Previously, this endpoint was accessible to any authenticated user.
- OIDC auth providers now support refresh tokens, in order to keep you logged in beyond the ID token expiration time
  configured in your identity provider (sometimes only 15 minutes or less). In order to use refresh tokens, a client
  secret must be specified in the OIDC auth provider configuration.

### Changed
- UseStartTLS field in the Email notifier configuration has been deprecated in lieu of an enum which supports several
different authentication methods
- `roxctl central generate k8s` and `roxctl central generate openshift` no longer contain prompts for the monitoring stack because
  it is now deprecated
- The scanner v2 preview is now removed
- The scanner's updater now pulls from https://definitions.stackrox.io, and not https://storage.googleapis.com/definitions.stackrox.io/ like it previously would.
- Fixed https://stack-rox.atlassian.net/browse/ROX-3985.
- Collector images shipped with versions of the StackRox platform prior to this were affected by CVE-2017-14062. The cause was an older version of libidn (parsing of internationalized domain names) that was vulnerable due to a possible buffer overflow. We have upgraded libidn to a version that no longer suffers from this vulnerability. Since libidn is only used by curl, and curl is only used to download new collector modules from a fixed set of URLs that do not make use of international domain names, according to our assessment there never existed a risk of an attacker exploiting this vulnerability.

## [38.0]
### Added
- Added a REST endpoint `/v1/group` that can be used to retrieve a single group by exact property match (cf. ROX-3928).
- Scanner version updated to 2.0.4
- Collector version updated to 3.0.2

## [37.0]
### Changed
- The "NIST 800-190" standard has been renamed to "NIST SP 800-190", for correctness.
The ID continues to be the same, so no API calls will need to be updated.
Existing data will be preserved and available on upgrade.

### Added
- Added a `roxctl sensor get-bundle <cluster-name-or-id>` command to download sensor bundles for existing
  clusters by name or ID.

## [36.0]
### Changed
- Removed the endpoints `GET /v1/complianceManagement/schedules`, `POST /v1/complianceManagement/schedules`,
  `POST /v1/complianceManagement/schedules/{schedule_id}`, and `DELETE /v1/complianceManagement/schedules/{schedule_id}`.
  These were purely experimental and did not function correctly.  They were erroneously included in the public API specification.
- All YAML files have been updated to no longer reference the deprecated `extensions/v1beta1` API group. Previously,
 we used these API versions for deployments, daemonsets and pod security policies. This should have no effect on existing
 installs, but will mean that new installs can successfully install on Kube 1.16.

## [35.0]
- Proxy configuration can now be changed at runtime by editing and applying `proxy-config-secret.yaml` in the cluster
  where central and scanner run (ROX-3348, #3994, #4127).
- The component object within the image object now contains a field "Source", which indicates how the component was identified. Components derived from package managers
  will have the type "OS" whereas components derived from language analysis will have the language as the source (e.g. PYTHON).
### Added
- Images based on the Red Hat Universal Base Image (UBI) are published in stackrox.io/main-rhel,
  stackrox.io/scanner-rhel, stackrox.io/scanner-db-rhel and collector.stackrox.io/collector-rhel repositories. These
  images are functionally equivalent to our regular images and use the same version tags.

## [34.0]
### Added
- Policy excluded scopes are now shown in the UI. Previously, we only showed excluded deployment names, and not the entire structure that was
  actually in the policy object. This means that users can now exclude by cluster, namespace and labels using the UI.
- There now exists a `roxctl collector support-packages upload <file>` command, which can be used to upload files from
  a Collector runtime support package to Central (e.g., kernel modules, eBPF probes). Assuming that Collectors can talk
  to Sensor, and Sensor can talk to Central, Collectors can then download these files they require at runtime from
  Central, even if none of the components has access the internet. Refer to the official documentation or contact
  StackRox support for information on obtaining a Collector support package.
- The `roxctl image scan` command now has a `--force` flag, which causes Central to re-pull the data from the registry and
  the scanner.

## [33.0]
### Changed
- Both the `runAsUser` and `fsGroup` for the central deployment are now 4000.
  This required changes in the the pod security policy, and the OpenShift Security Context Contraint (scc) objects.
  If you are upgrading from a previous version, please refer to the upgrade instructions on how to apply these changes
  to your existing deployment, pod security policy and OpenShift scc objects.
- CVEs with a CVSS score of 0 will now be displayed as "Pending" in the UI because it indicates that a CVE
  is still being analyzed or the CVE has been disputed. The API will continue to return a CVSS score of 0.
- Scopes now include support for Regex on the namespace and label fields including both Policy Scope and Exclusion Scope.
  The supported Regex syntax can be found here: https://github.com/google/re2/wiki/Syntax.
- The `validated` field in an auth provider is deprecated and will be removed in 3 releases. Please use the `active` field instead.
- RHSA vulnerabilities will now be displayed with the highest CVSS score from the CVEs it references. The referenced CVEs will
  now also be available. (ROX-3519, ROX-3550; d36f2ccf)
- `GetRisk(/v1/risks/{subjectType}/{subjectID})` endpoint is removed. For obtaining deployment risk, use `GetDeploymentWithRisk(/v1/deploymentswithrisk/{id})`. (8844549b)

## [32.0]
### Changed
- The port used for prometheus metrics can now be customized with the environment variable `ROX_METRICS_PORT`. Supported
  options include `disabled`, `:port-num` (will bind to wildcard address) and `host_or_addr:port`. IPv6 address literals
  are supported with brackets, like so: `[2001:db8::1234]:9090`. The default setting is still `:9090`. (ROX-3209)
- The `roxctl sensor generate` and `roxctl scanner generate` subcommands now accept an optional `--output-dir <dir>` flag
  that can be used to extract the bundle files to a custom directory. (ROX-2529)
- The `roxctl central debug dump` subcommand now accepts an optional `--output-dir <dir>` flag
  that can be used to specify a custom directory for the debug zip file.
- The format of collector tags changed from `<version>` to `<version>-latest`. This tag references a *mutable* image in
  canonical upstream repository (`collector.stackrox.io/collector`) that will get updated whenever kernel modules/eBPF
  probes for new Linux kernel versions become available. This decreases the need to rely on module downloads via
  the internet. If you configure StackRox to pull collector images from your private registry, you need to configure a
  periodic mirroring to take advantage of this effect.

## [31.0]
### Changed
- `roxctl` can now talk to Central instances exposed behind a non-gRPC-capable proxy (e.g., AWS ELB/ALB). To support
  this, requests go through an ephemeral client-side reverse proxy. If you observe any issues with `roxctl` that you
  suspect might be due to this change, pass the `--direct-grpc` flag to resort to the old connection behavior.
- `roxctl` can now talk to Central instances exposed via plaintext (either directly, or via a plaintext proxy talking to
  a plaintext or TLS-enabled backend). While we advise against this, this behavior can be enabled via the `--plaintext`
  flag in conjunction with the `--insecure` flag.
- `roxctl` now has a `--tolerations` flag that is true by default, and can be set to false to disable tolerations for
  tainted nodes from being added into `sensor.yaml`. If the flag is set to true, collectors will be deployed to and run on
  all nodes of the cluster.
- Changes to default TLS cert and `htpasswd` secrets (`central-default-tls-cert` and `central-htpasswd`) are now picked
  up automatically, without needing to restart Central. Note that Kubernetes secret changes may take up to a minute to
  get propagated to the pod.

## [30.0]
### Changed
- `TriggerRun(/v1/complianceManagement/runs)` endpoint is removed. All clients should use `TriggerRuns(/v1/compliancemanagement/runs)` to start a compliance run.
- The EmitTimestamp field that was unset in the ProcessIndicator resource has been removed
- Link field is removed from the violation message

## [28.0]
### Changed
- The Prometheus scrape endpoint has been moved from localhost:9090 to :9090 so users can use their own Prometheus installations and pull StackRox metrics.
- UpdatedAt in the deployment object has been corrected to Created

## [27.0]
### Changed
- Reprocessing of deployments and images has been moved to an interval of 4 hours
- Improved user experience for `roxctl central db restore`:
  - Resuming restores is now supported, either after connection interruptions (automatic) or
    after terminating `roxctl` (manual). In the latter case, resuming is performed automatically
    by invoking `roxctl` with the same database export file.
  - The `--timeout` flag now specifies the relative time (from the start of the `roxctl` invocation) after which
    `roxctl` will no longer automatically try to resume restore operations. This does not affect the
    restore operation on the server side, it can still be resumed by restarting `roxctl` with the same parameters.
  - Restore operations cannot be resumed across restarts of the Central pod. If a restore
    operation is interrupted, it must be resumed within 24 hours (and before Central restarts), otherwise it will be canceled.
  - `roxctl central db restore status` can be used to inspect the status of the ongoing restore process,
    if any.
  - `roxctl central db restore cancel` can be used to cancel any ongoing restore process.
  - The `--file` flag is deprecated (but still valid). The preferred invocation now is
    `roxctl central db restore <file>` instead of `roxctl central db restore --file <file>`. If for
    any reason the name of the database export file is `status` or `cancel`, insert an `--` in front
    of the file name, e.g., `roxctl central db restore -- status`.

### Added
- `roxctl central db backup` now supports an optional `--output` argument to specify the output location to write the backup to.

## [25.0]
### Added
- `roxctl sensor generate openshift` can be used to generate sensor bundles for OpenShift clusters from
  the command line.
### Changed
- Removed _DebugMetrics_ resource.
  Only users with _Admin_ role can access `/debug` endpoint.
  _Note: This is also applicable with authorization plugin for scoped access control enabled._
- Due to the addition of the `roxctl sensor generate openshift` command, the `--admission-controller`
  flags that are exclusive to Kubernetes (non-OpenShift, `k8s`) clusters must be specified *after* the
  `k8s` command.
  For example, `roxctl sensor generate --admission-controller=true k8s` is no longer a
  legal invocation; use `roxctl sensor generate k8s --admission-controller=true` instead.


## [24.0]
### Changed
- Queries against time fields involving a duration have now flipped directionality to a more intuitive way.
  Previously, searching `Image Creation Time: >3h` would show all images created _after_ 3 hours before the current time;
  now, it shows all images created more than three hours ago -- that is, _before_ the moment in time 3 hours before the current time.
- Removed the `/v1/deployments/metadata/multipliers` API.  User defined risk multipliers will no longer be taken into account.


## [23.0]
### Added
- Installer prompt to configure the size of the external volume for central.
### Changed
- Prometheus endpoint changed from https://localhost:8443 to http://localhost:9090.
- Scanner is now given certificates, and Central<->Scanner communication secured via mTLS.
- Central CPU Request changed from 1 core to 1.5 cores
- Central Memory Request changed from 2Gi to 4Gi
- Sensor CPU Request changed from .2 cores to .5 cores
- Sensor Memory Request changes from 250Mi to 500Mi
- Sensor CPU Limit changed from .5 cores to 1 core


## [22.0]
### Changed
- Default size of central's PV changed from 10Gi to 100Gi.<|MERGE_RESOLUTION|>--- conflicted
+++ resolved
@@ -6,12 +6,8 @@
 
 ## [NEXT RELEASE]
 
-<<<<<<< HEAD
-=======
 ## [68.0]
 
-- Added a new parameter `--image-defaults` to `roxctl helm output` and `roxctl central generate` that allows selecting the default registry from which container images will be taken for deploying central and scanner.
->>>>>>> 912c7dd1
 - The default gRPC port in Scanner's config map is changed to 8443, as that is what Scanner has actually been defaulting to this whole time.
   - Note: Scanner has been ignoring the default `httpsPort` and `grpcPort` in its config map, as Scanner expects `HTTPSPort` and `GRPCPort` (and `MetricsPort`, if ever specified).
 - Tags of `scanner`, `scanner-db`, and `collector` (including slim variant) images are now identical to the tag of `main` image (same as product version) for the released images.
