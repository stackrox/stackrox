--- conflicted
+++ resolved
@@ -59,12 +59,9 @@
       kubectl label crd/securitypolicies.config.stackrox.io app.kubernetes.io/managed-by=Helm
 
   The above values will need to be updated to match your release name (i.e. "stackrox-central-services") or namespace (i.e. "stackrox") in case you had used different ones.
-<<<<<<< HEAD
 - ROX-29232: When reading secrets containing DockerConfigs, Sensor will ignore registries if the registry address or
   authorization data contains non-UTF8 characters.
-=======
 - ROX-22597: The S3 backup integration is migrated to the AWS go SDK v2. GCS buckets are not supported anymore by the S3 integration type, as announced in 4.5.0, users should use dedicated GCS integrations for these.
->>>>>>> dbad869b
 
 ## [4.7.0]
 
