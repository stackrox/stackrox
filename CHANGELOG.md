--- conflicted
+++ resolved
@@ -31,14 +31,11 @@
 
 ### Deprecated Features
 - Vulnerability Management 1.0 sections Image CVEs, Image Components, Images, Deployments, and Namespaces are deprecated and will be removed in the future. Once removed, use Vulnerability Management 2.0 for managing workload vulnerabilities.
-<<<<<<< HEAD
 - Custom Security Context Constraints (SCC) (e.g.: `stackrox-collector`, `stackrox-admission-control`, `stackrox-sensor`) are deprecated and will be removed in the future.
   Users should ensure that those SCCs are not being used by workloads other than Stackrox/RHACS.
-=======
 - The default permission set `Vulnerability Management Approver` is deprecated and will be removed in a future release. Customers are advised to use `Vulnerability Management Admin` permission set instead. When `Vulnerability Management Approver` permission set is removed existing roles using it will be updated to use `Vulnerability Management Admin`.
 - The default permission set `Vulnerability Management Requester` is deprecated and will be removed in a future release. Customers are advised to use `Vulnerability Management Consumer` permission set instead. When `Vulnerability Management Requester` permission set is removed existing roles using it will be updated to use `Vulnerability Management Consumer`.
 - The default permission set `Vulnerability Report Creator` is deprecated and will be removed in a future release. Customers are advised to use `Vulnerability Management Admin` permission set instead. When `Vulnerability Report Creator` permission set is removed existing roles using it will be updated to use `Vulnerability Management Admin`.
->>>>>>> c4cc64a9
 
 ### Technical Changes
 - The Central PVC stackrox-db is no longer required after this upgrade. To obsolete existing PVC, please check the docs online.
