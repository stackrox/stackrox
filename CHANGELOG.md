
# Changelog
Entries in this file should be limited to:
-  Any changes that introduce a deprecation in functionality, OR
-  Obscure side-effects that are not obviously apparent based on the JIRA associated with the changes.
Please avoid adding duplicate information across this changelog and JIRA/doc input pages.

## [NEXT RELEASE]

### Added Features
- A default role `Vulnerability Manager` has been added that provides sufficient privileges to analyze and manage system vulnerabilities.
- A default role `Network Graph Viewer` has been added that provides sufficient privileges to display network graphs.
- A new command `roxctl central login` has been added that allows to use a user's token within roxctl instead of an API token or admin password.
- ROX-15447: A new DelegatedRegistryConfig API at `/v1/delegatedregistryconfig` has been added that provides dynamic configuration for local registry scanning (replaces `ROX_FORCE_LOCAL_IMAGE_SCANNING`).

### Removed Features
<<<<<<< HEAD
- ROX-17031: env var `ROX_FORCE_LOCAL_IMAGE_SCANNING` has been removed and replaced by the DelegatedRegistryConfig API.
=======
- ROX-14398: As announced in 3.74, the permission `Access` replaces the deprecated permission `Role`.
- ROX-14398: As announced in 3.74, the `Scope Manager` system role and permission set will be removed. If existing product installations do have customer references to either the `Scope Manager` system role or the `Scope Manager` system permission set, then the referenced object will be adjusted to contain a description mentioning its deprecation. Furthermore, the objects will not be marked as system resources, and will not be supported anymore.
>>>>>>> 089c6ee3

### Deprecated Fatures

### Technical Changes
- The output of `roxctl central whoami` now includes the username as well.
- Helm setting `collector.nodeInventoryResources` has been renamed to `collector.nodeScanningResources`.
- ROX-16959: Helm setting `admissionController.replicas` has been added to configure admission controller replicas.
- The k8s-istio.zip file inside of scanner-vuln-updates.zip (the file downloaded from https://install.stackrox.io/scanner/scanner-vuln-updates.zip for updating Scanner vulnerabilities in offline-mode)
  is no longer needed. We will continue to populate it to support older versions of the product, but it will be ignored.
- The time interval used to determine the frequency to scan orchestrator-level components (Kubernetes, OpenShift, Istio) is now configurable
  via ROX_ORCHESTRATOR_VULN_SCAN_INTERVAL.

## [4.0.0]

### Added Features

- ROX-15102: new `public_config.telemetry` boolean property of the `/v1/config`
  endpoint request that allows for querying the state, enabling or disabling the
  configured telemetry collection.
- ROX-10818: vulnerability scanning of node components installed through RPM on
  OpenShift cluster nodes running Core OS (RHCOS).
- ROX-15434: new `ROX_FORCE_LOCAL_IMAGE_SCANNING` env var added to sensor which forces all images observed by sensor to be analyzed by the local scanner (OCP only)
- ROX-11268: new ListeningEndpointsService at `/v1/listening_endpoints/deployment` reports which processes are listening on which ports.

### Removed Features

- ROX-14336: product `BuildDate` attribute was removed. It won't be returned by
`/debug/versions.json` endpoint and `roxctl version --json` command.
- ROX-12750: As announced in 3.73.0 (ROX-11101), some permissions for permission sets are being grouped for simplification. The deprecation process will remove and replace the deprecated permissions with the replacing permission as listed below. The access level granted to the replacing permission will be the lowest among all access levels of the replaced permissions.
  - Permission `Administration` replaces the deprecated permissions `AllComments, Config, DebugLogs, NetworkGraphConfig, ProbeUpload, ScannerBundle, ScannerDefinitions, SensorUpgradeConfig, ServiceIdentity`.
  - Permission `Compliance` replaces the deprecated permission `ComplianceRuns`.


### Deprecated Features
- Deprecated `/v1/telemetry/configure` service.
- The `expiration` field in the `Exclusion` proto has been deprecated and will be removed in a future release.
- The `--offline-mode` flag for the `roxctl scanner generate` command is deprecated, as Scanner's default behavior is
  to fetch vulnerability updates from Central. The flag will be removed as part of the 4.2.0 release.
- ROX-15925: The KernelModule collection method is deprecated in favor of EBPF. This method will be removed in the 4.1 release.
- Deprecated v1.0 of Network Graph. Please switch to the new 2.0 version for improved functionality and a better user experience.
- ROX-15337: RHACS Operator is not published to Red Hat Operator Catalogs for OpenShift versions 4.9 and earlier.
- The API endpoint `/v1/serviceaccounts` is deprecated and will be changed as part of the 4.2.0 release.
- PDF export in current version of the Vulnerability Management UI is deprecated and will be removed in the 4.2.0 release. Use the vuln reporting feature instead, for more comprehensive CSV data.
- All `/v1/report` APIs for creating and managing vulnerability reports are deprecated and replaced will be replaced with new `/v2/report` APIs in 4.2.0 release.

### Required Actions
- The `Analyst` permission set will change behaviour: instead of allowing read to all resources except `DebugLogs`, it will
  allow read to all resources except `Administration`.
  If you were using the `Analyst` role or permission set for actions requiring read on `AllComments`, `Config`,
  `NetworkGraphConfig`, `ProbeUpload`, `ScannerBundle`, `ScannerDefinitions`, `SensorUpgradeConfig` or `ServiceIdentity`
  resources, you should preemptively create a new permission set with read access on the `Administration`
  and other required resources, and reference it instead of `Analyst` in the created roles.

### Technical Changes
- Active Vulnerability Management has been moved behind that ROX_ACTIVE_VULN_MGMT flag and has been defaulted to false due to
  performance. If Active Vulnerability Management is desired, then a user may set this flag to true and it will be reactivated;
  however, it is recommended to increase the memory limit of Central.
- ROX-14251: StackRox now uses IMDSv2 to retrieve AWS metadata instead of IMDSv1.
- ROX-12750: The `Analyst` permission set which used to have read access on all permissions except
  the now deprecated `DebugLogs` permission now has read access to all permissions except `Administration`.
- The default resources for Sensor have moved to a request of 2 cores, 4GB of RAM and a limit of 4 cores, 8GB of RAM in order to
  support a higher number of clusters without modification.
- ROX-14280: ACS operator default channel changes from `latest` to `stable`. Users of older versions must follow the upgrade procedure in order to preserve ACS data in case of issues with the upgrade.
- ROX-14917: Helm charts versioning scheme changed. Previously the product version (Major).(Minor).(Patch) was rendered to the Helm chart version (Minor).(Patch).0, e.g. 3.74.2 -> 74.2.0. The new versioning scheme maps product version (Major).(Minor).(Patch) to the Helm chart version as (Major*100).(Minor).(Patch), e.g. 4.0.2 -> 400.0.2.

## [3.74.0]

### Added Features

- ROX-13814: A new "Public Kubernetes Registry" image integration is now available as a replacement
  for the (now deprecated) "Public Kubernetes GCR" image integration.

### Removed Features
- ROX-12316: As announced in 3.72, the permission `Cluster` replaces the deprecated permission `ClusterCVE`.
- ROX-13535: Built-in documentation link redirects now to the online version.
- The `docs` image and the embedded documentation have been removed from the product.

### Deprecated Features
- ROX-12620: We continue to simplify access control management by grouping some permissions in permission sets. As a result:
  - The permission `WorkflowAdministration` will deprecate the permissions `Policy, VulnerabilityReports`.
- ROX-14398: We continue to simplify access control management by grouping some permissions in permission sets. As a result:
  - The permission `Access` will deprecate the permissions `Role`.
  - The default role `Scope Manager` will be removed.

- ROX-14400: product `BuildDate` attribute is deprecated and will be removed in `4.0` release. It won't be returned by
`/debug/versions.json` endpoint and `roxctl version --json` command.

### Required Actions
- The permission `WorkflowAdministration` will replace `Policy, VulnerabilityReports` in permission sets starting with the 4.1 release.
  You should preemptively start replacing the `Policy` and `VulnerabilityReports` resources within your permission sets in favor of `WorkflowAdministration`.
  During the migration of the permission sets within the 4.1, the `WorfklowAdministration` permission will have the lowest access permission granted for either `Policy` or `VulnerabilityReports`.
  As an example, a permission set with `WRITE Policy` and `READ VulnerabilityReports` access will have `READ WorkflowAdministration` access after the migration within the 4.1 release, leading to
  potentially unwanted side-effects and missing access if you did not update your permission sets beforehand.
- The permission `Access` will replace `Role` in permission sets starting with the 4.1 release. You should preemptively start replacing
  the `Role` resource within your permission sets in favor of `Access`. During the migration of the permission sets within the 4.1, the
  `Access` permission will have the lowest access permission granted for either `Access` or `Role`. As an example, a permission set with
  `READ Access` and `WRITE Role` will have `READ Access` after the migration, leading to potentially unwanted side-effects and missing access
  if the permission sets were not updated beforehand.
- The default `ScopeManager` role will be removed starting with release 4.1. During the migration, Authentication provider rules referencing that role
  will be updated to use the `None` role. Should Authentication Provider rules reference the `ScopeManager` role for other purposes than
  Vulnerability Report management, a similar role should be manually created and referenced in the Authentication provider rules instead of `ScopeManager`.

- ROX-13814: The "Public Kubernetes GCR" image integration is now deprecated in line with
  [upstream](https://kubernetes.io/blog/2022/11/28/registry-k8s-io-faster-cheaper-ga/).

### Technical Changes
- ROX-12967: Re-introduce `rpm` to the main image in order to be able to parse installed packages on RHCOS nodes (from Compliance container)

### Major Upcoming Changes
- The 3.74.z set of releases will be the last major release in the 3.x series. The next release will be 4.0.
- Postgres will become the backing database as of 4.0.
- Restoring a backup taken on a 3.y release will no longer be supported starting from 4.1.
- The stackrox-db PVC will no longer be used starting from 4.1. All users must upgrade from a 3.y release to 4.0 prior to
  upgrading to a later release in order to properly migrate to Postgres.

## [3.73.1]

### Added Features

### Removed Features

### Deprecated Features

### Technical Changes
3.73.0 introduced a change to ACS autogenerated image integration workflows.
However, this change in workflow caused Central to take too long on startup (details [here](https://access.redhat.com/node/6990153)).
To fix the issue introduced in 3.73.0, 3.73.1 will reinstate the old workflow.
Therefore, autogenerated integrations may not work successfully in environments with various credentials
used for multiple repos within a global registry.

## [3.73.0]
### Removed Features
- ROX-12839: we will stop shipping the docs embedded in the product, starting with the release following this one (docs will still be available online)
- ROX-6194: `ROX_WHITELIST_GENERATION_DURATION` env var is removed in favor of `ROX_BASELINE_GENERATION_DURATION`;
  `DeploymentWithProcessInfo` items in `/v1/deploymentswithprocessinfo` endpoint response do not include
  `whitelist_statuses` anymore.
- `Label` and `Annotation` search options are removed. Use the following search options:
  - **Resource | Deprecated Search Option | New Search Option**
  - Node | Label | Node Label
  - Node | Annotation | Node Annotation
  - Namespace | Label | Namespace Label
  - Deployment | Label | Deployment Label
  - ServiceAccount | Label | Service Account Label
  - ServiceAccount | Annotation | Service Account Annotation
  - K8sRole | Label | Role Label
  - K8sRole | Annotation | Role Annotation
  - K8sRoleBinding | Label | Role Binding Label
  - K8sRoleAnnotation | Annotation | Role Binding Annotation
- `ids` field in `/v1/cves/suppress` and `/v1/cves/unsuppress` API payload renamed to `cves`.
- ROX-11592: Support to Get / Update / Mutate / Remove of groups via the `props` field and without the `props.id` field
  being set in the `/v1/groups` endpoint have been removed.
- The unused "ComplianceRunSchedule" resource has been removed.
- ROX-11101: As announced in 3.71.0 (ROX-8520), some permissions for permission sets are being grouped for simplification. The deprecation process will remove and replace the deprecated permissions with the replacing permission as listed below. The access level granted to the replacing permission will be the lowest among all access levels of the replaced permissions.
  - Permission `Access` replaces the deprecated permissions `AuthProvider, Group, Licenses, User`.
  - Permission `DeploymentExtension` replaces the deprecated permissions `Indicator, NetworkBaseline, ProcessWhitelist, Risk`.
  - Permission `Integration` replaces the deprecated permissions `APIToken, BackupPlugins, ImageIntegration, Notifier, SignatureIntegration`.
  - Permission `Image` replaces the deprecated permission `ImageComponent`.
  - Note: the `Role` permission, previously announced as being grouped under `Access` remains a standalone permission.
  - Important: As stated above, the access level granted to the replacing permission will be the lowest among all access levels of the replaced permissions. This can impact the ability of some created roles to perform their intended duty. Consolidation of the mapping from replaced resources to new ones can help assess the desired access level, should any issue be experienced.
- ROX-13034: Central reaches out to scanner `scanner.<namespace>.svc` now to respect OpenShift's `NO_PROXY` configuration.

### Deprecated Features
- ROX-11101: As first announced in 3.71.0 for ROX-8250, we continue to simplify access control management by grouping some permissions in permission sets. As a result:
  - New permission `Administration` will deprecate the permissions `AllComments, Config, DebugLogs, NetworkGraphConfig, ProbeUpload, ScannerBundle, ScannerDefinitions, SensorUpgradeConfig, ServiceIdentity`.
  - The permission `Compliance` will deprecate the permission `ComplianceRuns`.

### Technical Changes
- ROX-11937: The Splunk integration now processes all additional standards of the compliance operator (ocp4-cis & ocp4-cis-node) correctly.
- ROX-9342: Sensor no longer uses `anyuid` Security Context Constraint (SCC).
  The default SCC for sensor is now `restricted[-v2]` or `stackrox-sensor` depending on the settings.
  Both the `runAsUser` and `fsGroup` for the admission-control and sensor deployments are no longer hardcoded to 4000 on Openshift clusters
  to allow using the `restricted` and `restricted-v2` SCCs.
- The service account "central", which is used by the central deployment, will now include `get` and `list` access to the following resources in the namespace where central is deployed to:
  `pods`, `events`, and `namespaces`. This fixes an issue when generating diagnostic bundles to now correctly include all relevant information within the namespace of central.
- ROX-13265: Fix missing rationale and remediation texts for default policy "Deployments should have at least one ingress Network Policy"
- ROX-13500: Previously, deployment YAML check on V1 CronJob workload would cause Central to panic. This is now fixed.
- `cves.ids` field of `storage.VulnerabilityRequest` object, which is in the response of `VulnerabilityRequestService` (`/v1/cve/requests/`) endpoints, has been renamed to `cves.cves`.
- ROX-13347: Vulnerability reporting scopes specifying cluster and/or namespace names now perform exact matches on those entities, as opposed to the erroneous prefix match.

## [3.72.0]

### Removed Features
- ROX-11784: The `RenamePolicyCategory` and `DeletePolicyCategory` methods in the
  `v1/policycategories` endpoint have been removed.
- Support for violation tags and process tags has been removed.
### Deprecated Features
- ROX-11284: Permission `ClusterCVE` is deprecated and will be superseded by the existing permission `Cluster`.
- `Label` and `Annotation` search options are deprecated and will be removed in 3.73. Use the following search options starting 3.73:
  - **Resource | Deprecated Search Option | New Search Option**
  - Node | Label | Node Label
  - Node | Annotation | Node Annotation
  - Namespace | Label | Namespace Label
  - Deployment | Label | Deployment Label
  - ServiceAccount | Label | Service Account Label
  - ServiceAccount | Annotation | Service Account Annotation
  - K8sRole | Label | Role Label
  - K8sRole | Annotation | Role Annotation
  - K8sRoleBinding | Label | Role Binding Label
  - K8sRoleAnnotation | Annotation | Role Binding Annotation

### Technical Changes
- ROX-11181: Any clusters that have been unhealthy (defined as central being unable to reach sensor running on those clusters) for a configured period of time will be automatically removed. The number of days after which an 'unhealthy' cluster is removed can be configured in the System Configuration page or using the cluster API.
  - Any cluster that is expected to be unavailable for a period of time (e.g. clusters used in disaster recovery), can be tagged with a customizable label. Clusters with those labels will never be removed automatically.
  - By default, this unhealthy cluster removal is disabled (number of days set to 0)
- ROX-7591: Policy `Fixable CVSS >= 6 and Privileged` disabled by default on new installations, new policy `Severity Important and Privileged` added and enabled by default.
- ROX-11348: The email notifier now allows for unauthenticated SMTP. By default,
  authentication is still required for an email notifier, but the user can now choose to turn it off.
- Previously, the syslog integration did not respect a configured TCP proxy. This is now fixed.
- The default technique used by string expression searches will be to match any substrings in future release. Currently, string search uses prefix matching technique in most cases.
- ROX-9484: When integrating Quay registry you can now optionally use robot account instead of just OAuth tokens. In fact this is Quay's recommended integration credentials. However, integration with Quay scanner still requires an OAuth token.
- The `init-db` init-container for ScannerDB now specifies resource requests/limits which match the `db` container in ScannerDB.
- Starting 3.73, CSV export API `/api/vm/export/csv` would require to pass `CVE Type` filter as part of the input query parameter. Requests that do not have the filter would error out.
  - Examples : `CVE Type:NODE_CVE`, `CVE Type:IMAGE_CVE`, `CVE Type:K8S_CVE`

## [3.71.0]

- ROX-8051: The default collection method is changed from KernelModule to eBPF, following improved eBPF performance in collector.
- ROX-11070: There have been changes made to the `v1/groups` API, including a deprecation:
  - Each group will now have a new field, `props.id` which uniquely identifies it.
  - Get / Update / Mutate / Remove of groups via the `props` field and without the `props.id` field being set is deprecated and will be removed in release 3.73.
  - Get of groups via the `props` field and without the `props.id` field being set will fail if more than one group was found for the given `props` field.
- ROX-11349: Updated rationale and remediation texts for default policy "Deployments should have at least one ingress Network Policy"
- ROX-11443: The default value for `--include-snoozed` option of `roxctl image scan` command is set to `false`. The result of `roxctl image scan` execution without `--include-snoozed` flag will not include deferred CVEs anymore.
- ROX-9292: The default expiration time of tokens issued by auth providers has been lowered to 12 hours.
- ROX-9760: The deployment tab on violation detail now contains a list of network policies in the deployment's namespace.
- ROX-9358: The diagnostic bundle includes notifiers, auth providers and auth provider groups, access control roles with attached permission set and access scope, and system configuration. Users with `DebugLogs` permission will be able to read listed entities from a generated diagnostic bundle regardless of their respective permissions.
- ROX-10819: The documentation for API v1/notifiers ("GetNotifiers") previously stated that the request could be filtered by name or type. This is incorrect as this API never allowed filtering. The documentation has been fixed to reflect that.
- ROX-9614: Add `file` query parameter to Central's `/api/extensions/scannerdefinitions`, allowing retrieval of individual files (not directories) from Scanner's Definition bundle using their full path within the archive. Add `sensorEndpoint` to Scanner's configmap, so Scanner in slim mode knows how to reach Sensor from its cluster.
- ROX-9928: Policy "OpenShift: Advanced Cluster Security Central Admin Secret Accessed" renamed to "OpenShift: Central Admin Secret Accessed"
- ROX-8277: changed UserAgent Header for all requests from stackrox operator to kubernetes API server to show appropriate version of the operator, for example: `rhacs-operator/v3.70.0 opensource (linux/amd64)`
- `ids` field in `/v1/cves/suppress` and `/v1/cves/unsuppress` API payload will be renamed to `cves` in 73.0 release.
- `cves.ids` field of `storage.VulnerabilityRequest` object, which is in the response of `VulnerabilityRequestService` endpoints, will be renamed to `cves.cves` in 73.0 release.
- ROX-8520: Permissions for permission sets will be grouped for simplification. As a result, the following permissions will be deprecated in favor of a new permission:
  - New permission `Access` will deprecate the permissions `AuthPlugin, AuthProvider, Group, Licenses, Role, User`.
  - New permission `DeploymentExtension` will deprecate the permissions `Indicator, NetworkBaseline, ProcessWhitelist, Risk`.
  - New permission `Integration` will deprecate the permissions `APIToken, BackupPlugins, ImageIntegration, Notifier, SignatureIntegration`.
  Each deprecated permission will be removed in a future release.
- Permission `ImageComponent` is deprecated and will be superseded by the existing permission `Image`. Similar to the permission changes introduced with ROX-8520, `ImageComponent` will be removed in a future release.
- /v1/telemetry and /v1/licenses endpoints, and related CLI functionality, are now deprecated and will be removed in 2 releases.
  - These endpoints are deprecated as license files are not required to run the platform
- `firstNodeOccurrence` field of `storage.Node` object, which is in the response of Node endpoints, has been removed.
- `vulns` fields of `storage.Node` object, which is in the response payload of `v1/nodes` is deprecated and will be removed in future release.
- `/v1/cves/suppress` and `/v1/cves/unsuppress` has been deprecated and will be removed in the future.
  - Use `/v1/imagecves/suppress` and `/v1/imagecves/unsuppress` to snooze and unsnooze image  vulnerabilities.
  - Use `/v1/nodecves/suppress` and `/v1/nodecves/unsuppress` to snooze and unsnooze node/host vulnerabilities.
  - Use `/v1/clustercves/suppress` and `/v1/clustercves/unsuppress` to snooze and unsnooze platform (k8s, istio, and openshift) vulnerabilities.
- /v1/compliance/results was never implemented and will be removed in this release
- In release 73.0, the /v1/compliance/runresults endpoint will contain a slimmed down version of the ComplianceDomain object. This allows for greater scalability and reduced memory usage.
- When the underlying database changes to Postgres the api `/db/restore` will no longer be a supported means for database restores.  At that time using `roxctl` will be the supported mechanism for database restores.
- PodSecurityPolicies can be disabled when generating deployment bundles and when configuring the Helm charts. The Helm charts also support auto-sensing
  availability of the PodSecurityPolicies API. PodSecurityPolicies must be disabled when deploying to Kubernetes >= v1.25.
- ROX-11533: Fixed preferred node affinity for Central, Sensor and Scanner pods so that OpenShift Infra nodes are favored more than Compute nodes. Match expressions will also prefer not scheduling on Control Plane nodes on both Kubernetes and OpenShift clusters, including kube versions 1.25 and newer.
- ROX-10948: A new default policy added to detect if a deployment is running with a container that has allowPrivilegeEscalation set to true. The policy is enabled by default.
- ROX-10699: A new default policy added to detect if a deployment has any service that is externally exposed through any methods. The policy is disabled by default.
- Scanner's "db" container no longer mounts the "scanner-db-password" secret. Instead, the init container, "init-db", mounts it.
  - This means the configuration for the init container has been updated to include "POSTGRES_PASSWORD_FILE" and some volume mounts which are now required.
- Debian 9 has reached EOL, so Scanner now marks Debian 9 images as stale.
  - The Debian Security Tracker has also stopped tracking Debian 9 vulnerabilities, so there will be no more new Debian 9 vulnerabilities.
- Support for violation comments and process comments has been removed.

## [70.0]

- The default Admission Controller "fail open" timeout has been changed from 3 seconds to 20 seconds in Helm templates.
- The maximum Admission Controller "fail open" timeout has been set at 25 seconds in Helm template verification performed by the Operator.
  - This change is *not* backwards compatible; if an existing Custom Resource sets the value to > 25 seconds, then it will fail validation in case operator is downgraded. This change is accepted because the operator is still in v1alpha1 and subject to change.
- The admission webhook timeout is now set to the admission controller timeout plus 2 seconds.
- The "Process Ancestor" search term has been deprecated.
- Central will now respond with a 421 Misdirected Request status code to requests where the ServerName sent via TLS SNI
  does not match the `:authority` (`Host`) header. This feature can be turned off by setting the environment variable
  `ROX_ALLOW_MISDIRECTED_REQUESTS=true`.
- Registry integrations for ECR are now auto-generated if the cluster's cloud provider is AWS, and the nodes' Instance IAM Role has policies granting access to ECR.  Customers can turn this feature off by disabling the EC2 instance metadata service in their nodes.
- A new default policy added to detect Spring Cloud Function RCE vulnerability (CVE-2022-22963) and Spring Framework Spring4Shell RCE vulnerability (CVE-2022-22965).
- Fixed permissions checks in the UI that prevented users with certain limited permissions from creating report configurations.
- ROX-8957: A new default policy added to detect missing ingress NetworkPolicy associated with deployments. The policy is disabled by default.
  - Two new policy criteria were added to alert on missing ingress or egress NetworkPolicy associations.
- ROX-8789: Change operator catalog format from deprecated SQLite database format to new file-based format.
- ROX-8331: Increase the front-end limit on rendered nodes in the Network Graph from 1100 to 2000
- ROX-9792: Introduced central limit of 2000 nodes in a Network Graph to avoid out-of-memory crashes
- ROX-9946: Fixed default permissions for the default Vuln Reporter role to exclude the modify permission on notifiers, since it is not needed for report creation.
- Added AllowPrivilegeEscalation as a new policy criteria.
- ROX-10038: Removed limit of 10 inclusions and 10 exclusions from policy form
- ROX-10090: Made the username and password optional on the Artifactory integration form
- ROX-10217: Remove format validation from the URL field of the generic webhook integration form
- ROX-9435: Updated dryrun API to generate preview violations for disabled policies
- Support for security policies that do not have a policyVersion or have versions prior to 1.1 will be removed. If you have externally stored older policies, they cannot be imported.
- ROX-10021: RHCOS node support is dropped until major improvements are made in ROX-8944.
  - The UI shows the node scanning notes in the same manner as image scanning notes.
- ROX-10097: Updated the base for the docs image from `nginx-118:1-46` to `nginx-120:latest`.
- ROX-10666: `FROM` option will be deprecated from `Disallowed Dockerfile line` policy field and removed in a future release. Any policies containing `Disallowed dockerfile line` policy field with `FROM` option must be updated to remove those policy sections. For more information, please refer "Known Issues" section in Red-Hat ACS 3.69 release notes.
- ROX-10270: The `RenamePolicyCategory` and `DeletePolicyCategory` methods in the
`v1/policycategories` endpoint have been deprecated, and will be removed in future releases.
  - For questions about this change, please contact the Red Hat support team at support@redhat.com.
- ROX-10018: The policy `OpenShift: Kubeadmin Secret Accessed` will no longer trigger if the request was from the default OpenShift `oauth-apiserver-sa` service account, because this is an expected access pattern for the OpenShift apiserver.
- Violation tags and process tags are deprecated, and will be removed in version 3.72.0.
- Users who do not want to include the RBAC factor in risk calculation can set
  the "ROX_INCLUDE_RBAC_IN_RISK" environment variable to "false" in the Central deployment spec.
- Kubernetes' PodSecurityPolicy API is deprecated which is why installation of PodSecurityPolicies will be disabled with version 3.71.0.

## [69.1]

- A version of Scanner and ScannerDB will be installed in each OpenShift cluster to support images stored in the OpenShift Internal Image Registry.
  - The images are "slimmed" down versions of Scanner and ScannerDB
    - scanner-slim and scanner-db-slim
  - They require the same resources as the normal Scanner and ScannerDB.

## [69.0]

- `collector` image with `-slim` image tag is no longer published (`collector-slim` with suffix in the image name will continue to be published).
- `collector-rhel`, `main-rhel`, `scanner-rhel`, and `scanner-db-rhel` images are not published any more. These images were identical to non-rhel ones since version 3.66.
- Increased default Scanner memory limit from 3000 MiB to 4GiB.
- API changes/deprecations:
  - `GetKernelSupportAvailable (GET /v1/clusters-env/kernel-support-available)` is deprecated, use `GetClusterDefaultValues (GET /v1/cluster-defaults)` instead.
  - The following features have been deprecated and will be removed in version 3.71.0:
    - The external authorization plugin for scoped access control will be removed. Please use the existing in-product scoped access control.
    - The Anchore, Tenable, and Docker Trusted Registry integrations will be removed. Please use the ACS Scanner instead as it is more widely supported.
    - Alert and process comments will be removed.
  - `CreateRole` and `UpdateRole` in `/v1/roles/`: `role.access_scope_id` empty value is deprecated, will be set to the unrestricted access scope ID (`io.stackrox.authz.accessscope.unrestricted`) during the adoption period.
  - API endpoint `/api/helm/cluster/add` was deleted as not being used in the product.
- Improved accuracy of active component and vulnerability and presented it with higher confidence.
  - Analyzed dependencies between OS components and detected derived active components.
  - Added `Active` state to list of components and list of vulnerabilities under Vulnerability Management within the scope of a specific deployment.
  - Added `Inactive` state: the component or vulnerability was not run in the specific deployment.
  - Added image scope so that the Active State can be determined in the scope of a deployment for a specific image.
- The default gRPC port in Scanner's config map is changed to 8443, as that is what Scanner has actually been defaulting to this whole time.
  - Note: Scanner had been ignoring the default `httpsPort` and `grpcPort` in its config map, as Scanner expected `HTTPSPort` and `GRPCPort` (and `MetricsPort`, if ever specified).
- Scanner now supports Alpine 3.15.
- Scanner now identifies busybox as a base OS.
  - It does *not* find vulnerabilities nor packages, though. It solely identifies busybox as a base OS.
- CVEs in Ubuntu images will no longer link to http://people.ubuntu.com/~ubuntu-security/cve/<CVE>. Now it links to https://ubuntu.com/security/<CVE>.
- Setting ROX_DISABLE_AUTOGENERATED_REGISTRIES environment variable to true will ignore all new registry integrations from Sensors
- Vulnerability snoozing and un-snoozing will not impact image and component risk. Furthermore, it will not impact `Image Vulnerabilities` risk factor for deployments.
- In 3.70, support for security policies that do not have a policyVersion will be removed. Therefore, if you have externally stored older policies (without policyVersion or version prior to 1.1), you must convert them to use policyVersion 1.1. To do this, import the old policies into RHACS and then export them again. You can check the policyVersion field for your stored policies to identify if they need conversion.
- Vulnerability Risk Assessment: Deferral update requests that are in pending state can now be canceled.

## [68.0]

- AWS ECR integration supports AssumeRole authentication.
- The default policy to detect Log4Shell vulnerability has been updated to also detect CVE-2021-45046 and the remediation has been updated to reflect the latest guidance by the Apache Logging security team.
- Prior to this release, CVEs could be snoozed using global write access on `Images`. Starting this release, requests to snooze CVEs can be created only using `VulnerabilityManagementRequests` global write access and requests can be approved only using `VulnerabilityManagementApprovals` global write access. Roles with write access on `Images`, created prior to this release, are provided with both the newly added permissions. We recommend updating the roles to only include the least amount of resources required for each role. All new roles must be explicitly supplied with `VulnerabilityManagementRequests` and/or `VulnerabilityManagementApprovals` permissions in order to use CVE snoozing functionality.
- Editing the cluster configuration in the UI is now disabled for Helm-based installations.
- For `roxctl helm output` and `roxctl central generate` added a new flag `--image-defaults` that allows selecting the default registry from which container images will be taken for deploying central and scanner.
- For `roxctl helm output` deprecated flag `--rhacs` in favor of `--image-defaults=rhacs` (using `--rhacs` with `--image-defaults` results in an error).
- Default behavior of `roxctl helm output` results now in using container images from `registry.redhat.io` instead of `stackrox.io`.
- By default, notifications will be sent for every runtime policy violation instead of only the first encountered violation. If this is undesired, setting an environment variable `NOTIFY_EVERY_RUNTIME_EVENT` to `false` will restore the previous behavior. Please note that the environment variable will be removed in a future release, so please notify the ACS team if you have a valid use case.
- Certain ACS images were moved to new repositories:
  - main: from `registry.redhat.io/rh-acs/main` to `registry.redhat.io/advanced-cluster-security/rhacs-main-rhel8`
  - collector: from `registry.redhat.io/rh-acs/collector` (with `-latest` tag) to `registry.redhat.io/advanced-cluster-security/rhacs-collector-rhel8`
  - collector (slim): from `registry.redhat.io/rh-acs/collector` (with `-slim` tag) to `registry.redhat.io/advanced-cluster-security/rhacs-collector-slim-rhel8`
  - scanner: from `registry.redhat.io/rh-acs/scanner` to `registry.redhat.io/advanced-cluster-security/rhacs-scanner-rhel8`
  - scanner-db: from `registry.redhat.io/rh-acs/scanner-db` to `registry.redhat.io/advanced-cluster-security/rhacs-scanner-db-rhel8`
- Tags of `scanner`, `scanner-db`, and `collector` (including slim variant) images are now identical to the tag of `main` image (same as product version) for the released images. For example, a scanner image for ACS 3.68.0 is now identified as following `registry.redhat.io/advanced-cluster-security/rhacs-scanner-rhel8:3.68.0` and `stackrox.io/scanner:3.68.0`. Please make sure you follow this versioning scheme when upgrading manually. This scheme will be used for all future releases.
- Collector Slim image name and tag have changed. Now the `-slim` is not part of the image tag but part of the image name. This means that Collector Slim image for the release 3.68.0 is identified as `registry.redhat.io/advanced-cluster-security/rhacs-collector-slim-rhel8:3.68.0` and `collector.stackrox.io/collector-slim:3.68.0`.

## [67.2]

- A new default policy to detect Log4Shell vulnerability (CVE-2021-44228) has been added.

## [67.0]

- When the environment variable `ROX_NETWORK_ACCESS_LOG` for Central is enabled, the logs will now contain the request URI and `X-Forwarded-For` header values.
  Note: The network access logging feature was introduced in 51.0 and when enabled will cause noisy logging, and hence should be turned on
  only for the purpose of debugging network connectivity issues.
- Scanner container image `uid:gid` changed to `65534:65534` (user nobody).
- A new default Role called `Scope Manager` has been introduced, to be used to provide users the minimal set of
  privileges required to create and modify access scopes for the purpose of configuring access control or use in vulnerability reporting.
- The Compliance Operator integration now supports TailoredProfiles.
- Presence of `microdnf` (presence in the image and process execution) is treated as violation of policies `Red Hat Package Manager in Image` and `Red Hat Package Manager Execution` respectively.
- Central is now the only source for Scanner vulnerability updates.
  - Central, instead of Scanner, now queries definitions.stackrox.io in online-mode (determined based on `ROX_OFFLINE_MODE`).
  - `ROX_SCANNER_VULN_UPDATE_INTERVAL` determines the frequency Central should query definitions.stackrox.io, in online-mode. It is defaulted to 5 minutes.
  - Scanner's ConfigMap still has an `updater.interval` field for its own updating frequency, but it no longer has `updater.fetchFromCentral`.
- Users may upload Scanner vulnerability dumps even when we are not in "offline-mode".
  - If we are in online-mode, this vuln dump is used over the Scanner's requested one if it is more recent.
  - K8s and Istio vulns manually uploaded in online-mode are ignored. This is just for Scanner definitions.
- Roxctl's `image scan | image check | deployment check` commands received a usability overhaul.
  This includes introducing output format's `table, csv, json` for each command.
  Note: the `csv` and `json` output formats contain **breaking changes**, the old formats are kept as default but marked as deprecated.
  Ensure that you switch to the new formats in a timely manner.
- In policy exclusions, the deployment name can now be a regex. Earlier, it was an exact string match.

- Behaviour change: The built-in `None` role is no longer taken into account when determining the roles for a user. Therefore, users with only the `None`
  role will be logged out and not be able to log in, as a valid user must have some role assigned. Logout and login prevention are materialized with HTTP
  status 401 `Unauthorized` and error message reporting the lack of valid role.

## [66.0]

- Default system policies `DockerHub NGINX 1.10`, `Shellshock: Multiple CVEs`, and `Heartbleed: CVE-2014-0160` have been deprecated.
- Default system policy deletion is prohibited in fresh installations of 65 or greater. If the initial installation
  was done in a version lower than 65, then default policies can be deleted even after an upgrade to 65 or greater.
- `Analyst` permission set and corresponding role will no longer have `DebugLogs` permission. The only default role with this permission will be `Admin` role.
- The "Mount Docker Socket" policy has been renamed to "Mount Container Runtime Socket" and will now also detect if a deployment
  mounts the CRI-O socket for both Kubernetes and OpenShift.
- The policy "Docker CIS 4.4: Ensure images are scanned and rebuilt to include security patches" is now disabled by default
- Alpine-based images are now deprecated and all images will be based on UBI. main-rhel will continue to be pushed for consistency.
- Added `central.tolerations`, `scanner.tolerations` and `scanner.dbTolerations` to the `stackrox-central-services` Helm chart
- Added `sensor.tolerations` and `admission-control.tolerations` to the `stackrox-secured-cluster-services` Helm chart
- Operator now supports `tolerations`  for `Central` and `SecuredCluster`
- Operator now supports disabling the admin password generation by setting Central's option `adminPasswordGenerationDisabled` to `true`.
- Roxctl now supports shell completion for bash, zsh, fish and powershell
- Added `roxctl central debug authz-trace` command. It streams built-in authorizer traces for all incoming requests.
- Operator defaults changed for `SecuredCluster` fields `spec.admissionControl.listenOnCreates` and `spec.admissionControl.listenOnUpdates`
  from `false` to `true`. This should not affect these settings in existing `SecuredCluster` resource instances
  where the previous default had already been applied at instance creation (this typically happens when creating the resource from the OpenShift console).
  In some circumstances (for example if the instance was created without a `spec.admissionControl` section from the CLI),
  the default might not have been applied: a symptom of this is that the fields are not shown when printing the object.
  In these cases this update will change the behaviour of admission controller.
- Scanner no longer supports Oracle Linux
- Added component `Active` state to individual component and list of components under Vulnerability Management within the scope of a specific deployment. The Active state can be:
  - `Undetermined`: the component is not detected to be run in the specific deployment.
  - `Active`: the component was run in the specific deployment.

## [65.0]
- Starting 65.0, default system policies' criteria fields are read-only. This applies to all default system policies
  included in fresh install of 65.0 and later, and new default system policies added since 65.0. Policy criteria fields
  for user-defined policies, created through 'New' and 'Clone' operation, will continue to be editable.
- Newly added MITRE ATT&CK policy section is read-only for default system policies. MITRE ATT&CK section for user-defined
  policies, created through 'New' and 'Clone' operation, will continue to be editable.
- Alert titles for the PagerDuty, Slack, Microsoft Teams, JIRA and email notifiers now contain the cluster and policy names
  in addition to the deployment or image name if it exists.
- PagerDuty alerts for violations now include the full alert JSON as a custom detail.
- Message attribute keys for audit log based violation messages shortened to be more readable
- Cluster internal endpoints set to `*.svc` to be respected by OpenShift's cluster wide `noProxy` configuration
  - `sensor.stackrox` changed to `sensor.stackrox.svc`
  - `central.stackrox` changed to `central.stackrox.svc`
  - `scanner.stackrox` changed to `scanner.stackrox.svc`
  - `scanner-db.stackrox` changed to `scanner-db.stackrox.svc`
- Increased Operator memory requests from 80 MiB to 200 MiB and memory limits from 300 MiB to 1 GiB. The latter is to prevent operator restarts due to OOM on certain deployments.
- Customer advisory: Default system policies `DockerHub NGINX 1.10`, `Shellshock: Multiple CVEs`, and `Heartbleed: CVE-2014-0160` will be deprecated starting release `66.0`.

## [64.1]

- Cluster internal endpoints set to `*.svc` to be respected by OpenShift's cluster wide `noProxy` configuration
  - `sensor.stackrox` changed to `sensor.stackrox.svc`
  - `central.stackrox` changed to `central.stackrox.svc`
  - `scanner.stackrox` changed to `scanner.stackrox.svc`
  - `scanner-db.stackrox` changed to `scanner-db.stackrox.svc`
- Increased Operator memory requests from 80 MiB to 200 MiB and memory limits from 300 MiB to 1 GiB. The latter is to prevent operator restarts due to OOM on certain deployments.

## [64.0]

- Support for BadgerDB is being completely removed. Users running a version less than 48.0 will need to upgrade to 63.0
  prior to upgrading to 64.0. All backups taken prior to version 48.0 cannot be restored to 64.0 and newer.
- The `/v1/namespaces` endpoint now accepts pagination query parameters.
- Message attribute keys for audit log based violations changed to use capital case instead of lowercase in API response.
- On OpenShift, the names of all `SecurityContextConstraint` (SCC) resources are now prefixed with `stackrox-`.

## [63.1]

- Cluster internal endpoints set to `*.svc` to be respected by OpenShift's cluster wide `noProxy` configuration
  - `sensor.stackrox` changed to `sensor.stackrox.svc`
  - `central.stackrox` changed to `central.stackrox.svc`
  - `scanner.stackrox` changed to `scanner.stackrox.svc`
  - `scanner-db.stackrox` changed to `scanner-db.stackrox.svc`
- Increased Operator memory requests from 80 MiB to 200 MiB and memory limits from 300 MiB to 1 GiB. The latter is to prevent operator restarts due to OOM on certain deployments.

## [63.0]

- Clusters now can have labels.
- Role is now a combination of a permission set and an optional access scope.
- API changes/deprecations:
  - `AuthService(/v1/auth/status)`: `user_info.permissions.name` and `user_info.permissions.global_access` are
    deprecated, use `user_info.roles` instead.
  - `CreateRole(POST /v1/roles/{name})`, `UpdateRole(PUT /v1/roles/{name})`: specifying `resource_to_access` is
    disallowed, `permission_set_id` must be provided instead.
  - `GetRoles(GET /v1/roles)`, `GetRole(GET /v1/roles/{name})`: `resource_to_access` is never set, use
    `permission_set_id` instead.
  - In the GraphQL API, `Role { resourceToAccess: [Label!]! }` is deprecated, use
    `PermissionSet { resourceToAccess: [Label!]! }` instead.
  - In the GraphQL API, `Role { globalAccess: Access! }` is deprecated with no replacement intended.
- The operator now sets dynamic admission control settings (`enforceOnCreates`, `enforceOnUpdates`)
  based on `spec.admissionControl.listenOn*` in the `SecuredCluster` resource.

## [62.2]

- Cluster internal endpoints set to `*.svc` to be respected by OpenShift's cluster wide `noProxy` configuration
  - `sensor.stackrox` changed to `sensor.stackrox.svc`
  - `central.stackrox` changed to `central.stackrox.svc`
  - `scanner.stackrox` changed to `scanner.stackrox.svc`
  - `scanner-db.stackrox` changed to `scanner-db.stackrox.svc`
- Increased Operator memory requests from 80 MiB to 200 MiB and memory limits from 300 MiB to 1 GiB. The latter is to prevent operator restarts due to OOM on certain deployments.

## [62.1]

- Fixed RHSA-2021:2569, RHSA-2021:2574, RHSA-2021:2575, RHSA-2021:2717, RHBA-2021:2581 in RHEL images.

## [62.0]

- Scanner now supports alpine:edge and alpine:3.14.
- Scan results for alpine 3.2 - 3.7 were marked as stale before.
  It has since become clear that there are still updates to the secdb for these versions,
  so they are no longer marked stale.
- The `ROX_ALERT_RENOTIF_DEBOUNCE_DURATION` can be set to a duration (see https://golang.org/pkg/time/#ParseDuration
  for supported syntax), and if set, then duplicate notifications for deploy-time alerts for the same deployment-policy
  pair will not be sent if the previous alert was resolved more recently than the debounce duration.
- Scanner now supports alpine:edge.

## [61.0]

- `globalAccess` field in roles is no longer supported
- Policy matching on all fields has been made case-insensitive. For example, if you set "Volume Type" to "hostpath",
  that will match volumes that are "HostPath".
- Added the ability to make policies based on `Severity` (ROX-6639)
  - Added new default policy (disabled by default) for a `High` alert for fixable
    CVEs with severity at least Important (includes Important and Critical).
- roxctl image scan --format {csv,pretty} are now sorted by layer and severity
  instead of layer and CVSS.
- Image risk is now calculated using a score assigned to the Severity Rating,
  opposed to using the CVSS score. Severity Rating is a more accurate measure of
  a vulnerability's risk. (ROX-7133)

## [60.0]

- CVE Severity levels are now mapped to their respective Red Hat security ratings (https://access.redhat.com/security/updates/classification)
- StackRox Scanner passes Red Hat Scanner Certification
  - Images based on RHEL base images created after June 2020 will be scanned in a certified manner.
    - These images will say `rhel` as the OS instead of `centos`.
    - Language-related files like JAR (Java), egg-info (Python) will only be scanned if they are not provided by RPM.
      To determine if a file is provided by RPM, run `rpm -q --whatprovides <absolute filepath>` in the image.
  - Older RHEL-based images will be scanned the traditional way.
    - These images will continue to say `centos` is the base OS.
- StackRox Scanner now officially supports ubuntu:21.04 images

## [59.0]

- Added `GET /v1/centralhealth/upgradestatus` endpoint to support upgrade rollback.
- Scanner no longer supports RHEL/CentOS 5.
- Default value for `--json-fail-on-policy-violations` flag of `roxctl image check` changed
  from `false` to `true`.

## [58.1]

- A few CVSS3.1 scores for applicable vulnerabilities were miscalculated, but it has since been fixed.
- Fixed CVE-2021-20305, RHSA-2021:1206 in RHEL scanner images
- Fixed Java package scanning when the package has the word "agent"

## [58.0]

- The product no longer requires a license to run. Several license-related functionalities and flags
  have been removed from the product and related tooling, as well as from the Helm charts.
- Components now have `Fixed By` field that indicates the version that will fixes all the fixable vulnerabilities in the component.
  - Note:
    - It is supported only when StackRox Scanner is used.
    - It is not namespaced to distro.
- Added upgrade rollback function. By default, users may rollback to their previous version if upgrade fails before Central has started.
  After services started, users must explicitly specify the version they are rolling back to in central config `maintenance.forceRollbackVersion`.
- Added a `central.exposeMonitoring` option to the Central Services Helm chart, which, when set to `true`, allows exposing a `/metrics`
  endpoint on port 9090.


## [57.0]

- The published time for CVEs in RHEL and CentOS images is now populated correctly.
- Secured clusters deployed via Helm with `helmManaged` set to `false` can now be used with cluster init
  bundles, creating a new cluster within StackRox on-the-fly. Previously, `helmManaged=false` only worked
  with certificates that were specific to an existing cluster.
- `roxctl central generate openshift` and `roxctl sensor generate openshift` now accept an
  `--openshift-version` flag, which can be set to the major version (`3` or `4`) of the OpenShift platform
  to deploy on. By default, deployment files are generated in a compatibility mode that works on OpenShift
  3.11 as well as 4.x. When deploying to a cluster running a recent OpenShift version, set this flag to `4`
  in order to take advantage of features only supported on OpenShift 4.x.


## [56.0]
- Page titles now reflect the URL location of the user within the app in the browser tab and history.
- SAML authentication providers:
  - When using the "Dynamic configuration" option, the `IdP Metadata URL` can now specify a
    scheme of `https+insecure://` to instruct StackRox to skip TLS validation when fetching
    the metadata. It is **strongly** advised to limit the use of this to testing environments.
  - When using the "Static configuration" option, the `IdP Certificate(s) (PEM)` option now
    supports specifying multiple PEM-encoded certificates.
- When creating a new Role, Namespace and Node have been added to the default minimal access specification.
- Admission Control health status is now available as part of Cluster Health in System Health, and in the
in the Platform Configuration -> Clusters View.

- `roxctl image check` now has a `--json-fail-on-policy-violations` flag. Its current default value
   is `false` which preserves the legacy behavior of `--json` flag: the command does *not*
   exit with an error code, even if policy violations are present.

   This default value of `false` is also now deprecated and will change in three releases.
- New default policies:
  - Added default policies for Docker CIS checks
    - 4.1
    - 4.4
    - 4.7
    - 5.1
    - 5.7
    - 5.9
    - 5.15
    - 5.16
    - 5.19
    - 5.20
    - 5.21
- Splunk alert events send to HEC will no longer include policy description, remediation and rationale
 in order to allow for more violations underneath the HEC limit.
- The ROX_NETWORK_DETECTION_BASELINE_VIOLATION feature flag is now on by default: a deployment with network flows that
are outside of its network baseline can now raise violations
- New roxctl option for roxctl image check: --categories.  Specifying a comma separated list of categories will only run policies with categories in the specified list.

## [55.0]
- The `/v1/metadata` endpoint redacts version information from unauthenticated users.
- API changes/deprecations:
  - `/db/backup` is deprecated; please use `/api/extensions/backup` instead.
  - In the GraphQL API, `ProcessActivityEvent { whitelisted: Boolean! }` is deprecated, use
    `ProcessActivityEvent { inBaseline: Boolean! }` instead.
  - In the GraphQL schema, the type name `Policy { whitelists: [Whitelist]! }` changes to
    `Policy { whitelists: [Exclusion]! }` preserving the existing structure and field names.
  - In the GraphQL API, `Policy { whitelists: [Whitelist]! }` is deprecated, use
    `Policy { exclusions: [Whitelist]! }` instead.
  - `PolicyService(/v1/policies/*)`: in all affected responses, `Policy.whitelists` is now always empty, use
    `Policy.exclusions` instead. This is because the current policy version has been updated to "1.1" which deprecates
    the `Policy.whitelists` field. All previous policy versions are still accepted as input.
  - Deprecated `includeCertificates` flag in `/v1/externalbackups/*`. Certificates are included in central
    backups by default for both new and existing backup configs.
- Admission controller service will be deployed by default in new k8s and Openshift clusters.
The validating webhook configuration for exec and port forward events is not supported on and hence
will not be deployed on OpenShift clusters.
- `roxctl image check` now has a `--send-notifications` flag, which will send notifications for
  build time alerts to the notifiers configured in each violated policy.
- `roxctl central db backup` is deprecated; please use `roxctl central backup` instead.
- The following  roxctl flags have been deprecated for the command `sensor generate`:
  - `--create-admission-controller` (replaced by `--admission-controller-listen-on-creates`)
  - `--admission-controller-enabled` (replaced by `--admission-controller-enforce-on-creates`)
- Added retry flags to `roxctl image scan`, `roxctl image check`, and `roxctl deployment check`:
  - Introduced two new flags, `--retries` and `--retry-delay`, that change how the commands deal with errors
  - `--retries 3 --retry-delay 2` will retry the command three times on failure with two seconds delay between retries
  - As the default value for `retries` is 0, the behaviour of the commands is unchanged if the flag is not used
- Added a new flag `--admission-controller-listen-on-events` to `roxctl sensor generate k8s` and
`roxctl sensor generate openshift`, that controls the deployment of the admission controller webhook which
listens on Kubernetes events like exec and portforward. Default value is `true` for `roxctl sensor generate k8s`
and false for `roxctl sensor generate openshift`.

## [54.0]
- Added option to backup certificates for central.
- API changes/deprecations:
  - `ProcessWhitelistService(/v1/processwhitelists/*)`: all `processwhitelists/*` endpoints are deprecated, use
    `processbaselines/*` instead.
  - `ResolveAlert(/v1/alerts/{id}/resolve)`: `whitelist` is deprecated, use `add_to_baseline` instead.
  - In the `ListDeploymentsWithProcessInfo(/v1/deploymentswithprocessinfo)` response, `deployments.whitelist_statuses`
    is deprecated, use `deployments.baseline_statuses` instead.
  - `ROX_WHITELIST_GENERATION_DURATION` environment variable is deprecated, use `ROX_BASELINE_GENERATION_DURATION`
    instead.

## [53.0]
- [Security Advisory] Scanner was not validating Central client certificates allowing for intra-cluster unauthenticated users
  to initiate or get scans. This only affects environments without NetworkPolicy enforcement.

## [52.0]
- Added ContainerName as one of the policy criteria
- Added support for ubuntu:20.10 in Scanner.
- Added support for distroless images in Scanner.

## [51.1]
- UI: fix a browser crash when a port's exposure type is UNSET in the Deployment Details of a Risk side panel (ROX-5864)

## [51.0]
- UI: remove "phantom" turndown triangle on Network Flows table rows that have only one bidirectional connection on the same port and protocol
- UI: fix pagination in Vuln Mmgt so that filtering a list by searching will reset the page number to 1 (ROX-5751)
- A new environment variable for Central ROX_NETWORK_ACCESS_LOG, defaulted to false, is available.
When set to true, each network request to Central (via API, UI) is logged in the Central logs.
Note: When turned on, this environment variable will cause noisy logging, and hence should be turned on only for the
purpose of debugging network connectivity issues. Once network connectivity is established, we should advise
to immediately set this to false to stop logging.
- Added Namespace as one of the policy criteria
- UI: Display full height of Vulnerability Management side panel in Safari (ROX-5771)
- Added a `--force-http1` option to `roxctl` that will cause HTTP/2 to be avoided for all outgoing requests.
  This can be used in case of connectivity issues which are suspected to be due to an ingress or proxy.
- UI: Fix bug where some policy criteria values, with equal signs, are parsed incorrectly (ROX-5767)

## [50.0]
- UI: Do not display incomplete process status when Sensor Upgrade is up to date (ROX-5579)
- The minimum number of replicas for the Scanner Horizontal Pod Autoscaler has been set to 2 for better availability.
- The ROX_CONTINUE_UNKNOWN_OS feature flag is on by default in Scanner
  - Scans done by StackRox Scanner on images whose OS cannot be determined will no longer fail if the image also has feature components. Instead, they will continue and give partial scan results.
    - An example is the `fedora:32` image
- The default resource limit for Central has been changed to 4 cores. Please see the resource sizing guidelines in the help documentation for
  finer-grained settings.
- A new policy criteria on "Service Account" has been added which runs policy evaluation against the deployment's service account name.
- Use Red Hat CVSS scores instead of NVD for `rhel` and `centos` based images scanned by StackRox Scanner.
  - CVSS3 is used if it exists otherwise CVSS2 is used.
- Added support for .NET Core runtime CVEs (data from NVD).
  - This affects images with .NET Core and/or ASP.NET Core runtime(s) installed
- UI: Update the Network Graph when a different cluster is selected (ROX-5662)
- Support sub-CVEs for RHEAs and RHBAs as well as RHSAs for rhel/centos-based images.
  - Though it is not specified, it is possible RHEAs and RHBAs to have associated CVEs.
- The default policy "Required Label: Email" has been deprecated starting release 50.0.

## [49.0]
- OIDC authentication providers: added support for two rarely-needed configuration options:
  - The `Issuer` can now be prefixed with `https+insecure://` to instruct StackRox to skip TLS validation
    when talking to the provider endpoints. It is **strongly** advised to limit the use of this to testing
    environments.
  - The `Issuer` can now contain a querystring (`?key1=value1&key2=value2`), which will be appended as-is
    to the authorization endpoint. This can be used to customize the provider's login screen, e.g., by
    optimizing the GSuite login screen to a specific hosted domain via the
    [`hd` parameter](https://developers.google.com/identity/protocols/oauth2/openid-connect#hd-param),
    or to pre-select an authentication method in PingFederate via the
    [`pfidpadapterid` parameter](https://docs.pingidentity.com/bundle/pingfederate-93/page/nfr1564003024683.html).
- In `GetImage(/v1/images/{id})` response, the `vulns` field `discoveredAt` is replaced by `firstSystemOccurrence` starting release 49.0. This field represents the first time the CVE was ever discovered in the system.
- In `GetImage(/v1/images/{id})` response, a new field `firstImageOccurrence` is added to `vulns` which represents the first time a CVE was discovered in respective image.
- The default for the `--create-upgrader-sa` flag has changed to `true` in both the `roxctl sensor generate` and the
  `roxctl sensor get-bundle` commands. In order to restore the old behavior, you need to explicitly specify
  `--create-upgrader-sa=false`.
- UI: Hovering over a node in the Network Graph will show that node's listening ports (ROX-5469)
- Fixed an issue on the API docs page where the left menu panel no longer scrolled independently of the main content.
- UI: Added `Scanner` to the image single page in Vuln Mgmt (ROX-5289)
- In `v1/clusters` response, `status.lastContact` has been deprecated, hence use `healthStatus.lastContact` instead.
- UI: Disable the Next button when required fields are empty in the Cluster form (ROX-5519)
- `roxctl` can now be instructed to generate YAML files with support for Istio-enabled clusters, via the
  `--istio-support=<istio version>` flag. Istio versions in the range of 1.0-1.7 are supported. The flag is available
   for the commands `roxctl central generate`, `roxctl scanner generate`, `roxctl sensor generate`, and
   `roxctl sensor get-bundle`. The interactive installer (`roxctl central generate interactive`) will also prompt for
   this configuration option.
- Support for enforcing policies on DeploymentConfig resources in Openshift.
- The following deprecated roxctl flags have been removed for the command `sensor generate`:
  - `--admission-controller` (replaced by `--create-admission-controller`)
  - `--image` (replaced by `--main-image-repository`)
  - `--collector-image` (replaced by `--collector-image-repository`
  - `--runtime` (`--collection-method` is to be used instead)
  - `--monitoring-endpoint`

## [48.0]
- UI: Hovering over a namespace edge in the Network Graph will show the ports and protocols for it's connections (ROX-5228).
- UI: Hovering over a namespace edge in the Network Graph will show a summary of the directionality of it's connections (ROX-5215)
- UI: Hovering over a node edge in the Network Graph will show the ports and protocols for it's connection (ROX-5227)
- UI: Platform Configuration > Clusters  (ROX-5317)
  - add 'Cloud Provider' column
  - remove 'Current Sensor version' column
  - replace 'Upgrade status' column with 'Sensor Upgrade' and add tooltip which displays 'Sensor version' and 'Central version'
  - display cells in 'Sensor Upgrade' columns with same style as adjacent new Cluster Health columns
- UI: Added a toggle in the Network Policy Simulator in Network Graph to exclude ports and protocols (ROX-5248).
- UI: Platform Configuration > Clusters: Make CertificateExpiration look similar to recently improved Sensor Upgrade style and future cluster health style (ROX-5398)
  - Red X icon at left of phrase for less than 7 days (for example, in 59 minutes, in 7 hours, in 6 days on Friday)
  - Yellow triangle icon at left of phrase for less than 30 days (for example, in 29 days on 7/31/2020)
  - Green check icon at left of other phrases (for example, in 1 month on 7/31/2020, in 2 months)
- UI and strings from API: Replace term 'whitelist' with 'excluded scope' in policy context, and 'baseline' in process context (ROX-5315, ROX-5316)
- UI: Deployment Details in the Violations Side Panel now shows full deployment data if available. If not, a message will appear explaining that the deployment no longer exists.
- UI: When selecting a deployment in the Network Graph, the Network Flows table will now show some additional information: traffic, deployment name,
  namespace name, ports, protocols, connection type (ROX-5219)
- In `v1/clusters` response, `healthStatus.lastContact` field is added that represents last time sensor health was probed (aka last sensor contact). `status.lastContact` will be deprecated starting release 49.0, hence use `healthStatus.lastContact` instead.
- When attempting to scan an image, we now send back error messages under any of the following conditions:
  - no registries integrated
  - no matching registries found
  - no scanners integrated
- In `GetImage(/v1/images/{id})` response, the `vulns` field `discoveredAt` will be replaced by `firstSystemOccurrence` starting release 49.0. This field represents the first time the CVE was ever discovered in the system.

## [47.0]
- Configuration Management tables (except for Controls and Policies) are now paginated through the API, rather than loading all rows into the browser, for better performance in large environments (ROX-5067).
- Added a global flag `--token-file` to roxctl causing an API token to be read from the specified file (ROX-2319).
- Added strict validation for env var policies such that policies with non-raw sources must not specify expected values (ROX-5208). This change introduces a breaking adjustment to the `/v1.PolicyService/PostPolicy` RPC, with existing REST clients remaining unaffected.
- Emit warning if the default value for flag `--create-updater-sa` is used in roxctl (ROX-5264).
- New parameter `default` for flag `--collection-method`.
- UI: Omit Cluster column from Deployments list when entity context includes Namespace (ROX-5207)
- The help output of `roxctl` commands mentions implicit defaults for optional flags.
- UI: Fix a regression, where CSVs for a Compliance standard, or for a Cluster viewed in Compliance, were not scoped to the particular filter (ROX-5179)
- The following command line flags of `roxctl` have been deprecated:
  - Flag `--image` for `roxctl sensor generate`. Use `--main-image-repository` instead.
  - Flag `--collector-image` for `roxctl sensor generate`. Use `--collector-image-repository` instead.
  - Flag `--admission-controller` for `roxctl sensor generate k8s`. Use `--create-admission-controller` instead.

  The old flags are currently still supported but they are scheduled for removal in a future version of `roxctl`.

- UI: Added arrows to indicate directionality (ingress/egress) for Network Graph connections between deployments (ROX-5211).
- UI: Added `Image OS` to the image list and image single page in Vuln Mgmt (ROX-4083).
- Added the ability to make policies based on `Image OS` (ROX-4083).
- roxctl image scan and /v1/image/<image id> no longer return snoozed CVEs as a part of their output. The `include-snoozed` command line parameter
  and the `includeSnoozed` query parameter respectively can be used to include all CVEs.
- The 'namespace.metadata.stackrox.io/id' label is now removed in order to better support Terraform cluster management.
- UI: Hovering over a deployment in the Network Graph will show the ports and protocols for it's ingress/egress network flows (ROX-5226).
- Adding the annotation `auto-upgrade.stackrox.io/preserve-resources=true` on the `sensor` deployment and the `collector` daemonset
  will cause the auto-upgrader to preserve any overridden resource requests and limits whenever an upgrade is performed.

## [46.0]
- Added the following REST APIs:
  - PATCH `/v1/notifiers/{id}` modifies a given notifier, with optional stored credential reconciliation.
  - POST `/v1/notifiers/test/updated` checks if the given notifier is correctly configured, with optional stored credential reconciliation.
  - PATCH `/v1/scopedaccessctrl/config/{id}` modifies a given scoped access control plugin, with optional stored credential reconciliation.
  - POST `/v1/scopedaccessctrl/test/updated` checks if the given scoped access control plugin is correctly configured, with optional stored credential reconciliation
  - PATCH `/v1/externalbackups/{id}` modifies a given external backup, with optional stored credential reconciliation.
  - POST `/v1/externalbackups/test/updated` checks if the given external backup is correctly configured, with optional stored credential reconciliation.
- UI: Reset page to 1 when sort fields change (ROX-4267)
- Add a tcp prefix to the spec.Ports.name for the scanner-db service. Istio uses this name for protocol detection.
- Customer advisory: The default policy "Required Label: Email" will be deprecated starting release 48.0
- RocksDB is set as the default DB and completely replaces BadgerDB and replaces a majority of BoltDB. This should make Central significantly more performant.
  Users may see slowness during startup on initial upgrade as the data is being migrated.
- Added UI to show cluster credential expiry in the cluster page (ROX-5034).
- UI: The deployment event timeline should now visibly group events that would otherwise overlap. The grouped events will show a number in the top right that
  indicates how many events were grouped. Clicking on the icon will show an interactive tooltip that displays information for each event in a scrollable manner (ROX-5190).
- UI: Under Vulnerability Management, update "Deployment Count" column on policy entity list pages to show failing deployments count instead of all applicable deployments count (ROX-5176).
- StackRox now supports the Garden Linux operating system. Previous, collector pods would enter a crash loop when deployed on
  Garden Linux nodes.

## [45.0]
- Default policies that have been excluded for the kube-system namespace, have now been additionally excluded for the istio-system namespace.
- Default integration added for public Microsoft Container Registry
- Heads up advisory on `roxctl sensor generate k8s` command option changes slated for release in 47.0:
  1. `admission-controller` option will be renamed to `create-admission-controller`
  2. The default for `create-upgrader-sa` will change to `true`
  3. The default for `collection-method` will change to `KERNEL_MODULE`
  4. Deprecated option `runtime` will be removed
  6. `image` option  will be renamed to `main-image-repository`
  7. `collector-image` option will be renamed to `collector-image-repository`
  8. `monitoring-endpoint` option, which has already been deprecated, will be removed
- Add CVE Type to CVE list and overview pages (ROX-4482)
- UI: Open API Reference in current Web UI browser tab instead of a new tab and replace Help Center popup menu with two half-height links in left navigation for API Reference and Help Center (ROX-2200)
- UI: Move Images link on VM dashboard out of Applications menu, and into tile like Policies and CVEs link (ROX-5052)
- UI: Add Disable TLS Certificate Validation (Insecure) toggle for JFrog Artifactory registry in Platform Configuration > Integrations > New Integration (ROX-5031)
- UI: Add Disable TLS Certificate Validation (Insecure) toggle for Anchore Scanner, CoreOS Clair (Scanner), and Quay.io (Registry + Scanner) in Platform Configuration > Integrations > New Integration (ROX-5084)
- Added the ability to make secret creation for sensor, collector and admission controller optional when deploying using Helm charts.
- Added native Google Cloud Storage (GCS) external backup. This should now be the preferred way to backup to GCS as opposed to using the S3 integration because
  S3 upload to GCS is incompatible with large databases.
- The Central and Migrator binaries are now compiled without AVX2 instructions, which fixes an Illegal Instruction issue
  on older CPUs. SSE4.2 instructions are still used, which mean the lowest supported Intel processor is SandyBridge (2011) and the lowest
  supported AMD processor is BullDozer (2011).

## [44.0]
- Previously, a scan for an image that may have been retagged (e.g. using the latest tag) would return a stale scan if it had been previously scanned.
- UI: In Platform Configuration > Interactions: 1. replace "AWS ECR" with "Amazon ECR" and 2. replace "S3" (and "AWS S3" placeholder for Integration Name in New Integration pane) with "Amazon S3" (ROX-4912)
- Docker Registry Integration now doesn't require entering password every time an existing integration is tested or updated (part of ROX-4539).
- UI: Replace `Page 1 of 0` with `Page 1 of 1` for 0 results in table pagination (ROX-1072)
- Added `ExportPolicies(POST /v1/policies/export)` API which accepts a list of policy IDs and returns a list of json policies
- Added `ImportPolicies(POST /v1/policies/import)` API which accepts a json list of policies, imports them into your StackRox installation, and returns a list with success/failure details per policy
- Added UI to export a single policy from the policy details on the System Policies page
- Added UI to import a single policy from the System Policies page
- Sensor resource requests and limits have been increased to 1 core / 1GB and 2 cores / 4GB respectively.
- Added User Page in UI to show current User Permissions and Roles
- `roxctl` commands now gives users an error message when unexpected arguments are given (ROX-4709)
- UI: In Platform Configuration > Roles and Permissions > Add New Role form: 1. disable the Save button when required Role Name is empty; 2. display `(required)` at the right of the Role Name label with gold warning color if the input box is empty, otherwise with gray color (ROX-1808)
- UI: Increase timeout for Axios-fetch for GraphQL endpoint, to allow Vuln Mgmt pages in large-scale customer environments to load (ROX-4989)

## [43.0]
- Detection APIs were not properly handling suppressed CVEs and they were being included in evaluation. This is now resolved.
- Previously, the Scanner deployment did not mount the additional CA secret and thus would fail to scan self-signed registries. This is resolved.
- AWS S3 and AWS ECR integrations now accept an endpoint to work with non public AWS endpoints.
- UI: Fixed the display of the Privileged field when viewing a policy in the Vulnerability Management section (ROX-4752)
- API changes/deprecations related to supporting multiple roles:
  - `GenerateToken(/v1/apitokens/generate)`: the singular `role` field in the request field is deprecated; please use
    the array field `roles`.
  - `GetAPIToken(/v1/apitokens/{id})`, `GetAPITokens(/v1/apitokens)`: the singular `role` field in the response payload
    is deprecated; please use the array field `roles`.
  - Audit logs: the singular `user.role` field in the audit message payload is deprecated; please use the singular
    `user.permissions` field for the effective permissions of the user, and the array field `user.roles` for all the
    the individual roles associated with a user.
- The Compliance container within the Collector daemonset now has a hostpath of '/', which is needed to be able to read
  configuration files anywhere on the host. This requires the allowedHostVolumes within the stackrox-collector PSP to allow '/' to be mounted.
  For added security, the PSP has set '/' as readonly and the Collector container's docker socket mount has also been set to readonly.

## [42.0]
- All `/v1/` API endpoints now support pretty-printing.  Make requests with the `?pretty` path parameter to receive pretty-printed json responses.
- UI: added "Deployment Name" property in side panel for Deployment Details on Violations and Risk pages.
- UI: In the Risk view, the URL now includes any search filters applied. You can now share the link and see the same filtered view.
- UI: In the Config Management section, fixed a UI crash issue when going from a single image view within containing context, like a single cluster, down to that image's deployments. (ROX-4543)
- UI: In the Platform Configuration -> Clusters view, the text “On the latest version” has been changed to “Up to date with Central version” (ROX-4739).
- `SuppressCVEs(/v1/cves/suppress)` endpoint now only supports cve suppression/snoozing.
- `SuppressCVEs(/v1/cves/suppress)` endpoint now supports cve suppression/snoozing for specific duration.
- Added `UnsuppressCVEs(/v1/cves/unsuppress)` endpoint to support cve un-suppression/un-snoozing.
- Changed central and sensor's SecurityContextConstraint (SCC) priority to 0 for OpenShift, so that they don't supercede default SCCs.

## [41.0]
### Changed
- Updated RHEL base images from UBI7.7 to UBI8.1

## [40.0]
### Added
- Added the ability to customize the endpoints exposed by Central via a YAML-based configuration file.
- Added a Required Image Label policy type.  Policies of this type will create a violation for any deployment containing images that lack the required label.  This policy type uses a regex match on either the key or the key and the value of a label.
- Added a Disallowed Image Label policy type.  Policies of this type will create a violation for any deployment containing images with the disallowed label.  This policy type uses a regex match on either the key or the key and the value of a label.

### Changed
- Collector images shipped with versions of the StackRox platform prior to this were affected by CVE-2019-5482, CVE-2019-5481 and CVE-2019-5436. The cause was an older version of curl that was vulnerable to buffer overflow and double free vulnerabilities in the FTP handler. We have upgraded curl to a version that does not suffer from these vulnerabilties. The curl program is only used to download new collector modules from a fixed set of URLs that do not make use of FTP, therefore according to our assessment there never existed a risk of an attacker exploiting this vulnerability.
- The `-e`/`--endpoint` argument of `roxctl` now supports URLs as arguments. The path in this URLs must either be empty
  or `/` (i.e., `https://central.stackrox` and `https://central.stackrox/` are both allowed, while
  `https://central.stackrox/api` is not). If this format is used, the URL scheme determines whether or not an unecrypted
  (plaintext) connection is established; if the `--plaintext` flag is used explicitly, its value has to be compatible
  with the chosen scheme (e.g., specifying an `https://` URL along with `--plaintext` will result in an error, as will
  a `http://` URL in conjunction with `--plaintext=false`).
- Detection and image enrichment have been moved to the individual Sensor clusters. Sensor will proxy image scan requests
  through Central and then run detection to generate both runtime and deploytime alerts. These alerts are sent to Central and any
  enforcement if necessary will be executed by Sensor without a roundtrip to Central.

## [39.0]
### Added
- `roxctl central cert` can be used to download Central's TLS certificate, which is then passed to `roxctl --ca`.
- The Scanner deployment has been split into two separate deployments: Scanner and Scanner DB. The Scanner deployment is now
  controlled by a Horizontal Pod Autoscaler (HPA) that will automatically scale up the scanner as the number of requests increase.
- Added a feature to report telemetry about a StackRox installation.  This will default to off in existing installations and can be enabled through the System Configuration page.
- Added a feature to download a diagnostic bundle.  This can be accessed through the System Configuration page or through `roxctl central debug download-diagnostics`
- A new `ScannerBundle` resource type (for the purposes of StackRox RBAC) is introduced. The resource definition for this is:
    Read permission: Download the scanner bundle (with `roxctl scanner generate`)
    Write permission: N/A
- Related to above, `roxctl scanner generate` now requires users to have read permissions to the newly created `ScannerBundle` resource.
  Previously, this endpoint was accessible to any authenticated user.
- OIDC auth providers now support refresh tokens, in order to keep you logged in beyond the ID token expiration time
  configured in your identity provider (sometimes only 15 minutes or less). In order to use refresh tokens, a client
  secret must be specified in the OIDC auth provider configuration.

### Changed
- UseStartTLS field in the Email notifier configuration has been deprecated in lieu of an enum which supports several
different authentication methods
- `roxctl central generate k8s` and `roxctl central generate openshift` no longer contain prompts for the monitoring stack because
  it is now deprecated
- The scanner v2 preview is now removed
- The scanner's updater now pulls from https://definitions.stackrox.io, and not https://storage.googleapis.com/definitions.stackrox.io/ like it previously would.
- Fixed https://stack-rox.atlassian.net/browse/ROX-3985.
- Collector images shipped with versions of the StackRox platform prior to this were affected by CVE-2017-14062. The cause was an older version of libidn (parsing of internationalized domain names) that was vulnerable due to a possible buffer overflow. We have upgraded libidn to a version that no longer suffers from this vulnerability. Since libidn is only used by curl, and curl is only used to download new collector modules from a fixed set of URLs that do not make use of international domain names, according to our assessment there never existed a risk of an attacker exploiting this vulnerability.

## [38.0]
### Added
- Added a REST endpoint `/v1/group` that can be used to retrieve a single group by exact property match (cf. ROX-3928).
- Scanner version updated to 2.0.4
- Collector version updated to 3.0.2

## [37.0]
### Changed
- The "NIST 800-190" standard has been renamed to "NIST SP 800-190", for correctness.
The ID continues to be the same, so no API calls will need to be updated.
Existing data will be preserved and available on upgrade.

### Added
- Added a `roxctl sensor get-bundle <cluster-name-or-id>` command to download sensor bundles for existing
  clusters by name or ID.

## [36.0]
### Changed
- Removed the endpoints `GET /v1/complianceManagement/schedules`, `POST /v1/complianceManagement/schedules`,
  `POST /v1/complianceManagement/schedules/{schedule_id}`, and `DELETE /v1/complianceManagement/schedules/{schedule_id}`.
  These were purely experimental and did not function correctly.  They were erroneously included in the public API specification.
- All YAML files have been updated to no longer reference the deprecated `extensions/v1beta1` API group. Previously,
 we used these API versions for deployments, daemonsets and pod security policies. This should have no effect on existing
 installs, but will mean that new installs can successfully install on Kube 1.16.

## [35.0]
- Proxy configuration can now be changed at runtime by editing and applying `proxy-config-secret.yaml` in the cluster
  where central and scanner run (ROX-3348, #3994, #4127).
- The component object within the image object now contains a field "Source", which indicates how the component was identified. Components derived from package managers
  will have the type "OS" whereas components derived from language analysis will have the language as the source (e.g. PYTHON).
### Added
- Images based on the Red Hat Universal Base Image (UBI) are published in stackrox.io/main-rhel,
  stackrox.io/scanner-rhel, stackrox.io/scanner-db-rhel and collector.stackrox.io/collector-rhel repositories. These
  images are functionally equivalent to our regular images and use the same version tags.

## [34.0]
### Added
- Policy excluded scopes are now shown in the UI. Previously, we only showed excluded deployment names, and not the entire structure that was
  actually in the policy object. This means that users can now exclude by cluster, namespace and labels using the UI.
- There now exists a `roxctl collector support-packages upload <file>` command, which can be used to upload files from
  a Collector runtime support package to Central (e.g., kernel modules, eBPF probes). Assuming that Collectors can talk
  to Sensor, and Sensor can talk to Central, Collectors can then download these files they require at runtime from
  Central, even if none of the components has access the internet. Refer to the official documentation or contact
  StackRox support for information on obtaining a Collector support package.
- The `roxctl image scan` command now has a `--force` flag, which causes Central to re-pull the data from the registry and
  the scanner.

## [33.0]
### Changed
- Both the `runAsUser` and `fsGroup` for the central deployment are now 4000.
  This required changes in the the pod security policy, and the OpenShift Security Context Contraint (scc) objects.
  If you are upgrading from a previous version, please refer to the upgrade instructions on how to apply these changes
  to your existing deployment, pod security policy and OpenShift scc objects.
- CVEs with a CVSS score of 0 will now be displayed as "Pending" in the UI because it indicates that a CVE
  is still being analyzed or the CVE has been disputed. The API will continue to return a CVSS score of 0.
- Scopes now include support for Regex on the namespace and label fields including both Policy Scope and Exclusion Scope.
  The supported Regex syntax can be found here: https://github.com/google/re2/wiki/Syntax.
- The `validated` field in an auth provider is deprecated and will be removed in 3 releases. Please use the `active` field instead.
- RHSA vulnerabilities will now be displayed with the highest CVSS score from the CVEs it references. The referenced CVEs will
  now also be available. (ROX-3519, ROX-3550; d36f2ccf)
- `GetRisk(/v1/risks/{subjectType}/{subjectID})` endpoint is removed. For obtaining deployment risk, use `GetDeploymentWithRisk(/v1/deploymentswithrisk/{id})`. (8844549b)

## [32.0]
### Changed
- The port used for prometheus metrics can now be customized with the environment variable `ROX_METRICS_PORT`. Supported
  options include `disabled`, `:port-num` (will bind to wildcard address) and `host_or_addr:port`. IPv6 address literals
  are supported with brackets, like so: `[2001:db8::1234]:9090`. The default setting is still `:9090`. (ROX-3209)
- The `roxctl sensor generate` and `roxctl scanner generate` subcommands now accept an optional `--output-dir <dir>` flag
  that can be used to extract the bundle files to a custom directory. (ROX-2529)
- The `roxctl central debug dump` subcommand now accepts an optional `--output-dir <dir>` flag
  that can be used to specify a custom directory for the debug zip file.
- The format of collector tags changed from `<version>` to `<version>-latest`. This tag references a *mutable* image in
  canonical upstream repository (`collector.stackrox.io/collector`) that will get updated whenever kernel modules/eBPF
  probes for new Linux kernel versions become available. This decreases the need to rely on module downloads via
  the internet. If you configure StackRox to pull collector images from your private registry, you need to configure a
  periodic mirroring to take advantage of this effect.

## [31.0]
### Changed
- `roxctl` can now talk to Central instances exposed behind a non-gRPC-capable proxy (e.g., AWS ELB/ALB). To support
  this, requests go through an ephemeral client-side reverse proxy. If you observe any issues with `roxctl` that you
  suspect might be due to this change, pass the `--direct-grpc` flag to resort to the old connection behavior.
- `roxctl` can now talk to Central instances exposed via plaintext (either directly, or via a plaintext proxy talking to
  a plaintext or TLS-enabled backend). While we advise against this, this behavior can be enabled via the `--plaintext`
  flag in conjunction with the `--insecure` flag.
- `roxctl` now has a `--tolerations` flag that is true by default, and can be set to false to disable tolerations for
  tainted nodes from being added into `sensor.yaml`. If the flag is set to true, collectors will be deployed to and run on
  all nodes of the cluster.
- Changes to default TLS cert and `htpasswd` secrets (`central-default-tls-cert` and `central-htpasswd`) are now picked
  up automatically, without needing to restart Central. Note that Kubernetes secret changes may take up to a minute to
  get propagated to the pod.

## [30.0]
### Changed
- `TriggerRun(/v1/complianceManagement/runs)` endpoint is removed. All clients should use `TriggerRuns(/v1/compliancemanagement/runs)` to start a compliance run.
- The EmitTimestamp field that was unset in the ProcessIndicator resource has been removed
- Link field is removed from the violation message

## [28.0]
### Changed
- The Prometheus scrape endpoint has been moved from localhost:9090 to :9090 so users can use their own Prometheus installations and pull StackRox metrics.
- UpdatedAt in the deployment object has been corrected to Created

## [27.0]
### Changed
- Reprocessing of deployments and images has been moved to an interval of 4 hours
- Improved user experience for `roxctl central db restore`:
  - Resuming restores is now supported, either after connection interruptions (automatic) or
    after terminating `roxctl` (manual). In the latter case, resuming is performed automatically
    by invoking `roxctl` with the same database export file.
  - The `--timeout` flag now specifies the relative time (from the start of the `roxctl` invocation) after which
    `roxctl` will no longer automatically try to resume restore operations. This does not affect the
    restore operation on the server side, it can still be resumed by restarting `roxctl` with the same parameters.
  - Restore operations cannot be resumed across restarts of the Central pod. If a restore
    operation is interrupted, it must be resumed within 24 hours (and before Central restarts), otherwise it will be canceled.
  - `roxctl central db restore status` can be used to inspect the status of the ongoing restore process,
    if any.
  - `roxctl central db restore cancel` can be used to cancel any ongoing restore process.
  - The `--file` flag is deprecated (but still valid). The preferred invocation now is
    `roxctl central db restore <file>` instead of `roxctl central db restore --file <file>`. If for
    any reason the name of the database export file is `status` or `cancel`, insert an `--` in front
    of the file name, e.g., `roxctl central db restore -- status`.

### Added
- `roxctl central db backup` now supports an optional `--output` argument to specify the output location to write the backup to.

## [25.0]
### Added
- `roxctl sensor generate openshift` can be used to generate sensor bundles for OpenShift clusters from
  the command line.
### Changed
- Removed _DebugMetrics_ resource.
  Only users with _Admin_ role can access `/debug` endpoint.
  _Note: This is also applicable with authorization plugin for scoped access control enabled._
- Due to the addition of the `roxctl sensor generate openshift` command, the `--admission-controller`
  flags that are exclusive to Kubernetes (non-OpenShift, `k8s`) clusters must be specified *after* the
  `k8s` command.
  For example, `roxctl sensor generate --admission-controller=true k8s` is no longer a
  legal invocation; use `roxctl sensor generate k8s --admission-controller=true` instead.


## [24.0]
### Changed
- Queries against time fields involving a duration have now flipped directionality to a more intuitive way.
  Previously, searching `Image Creation Time: >3h` would show all images created _after_ 3 hours before the current time;
  now, it shows all images created more than three hours ago -- that is, _before_ the moment in time 3 hours before the current time.
- Removed the `/v1/deployments/metadata/multipliers` API.  User defined risk multipliers will no longer be taken into account.


## [23.0]
### Added
- Installer prompt to configure the size of the external volume for central.
### Changed
- Prometheus endpoint changed from https://localhost:8443 to http://localhost:9090.
- Scanner is now given certificates, and Central<->Scanner communication secured via mTLS.
- Central CPU Request changed from 1 core to 1.5 cores
- Central Memory Request changed from 2Gi to 4Gi
- Sensor CPU Request changed from .2 cores to .5 cores
- Sensor Memory Request changes from 250Mi to 500Mi
- Sensor CPU Limit changed from .5 cores to 1 core


## [22.0]
### Changed
- Default size of central's PV changed from 10Gi to 100Gi.<|MERGE_RESOLUTION|>--- conflicted
+++ resolved
@@ -11,15 +11,12 @@
 - A default role `Vulnerability Manager` has been added that provides sufficient privileges to analyze and manage system vulnerabilities.
 - A default role `Network Graph Viewer` has been added that provides sufficient privileges to display network graphs.
 - A new command `roxctl central login` has been added that allows to use a user's token within roxctl instead of an API token or admin password.
-- ROX-15447: A new DelegatedRegistryConfig API at `/v1/delegatedregistryconfig` has been added that provides dynamic configuration for local registry scanning (replaces `ROX_FORCE_LOCAL_IMAGE_SCANNING`).
+- ROX-15447: A new `DelegatedRegistryConfig` API at `/v1/delegatedregistryconfig` has been added that provides dynamic configuration for local registry scanning (replaces `ROX_FORCE_LOCAL_IMAGE_SCANNING`).
 
 ### Removed Features
-<<<<<<< HEAD
-- ROX-17031: env var `ROX_FORCE_LOCAL_IMAGE_SCANNING` has been removed and replaced by the DelegatedRegistryConfig API.
-=======
 - ROX-14398: As announced in 3.74, the permission `Access` replaces the deprecated permission `Role`.
 - ROX-14398: As announced in 3.74, the `Scope Manager` system role and permission set will be removed. If existing product installations do have customer references to either the `Scope Manager` system role or the `Scope Manager` system permission set, then the referenced object will be adjusted to contain a description mentioning its deprecation. Furthermore, the objects will not be marked as system resources, and will not be supported anymore.
->>>>>>> 089c6ee3
+- ROX-17031: env var `ROX_FORCE_LOCAL_IMAGE_SCANNING` has been removed and replaced by the `DelegatedRegistryConfig` API.
 
 ### Deprecated Fatures
 
