--- conflicted
+++ resolved
@@ -25,11 +25,9 @@
 - ROX-28655: When managing a Central installation using the operator
   * Scanner V4 will be installed for new installations unless explicitly disabled (opt-out) and
   * Scanner V4 will remain not installed for upgrades unless explicitly enabled (opt-in).
-<<<<<<< HEAD
 - ROX-29151: When managing a SecuredCluster installation using the operator
   * Scanner V4 will be installed for new installations unless explicitly disabled (opt-out) and
   * Scanner V4 will remain not installed for upgrades unless explicitly enabled (opt-in).
-=======
 - ROX-27443: Scanner V4 may now only show vulnerability data from Red Hat security data sources for official Red Hat container images
   found in the [Red Hat Container Catalog](https://catalog.redhat.com/software/containers/explore) when the environment variable `ROX_SCANNER_V4_RED_HAT_LAYERS_RED_HAT_VULNS_ONLY` is set in Scanner V4 Matcher.
   - Previously, those who used Scanner V4 would see vulnerability data from various sources for all layers in their images.
@@ -38,7 +36,6 @@
   - This arose for non-RPM content in official Red Hat container images, such as Go binaries in OpenShift images.
   - When the variable is set (which it is by default), Scanner V4 will continue to show non-RPM content in official Red Hat container images but will no longer
     output vulnerabilities from non-Red Hat security data sources for these images.
->>>>>>> 8080109c
 
 ### Removed Features
 
