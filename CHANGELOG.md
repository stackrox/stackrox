--- conflicted
+++ resolved
@@ -44,15 +44,12 @@
 - ROX-19566: The results of registry TLS checks made by Sensor are now cached (for 15 minutes by default, which can be changed by setting the `ROX_SENSOR_REGISTRY_TLS_CHECK_CACHE_TTL` environment variable). This will result in faster Sensor startup times in clusters with a large number of pull secrets.
 - Risk reprocessing has been shifted from being potentially computed every 15 seconds to 10 minutes. This will improve system performance by debouncing expensive risk calculations.
 - ROX-20303: Fixed a bug that may have incorrectly matched an image to an image integration during scanning.
-<<<<<<< HEAD
 - ROX-20105: Scanner slim will now read additional CAs from the `additional-ca-sensor` secret.
-=======
 - ROX:20288: A new environment variable `ROX_AUDIT_LOG_WITHOUT_PERMISSIONS` has been added to Central (defaults to `false`).
   When set to `true`, audit log messages will not contain the detailed permissions of the user associated with the request.
   Instead, only the associated role names will be there. Enabling this will lower the verbosity of the audit log messages,
   but investigating associated permissions for a requester might be harder (i.e. the associated role would have be known at the time of the request).
   Thus, it is generally not recommended to set this to `true`.
->>>>>>> da357f89
 
 ## [4.2.0]
 
