# Changelog
Entries in this file should be limited to:
-  Any changes that introduce a deprecation in functionality, OR
-  Obscure side-effects that are not obviously apparent based on the JIRA associated with the changes.
Please avoid adding duplicate information across this changelog and JIRA/doc input pages.

## [NEXT RELEASE]

- The default Admission Controller "fail open" timeout has been changed from 3 seconds to 20 seconds in Helm templates.
- The maximum Admission Controller "fail open" timeout has been set at 25 seconds in Helm template verification performed by the Operator.
  - This change is *not* backwards compatible; if an existing Custom Resource sets the value to > 25 seconds, then it will fail validation in case operator is downgraded. This change is accepted because the operator is still in v1alpha1 and subject to change.
- The admission webhook timeout is now set to the admission controller timeout plus 2 seconds.
- The "Process Ancestor" search term has been deprecated.
- Central will now respond with a 421 Misdirected Request status code to requests where the ServerName sent via TLS SNI
  does not match the `:authority` (`Host`) header. This feature can be turned off by setting the environment variable
  `ROX_ALLOW_MISDIRECTED_REQUESTS=true`.
- Registry integrations for ECR are now auto-generated if the cluster's cloud provider is AWS, and the nodes' Instance IAM Role has policies granting access to ECR.  Customers can turn this feature off by disabling the EC2 instance metadata service in their nodes.
- A new default policy added to detect Spring Cloud Function RCE vulnerability (CVE-2022-22963) and Spring Framework Spring4Shell RCE vulnerability (CVE-2022-22965).
- Fixed permissions checks in the UI that prevented users with certain limited permissions from creating report configurations.
- ROX-9946: Fixed default permissions for the default Vuln Reporter role to exclude the modify permission on notifiers, since it is not needed for report creation.
<<<<<<< HEAD
- RHCOS node support is dropped until major improvements are made.
  - Windows nodes and Google COS nodes were already not supported for linux kernel vulnerabilities, but now they are completely unsupported.
=======
- Added AllowPrivilegeEscalation as a new policy criteria.
>>>>>>> 5f21b0d8

## [69.1]

- A version of Scanner and ScannerDB will be installed in each OpenShift cluster to support images stored in the OpenShift Internal Image Registry.
  - The images are "slimmed" down versions of Scanner and ScannerDB
    - scanner-slim and scanner-db-slim
  - They require the same resources as the normal Scanner and ScannerDB.

## [69.0]

- `collector` image with `-slim` in the image tag is no longer published (`collector-slim` with suffix in the image name will continue to be published).
- `collector-rhel`, `main-rhel`, `scanner-rhel`, and `scanner-db-rhel` images are not published any more. These images were identical to non-rhel ones since version 3.66.
- Increased default Scanner memory limit from 3000 MiB to 4GiB.
- API changes/deprecations:
  - `GetKernelSupportAvailable (GET /v1/clusters-env/kernel-support-available)` is deprecated, use `GetClusterDefaultValues (GET /v1/cluster-defaults)` instead.
  - The following features have been deprecated and will be removed in version 3.71.0:
    - The external authorization plugin for scoped access control will be removed. Please use the existing in-product scoped access control.
    - The Anchore, Tenable, and Docker Trusted Registry integrations will be removed. Please use the ACS Scanner instead as it is more widely supported.
    - Alert and process comments will be removed.
  - `CreateRole` and `UpdateRole` in `/v1/roles/`: `role.access_scope_id` empty value is deprecated, will be set to the unrestricted access scope ID (`io.stackrox.authz.accessscope.unrestricted`) during the adoption period.
  - API endpoint `/api/helm/cluster/add` was deleted as not being used in the product.
- Improved accuracy of active component and vulnerability and presented it with higher confidence.
  - Analyzed dependencies between OS components and detected derived active components.
  - Added `Active` state to list of components and list of vulnerabilities under Vulnerability Management within the scope of a specific deployment.
  - Added `Inactive` state: the component or vulnerability was not run in the specific deployment.
  - Added image scope so that the Active State can be determined in the scope of a deployment for a specific image.
- The default gRPC port in Scanner's config map is changed to 8443, as that is what Scanner has actually been defaulting to this whole time.
  - Note: Scanner had been ignoring the default `httpsPort` and `grpcPort` in its config map, as Scanner expected `HTTPSPort` and `GRPCPort` (and `MetricsPort`, if ever specified).
- Scanner now supports Alpine 3.15.
- Scanner now identifies busybox as a base OS.
  - It does *not* find vulnerabilities nor packages, though. It solely identifies busybox as a base OS.
- CVEs in Ubuntu images will no longer link to http://people.ubuntu.com/~ubuntu-security/cve/<CVE>. Now it links to https://ubuntu.com/security/<CVE>.
- Setting ROX_DISABLE_AUTOGENERATED_REGISTRIES environment variable to true will ignore all new registry integrations from Sensors
- Vulnerability snoozing and un-snoozing will not impact image and component risk. Furthermore, it will not impact `Image Vulnerabilities` risk factor for deployments.
- Note that this only affects users who are storing their policies externally and keeping those policies in sync with Central. There is no action required for users who are not taking this approach.
  - Support for system policies with `policyVersion` unset will be removed in 3.71. All such externally stored policies must be converted to policy version 1.0 or higher. To do so, import the policies into the system, and then export the previously imported policies. The exported policies will now be in supported policy version format (>=1.0), which can be ensured by checking the `policyVersion` field.
- Vulnerability Risk Assessment: Deferral update requests that are in pending state can now be canceled.

## [68.0]

- AWS ECR integration supports AssumeRole authentication.
- The default policy to detect Log4Shell vulnerability has been updated to also detect CVE-2021-45046 and the remediation has been updated to reflect the latest guidance by the Apache Logging security team.
- Prior to this release, CVEs could be snoozed using global write access on `Images`. Starting this release, requests to snooze CVEs can be created only using `VulnerabilityManagementRequests` global write access and requests can be approved only using `VulnerabilityManagementApprovals` global write access. Roles with write access on `Images`, created prior to this release, are provided with both the newly added permissions. We recommend updating the roles to only include the least amount of resources required for each role. All new roles must be explicitly supplied with `VulnerabilityManagementRequests` and/or `VulnerabilityManagementApprovals` permissions in order to use CVE snoozing functionality.
- Editing the cluster configuration in the UI is now disabled for Helm-based installations.
- For `roxctl helm output` and `roxctl central generate` added a new flag `--image-defaults` that allows selecting the default registry from which container images will be taken for deploying central and scanner.
- For `roxctl helm output` deprecated flag `--rhacs` in favor of `--image-defaults=rhacs` (using `--rhacs` with `--image-defaults` results in an error).
- Default behavior of `roxctl helm output` results now in using container images from `registry.redhat.io` instead of `stackrox.io`.
- By default, notifications will be sent for every runtime policy violation instead of only the first encountered violation. If this is undesired, setting an environment variable `NOTIFY_EVERY_RUNTIME_EVENT` to `false` will restore the previous behavior. Please note that the environment variable will be removed in a future release, so please notify the ACS team if you have a valid use case.
- Certain ACS images were moved to new repositories:
  - main: from `registry.redhat.io/rh-acs/main` to `registry.redhat.io/advanced-cluster-security/rhacs-main-rhel8`
  - collector: from `registry.redhat.io/rh-acs/collector` (with `-latest` tag) to `registry.redhat.io/advanced-cluster-security/rhacs-collector-rhel8`
  - collector (slim): from `registry.redhat.io/rh-acs/collector` (with `-slim` tag) to `registry.redhat.io/advanced-cluster-security/rhacs-collector-slim-rhel8`
  - scanner: from `registry.redhat.io/rh-acs/scanner` to `registry.redhat.io/advanced-cluster-security/rhacs-scanner-rhel8`
  - scanner-db: from `registry.redhat.io/rh-acs/scanner-db` to `registry.redhat.io/advanced-cluster-security/rhacs-scanner-db-rhel8`
- Tags of `scanner`, `scanner-db`, and `collector` (including slim variant) images are now identical to the tag of `main` image (same as product version) for the released images. For example, a scanner image for ACS 3.68.0 is now identified as following `registry.redhat.io/advanced-cluster-security/rhacs-scanner-rhel8:3.68.0` and `stackrox.io/scanner:3.68.0`. Please make sure you follow this versioning scheme when upgrading manually. This scheme will be used for all future releases.
- Collector Slim image name and tag have changed. Now the `-slim` is not part of the image tag but part of the image name. This means that Collector Slim image for the release 3.68.0 is identified as `registry.redhat.io/advanced-cluster-security/rhacs-collector-slim-rhel8:3.68.0` and `collector.stackrox.io/collector-slim:3.68.0`.

## [67.2]

- A new default policy to detect Log4Shell vulnerability (CVE-2021-44228) has been added.

## [67.0]

- When the environment variable `ROX_NETWORK_ACCESS_LOG` for Central is enabled, the logs will now contain the request URI and `X-Forwarded-For` header values.
  Note: The network access logging feature was introduced in 51.0 and when enabled will cause noisy logging, and hence should be turned on
  only for the purpose of debugging network connectivity issues.
- Scanner container image `uid:gid` changed to `65534:65534` (user nobody).
- A new default Role called `Scope Manager` has been introduced, to be used to provide users the minimal set of
  privileges required to create and modify access scopes for the purpose of configuring access control or use in vulnerability reporting.
- The Compliance Operator integration now supports TailoredProfiles.
- Presence of `microdnf` (presence in the image and process execution) is treated as violation of policies `Red Hat Package Manager in Image` and `Red Hat Package Manager Execution` respectively.
- Central is now the only source for Scanner vulnerability updates.
  - Central, instead of Scanner, now queries definitions.stackrox.io in online-mode (determined based on `ROX_OFFLINE_MODE`).
  - `ROX_SCANNER_VULN_UPDATE_INTERVAL` determines the frequency Central should query definitions.stackrox.io, in online-mode. It is defaulted to 5 minutes.
  - Scanner's ConfigMap still has an `updater.interval` field for its own updating frequency, but it no longer has `updater.fetchFromCentral`.
- Users may upload Scanner vulnerability dumps even when we are not in "offline-mode".
  - If we are in online-mode, this vuln dump is used over the Scanner's requested one if it is more recent.
  - K8s and Istio vulns manually uploaded in online-mode are ignored. This is just for Scanner definitions.
- Roxctl's `image scan | image check | deployment check` commands received a usability overhaul.
  This includes introducing output format's `table, csv, json` for each command.
  Note: the `csv` and `json` output formats contain **breaking changes**, the old formats are kept as default but marked as deprecated.
  Ensure that you switch to the new formats in a timely manner.
- In policy exclusions, the deployment name can now be a regex. Earlier, it was an exact string match.

- Behaviour change: The built-in `None` role is no longer taken into account when determining the roles for a user. Therefore, users with only the `None`
  role will be logged out and not be able to log in, as a valid user must have some role assigned. Logout and login prevention are materialized with HTTP
  status 401 `Unauthorized` and error message reporting the lack of valid role.

## [66.0]

- Default system policies `DockerHub NGINX 1.10`, `Shellshock: Multiple CVEs`, and `Heartbleed: CVE-2014-0160` have been deprecated.
- Default system policy deletion is prohibited in fresh installations of 65 or greater. If the initial installation
  was done in a version lower than 65, then default policies can be deleted even after an upgrade to 65 or greater.
- `Analyst` permission set and corresponding role will no longer have `DebugLogs` permission. The only default role with this permission will be `Admin` role.
- The "Mount Docker Socket" policy has been renamed to "Mount Container Runtime Socket" and will now also detect if a deployment
  mounts the CRI-O socket for both Kubernetes and OpenShift.
- The policy "Docker CIS 4.4: Ensure images are scanned and rebuilt to include security patches" is now disabled by default
- Alpine-based images are now deprecated and all images will be based on UBI. main-rhel will continue to be pushed for consistency.
- Added `central.tolerations`, `scanner.tolerations` and `scanner.dbTolerations` to the `stackrox-central-services` Helm chart
- Added `sensor.tolerations` and `admission-control.tolerations` to the `stackrox-secured-cluster-services` Helm chart
- Operator now supports `tolerations`  for `Central` and `SecuredCluster`
- Operator now supports disabling the admin password generation by setting Central's option `adminPasswordGenerationDisabled` to `true`.
- Roxctl now supports shell completion for bash, zsh, fish and powershell
- Added `roxctl central debug authz-trace` command. It streams built-in authorizer traces for all incoming requests.
- Operator defaults changed for `SecuredCluster` fields `spec.admissionControl.listenOnCreates` and `spec.admissionControl.listenOnUpdates`
  from `false` to `true`. This should not affect these settings in existing `SecuredCluster` resource instances
  where the previous default had already been applied at instance creation (this typically happens when creating the resource from the OpenShift console).
  In some circumstances (for example if the instance was created without a `spec.admissionControl` section from the CLI),
  the default might not have been applied: a symptom of this is that the fields are not shown when printing the object.
  In these cases this update will change the behaviour of admission controller.
- Scanner no longer supports Oracle Linux
- Added component `Active` state to individual component and list of components under Vulnerability Management within the scope of a specific deployment. The Active state can be:
  - `Undetermined`: the component is not detected to be run in the specific deployment.
  - `Active`: the component was run in the specific deployment.

## [65.0]
- Starting 65.0, default system policies' criteria fields are read-only. This applies to all default system policies
  included in fresh install of 65.0 and later, and new default system policies added since 65.0. Policy criteria fields
  for user-defined policies, created through 'New' and 'Clone' operation, will continue to be editable.
- Newly added MITRE ATT&CK policy section is read-only for default system policies. MITRE ATT&CK section for user-defined
  policies, created through 'New' and 'Clone' operation, will continue to be editable.
- Alert titles for the PagerDuty, Slack, Microsoft Teams, JIRA and email notifiers now contain the cluster and policy names
  in addition to the deployment or image name if it exists.
- PagerDuty alerts for violations now include the full alert JSON as a custom detail.
- Message attribute keys for audit log based violation messages shortened to be more readable
- Cluster internal endpoints set to `*.svc` to be respected by OpenShift's cluster wide `noProxy` configuration
  - `sensor.stackrox` changed to `sensor.stackrox.svc`
  - `central.stackrox` changed to `central.stackrox.svc`
  - `scanner.stackrox` changed to `scanner.stackrox.svc`
  - `scanner-db.stackrox` changed to `scanner-db.stackrox.svc`
- Increased Operator memory requests from 80 MiB to 200 MiB and memory limits from 300 MiB to 1 GiB. The latter is to prevent operator restarts due to OOM on certain deployments.
- Customer advisory: Default system policies `DockerHub NGINX 1.10`, `Shellshock: Multiple CVEs`, and `Heartbleed: CVE-2014-0160` will be deprecated starting release `66.0`.

## [64.1]

- Cluster internal endpoints set to `*.svc` to be respected by OpenShift's cluster wide `noProxy` configuration
  - `sensor.stackrox` changed to `sensor.stackrox.svc`
  - `central.stackrox` changed to `central.stackrox.svc`
  - `scanner.stackrox` changed to `scanner.stackrox.svc`
  - `scanner-db.stackrox` changed to `scanner-db.stackrox.svc`
- Increased Operator memory requests from 80 MiB to 200 MiB and memory limits from 300 MiB to 1 GiB. The latter is to prevent operator restarts due to OOM on certain deployments.

## [64.0]

- Support for BadgerDB is being completely removed. Users running a version less than 48.0 will need to upgrade to 63.0
  prior to upgrading to 64.0. All backups taken prior to version 48.0 cannot be restored to 64.0 and newer.
- The `/v1/namespaces` endpoint now accepts pagination query parameters.
- Message attribute keys for audit log based violations changed to use capital case instead of lowercase in API response.
- On OpenShift, the names of all `SecurityContextConstraint` (SCC) resources are now prefixed with `stackrox-`.

## [63.1]

- Cluster internal endpoints set to `*.svc` to be respected by OpenShift's cluster wide `noProxy` configuration
  - `sensor.stackrox` changed to `sensor.stackrox.svc`
  - `central.stackrox` changed to `central.stackrox.svc`
  - `scanner.stackrox` changed to `scanner.stackrox.svc`
  - `scanner-db.stackrox` changed to `scanner-db.stackrox.svc`
- Increased Operator memory requests from 80 MiB to 200 MiB and memory limits from 300 MiB to 1 GiB. The latter is to prevent operator restarts due to OOM on certain deployments.

## [63.0]

- Clusters now can have labels.
- Role is now a combination of a permission set and an optional access scope.
- API changes/deprecations:
  - `AuthService(/v1/auth/status)`: `user_info.permissions.name` and `user_info.permissions.global_access` are
    deprecated, use `user_info.roles` instead.
  - `CreateRole(POST /v1/roles/{name})`, `UpdateRole(PUT /v1/roles/{name})`: specifying `resource_to_access` is
    disallowed, `permission_set_id` must be provided instead.
  - `GetRoles(GET /v1/roles)`, `GetRole(GET /v1/roles/{name})`: `resource_to_access` is never set, use
    `permission_set_id` instead.
  - In the GraphQL API, `Role { resourceToAccess: [Label!]! }` is deprecated, use
    `PermissionSet { resourceToAccess: [Label!]! }` instead.
  - In the GraphQL API, `Role { globalAccess: Access! }` is deprecated with no replacement intended.
- The operator now sets dynamic admission control settings (`enforceOnCreates`, `enforceOnUpdates`)
  based on `spec.admissionControl.listenOn*` in the `SecuredCluster` resource.

## [62.2]

- Cluster internal endpoints set to `*.svc` to be respected by OpenShift's cluster wide `noProxy` configuration
  - `sensor.stackrox` changed to `sensor.stackrox.svc`
  - `central.stackrox` changed to `central.stackrox.svc`
  - `scanner.stackrox` changed to `scanner.stackrox.svc`
  - `scanner-db.stackrox` changed to `scanner-db.stackrox.svc`
- Increased Operator memory requests from 80 MiB to 200 MiB and memory limits from 300 MiB to 1 GiB. The latter is to prevent operator restarts due to OOM on certain deployments.

## [62.1]

- Fixed RHSA-2021:2569, RHSA-2021:2574, RHSA-2021:2575, RHSA-2021:2717, RHBA-2021:2581 in RHEL images.

## [62.0]

- Scanner now supports alpine:edge and alpine:3.14.
- Scan results for alpine 3.2 - 3.7 were marked as stale before.
  It has since become clear that there are still updates to the secdb for these versions,
  so they are no longer marked stale.
- The `ROX_ALERT_RENOTIF_DEBOUNCE_DURATION` can be set to a duration (see https://golang.org/pkg/time/#ParseDuration
  for supported syntax), and if set, then duplicate notifications for deploy-time alerts for the same deployment-policy
  pair will not be sent if the previous alert was resolved more recently than the debounce duration.
- Scanner now supports alpine:edge.

## [61.0]

- `globalAccess` field in roles is no longer supported
- Policy matching on all fields has been made case-insensitive. For example, if you set "Volume Type" to "hostpath",
  that will match volumes that are "HostPath".
- Added the ability to make policies based on `Severity` (ROX-6639)
  - Added new default policy (disabled by default) for a `High` alert for fixable
    CVEs with severity at least Important (includes Important and Critical).
- roxctl image scan --format {csv,pretty} are now sorted by layer and severity
  instead of layer and CVSS.
- Image risk is now calculated using a score assigned to the Severity Rating,
  opposed to using the CVSS score. Severity Rating is a more accurate measure of
  a vulnerability's risk. (ROX-7133)

## [60.0]

- CVE Severity levels are now mapped to their respective Red Hat security ratings (https://access.redhat.com/security/updates/classification)
- StackRox Scanner passes Red Hat Scanner Certification
  - Images based on RHEL base images created after June 2020 will be scanned in a certified manner.
    - These images will say `rhel` as the OS instead of `centos`.
    - Language-related files like JAR (Java), egg-info (Python) will only be scanned if they are not provided by RPM.
      To determine if a file is provided by RPM, run `rpm -q --whatprovides <absolute filepath>` in the image.
  - Older RHEL-based images will be scanned the traditional way.
    - These images will continue to say `centos` is the base OS.
- StackRox Scanner now officially supports ubuntu:21.04 images

## [59.0]

- Added `GET /v1/centralhealth/upgradestatus` endpoint to support upgrade rollback.
- Scanner no longer supports RHEL/CentOS 5.
- Default value for `--json-fail-on-policy-violations` flag of `roxctl image check` changed
  from `false` to `true`.

## [58.1]

- A few CVSS3.1 scores for applicable vulnerabilities were miscalculated, but it has since been fixed.
- Fixed CVE-2021-20305, RHSA-2021:1206 in RHEL scanner images
- Fixed Java package scanning when the package has the word "agent"

## [58.0]

- The product no longer requires a license to run. Several license-related functionalities and flags
  have been removed from the product and related tooling, as well as from the Helm charts.
- Components now have `Fixed By` field that indicates the version that will fixes all the fixable vulnerabilities in the component.
  - Note:
    - It is supported only when StackRox Scanner is used.
    - It is not namespaced to distro.
- Added upgrade rollback function. By default, users may rollback to their previous version if upgrade fails before Central has started.
  After services started, users must explicitly specify the version they are rolling back to in central config `maintenance.forceRollbackVersion`.
- Added a `central.exposeMonitoring` option to the Central Services Helm chart, which, when set to `true`, allows exposing a `/metrics`
  endpoint on port 9090.


## [57.0]

- The published time for CVEs in RHEL and CentOS images is now populated correctly.
- Secured clusters deployed via Helm with `helmManaged` set to `false` can now be used with cluster init
  bundles, creating a new cluster within StackRox on-the-fly. Previously, `helmManaged=false` only worked
  with certificates that were specific to an existing cluster.
- `roxctl central generate openshift` and `roxctl sensor generate openshift` now accept an
  `--openshift-version` flag, which can be set to the major version (`3` or `4`) of the OpenShift platform
  to deploy on. By default, deployment files are generated in a compatibility mode that works on OpenShift
  3.11 as well as 4.x. When deploying to a cluster running a recent OpenShift version, set this flag to `4`
  in order to take advantage of features only supported on OpenShift 4.x.


## [56.0]
- Page titles now reflect the URL location of the user within the app in the browser tab and history.
- SAML authentication providers:
  - When using the "Dynamic configuration" option, the `IdP Metadata URL` can now specify a
    scheme of `https+insecure://` to instruct StackRox to skip TLS validation when fetching
    the metadata. It is **strongly** advised to limit the use of this to testing environments.
  - When using the "Static configuration" option, the `IdP Certificate(s) (PEM)` option now
    supports specifying multiple PEM-encoded certificates.
- When creating a new Role, Namespace and Node have been added to the default minimal access specification.
- Admission Control health status is now available as part of Cluster Health in System Health, and in the
in the Platform Configuration -> Clusters View.

- `roxctl image check` now has a `--json-fail-on-policy-violations` flag. Its current default value
   is `false` which preserves the legacy behavior of `--json` flag: the command does *not*
   exit with an error code, even if policy violations are present.

   This default value of `false` is also now deprecated and will change in three releases.
- New default policies:
  - Added default policies for Docker CIS checks
    - 4.1
    - 4.4
    - 4.7
    - 5.1
    - 5.7
    - 5.9
    - 5.15
    - 5.16
    - 5.19
    - 5.20
    - 5.21
- Splunk alert events send to HEC will no longer include policy description, remediation and rationale
 in order to allow for more violations underneath the HEC limit.
- The ROX_NETWORK_DETECTION_BASELINE_VIOLATION feature flag is now on by default: a deployment with network flows that
are outside of its network baseline can now raise violations
- New roxctl option for roxctl image check: --categories.  Specifying a comma separated list of categories will only run policies with categories in the specified list.

## [55.0]
- The `/v1/metadata` endpoint redacts version information from unauthenticated users.
- API changes/deprecations:
  - `/db/backup` is deprecated; please use `/api/extensions/backup` instead.
  - In the GraphQL API, `ProcessActivityEvent { whitelisted: Boolean! }` is deprecated, use
    `ProcessActivityEvent { inBaseline: Boolean! }` instead.
  - In the GraphQL schema, the type name `Policy { whitelists: [Whitelist]! }` changes to
    `Policy { whitelists: [Exclusion]! }` preserving the existing structure and field names.
  - In the GraphQL API, `Policy { whitelists: [Whitelist]! }` is deprecated, use
    `Policy { exclusions: [Whitelist]! }` instead.
  - `PolicyService(/v1/policies/*)`: in all affected responses, `Policy.whitelists` is now always empty, use
    `Policy.exclusions` instead. This is because the current policy version has been updated to "1.1" which deprecates
    the `Policy.whitelists` field. All previous policy versions are still accepted as input.
  - Deprecated `includeCertificates` flag in `/v1/externalbackups/*`. Certificates are included in central
    backups by default for both new and existing backup configs.
- Admission controller service will be deployed by default in new k8s and Openshift clusters.
The validating webhook configuration for exec and port forward events is not supported on and hence
will not be deployed on OpenShift clusters.
- `roxctl image check` now has a `--send-notifications` flag, which will send notifications for
  build time alerts to the notifiers configured in each violated policy.
- `roxctl central db backup` is deprecated; please use `roxctl central backup` instead.
- The following  roxctl flags have been deprecated for the command `sensor generate`:
  - `--create-admission-controller` (replaced by `--admission-controller-listen-on-creates`)
  - `--admission-controller-enabled` (replaced by `--admission-controller-enforce-on-creates`)
- Added retry flags to `roxctl image scan`, `roxctl image check`, and `roxctl deployment check`:
  - Introduced two new flags, `--retries` and `--retry-delay`, that change how the commands deal with errors
  - `--retries 3 --retry-delay 2` will retry the command three times on failure with two seconds delay between retries
  - As the default value for `retries` is 0, the behaviour of the commands is unchanged if the flag is not used
- Added a new flag `--admission-controller-listen-on-events` to `roxctl sensor generate k8s` and
`roxctl sensor generate openshift`, that controls the deployment of the admission controller webhook which
listens on Kubernetes events like exec and portforward. Default value is `true` for `roxctl sensor generate k8s`
and false for `roxctl sensor generate openshift`.

## [54.0]
- Added option to backup certificates for central.
- API changes/deprecations:
  - `ProcessWhitelistService(/v1/processwhitelists/*)`: all `processwhitelists/*` endpoints are deprecated, use
    `processbaselines/*` instead.
  - `ResolveAlert(/v1/alerts/{id}/resolve)`: `whitelist` is deprecated, use `add_to_baseline` instead.
  - In the `ListDeploymentsWithProcessInfo(/v1/deploymentswithprocessinfo)` response, `deployments.whitelist_statuses`
    is deprecated, use `deployments.baseline_statuses` instead.
  - `ROX_WHITELIST_GENERATION_DURATION` environment variable is deprecated, use `ROX_BASELINE_GENERATION_DURATION`
    instead.

## [53.0]
- [Security Advisory] Scanner was not validating Central client certificates allowing for intra-cluster unauthenticated users
  to initiate or get scans. This only affects environments without NetworkPolicy enforcement.

## [52.0]
- Added ContainerName as one of the policy criteria
- Added support for ubuntu:20.10 in Scanner.
- Added support for distroless images in Scanner.

## [51.1]
- UI: fix a browser crash when a port's exposure type is UNSET in the Deployment Details of a Risk side panel (ROX-5864)

## [51.0]
- UI: remove "phantom" turndown triangle on Network Flows table rows that have only one bidirectional connection on the same port and protocol
- UI: fix pagination in Vuln Mmgt so that filtering a list by searching will reset the page number to 1 (ROX-5751)
- A new environment variable for Central ROX_NETWORK_ACCESS_LOG, defaulted to false, is available.
When set to true, each network request to Central (via API, UI) is logged in the Central logs.
Note: When turned on, this environment variable will cause noisy logging, and hence should be turned on only for the
purpose of debugging network connectivity issues. Once network connectivity is established, we should advise
to immediately set this to false to stop logging.
- Added Namespace as one of the policy criteria
- UI: Display full height of Vulnerability Management side panel in Safari (ROX-5771)
- Added a `--force-http1` option to `roxctl` that will cause HTTP/2 to be avoided for all outgoing requests.
  This can be used in case of connectivity issues which are suspected to be due to an ingress or proxy.
- UI: Fix bug where some policy criteria values, with equal signs, are parsed incorrectly (ROX-5767)

## [50.0]
- UI: Do not display incomplete process status when Sensor Upgrade is up to date (ROX-5579)
- The minimum number of replicas for the Scanner Horizontal Pod Autoscaler has been set to 2 for better availability.
- The ROX_CONTINUE_UNKNOWN_OS feature flag is on by default in Scanner
  - Scans done by StackRox Scanner on images whose OS cannot be determined will no longer fail if the image also has feature components. Instead, they will continue and give partial scan results.
    - An example is the `fedora:32` image
- The default resource limit for Central has been changed to 4 cores. Please see the resource sizing guidelines in the help documentation for
  finer-grained settings.
- A new policy criteria on "Service Account" has been added which runs policy evaluation against the deployment's service account name.
- Use Red Hat CVSS scores instead of NVD for `rhel` and `centos` based images scanned by StackRox Scanner.
  - CVSS3 is used if it exists otherwise CVSS2 is used.
- Added support for .NET Core runtime CVEs (data from NVD).
  - This affects images with .NET Core and/or ASP.NET Core runtime(s) installed
- UI: Update the Network Graph when a different cluster is selected (ROX-5662)
- Support sub-CVEs for RHEAs and RHBAs as well as RHSAs for rhel/centos-based images.
  - Though it is not specified, it is possible RHEAs and RHBAs to have associated CVEs.
- The default policy "Required Label: Email" has been deprecated starting release 50.0.

## [49.0]
- OIDC authentication providers: added support for two rarely-needed configuration options:
  - The `Issuer` can now be prefixed with `https+insecure://` to instruct StackRox to skip TLS validation
    when talking to the provider endpoints. It is **strongly** advised to limit the use of this to testing
    environments.
  - The `Issuer` can now contain a querystring (`?key1=value1&key2=value2`), which will be appended as-is
    to the authorization endpoint. This can be used to customize the provider's login screen, e.g., by
    optimizing the GSuite login screen to a specific hosted domain via the
    [`hd` parameter](https://developers.google.com/identity/protocols/oauth2/openid-connect#hd-param),
    or to pre-select an authentication method in PingFederate via the
    [`pfidpadapterid` parameter](https://docs.pingidentity.com/bundle/pingfederate-93/page/nfr1564003024683.html).
- In `GetImage(/v1/images/{id})` response, the `vulns` field `discoveredAt` is replaced by `firstSystemOccurrence` starting release 49.0. This field represents the first time the CVE was ever discovered in the system.
- In `GetImage(/v1/images/{id})` response, a new field `firstImageOccurrence` is added to `vulns` which represents the first time a CVE was discovered in respective image.
- The default for the `--create-upgrader-sa` flag has changed to `true` in both the `roxctl sensor generate` and the
  `roxctl sensor get-bundle` commands. In order to restore the old behavior, you need to explicitly specify
  `--create-upgrader-sa=false`.
- UI: Hovering over a node in the Network Graph will show that node's listening ports (ROX-5469)
- Fixed an issue on the API docs page where the left menu panel no longer scrolled independently of the main content.
- UI: Added `Scanner` to the image single page in Vuln Mgmt (ROX-5289)
- In `v1/clusters` response, `status.lastContact` has been deprecated, hence use `healthStatus.lastContact` instead.
- UI: Disable the Next button when required fields are empty in the Cluster form (ROX-5519)
- `roxctl` can now be instructed to generate YAML files with support for Istio-enabled clusters, via the
  `--istio-support=<istio version>` flag. Istio versions in the range of 1.0-1.7 are supported. The flag is available
   for the commands `roxctl central generate`, `roxctl scanner generate`, `roxctl sensor generate`, and
   `roxctl sensor get-bundle`. The interactive installer (`roxctl central generate interactive`) will also prompt for
   this configuration option.
- Support for enforcing policies on DeploymentConfig resources in Openshift.
- The following deprecated roxctl flags have been removed for the command `sensor generate`:
  - `--admission-controller` (replaced by `--create-admission-controller`)
  - `--image` (replaced by `--main-image-repository`)
  - `--collector-image` (replaced by `--collector-image-repository`
  - `--runtime` (`--collection-method` is to be used instead)
  - `--monitoring-endpoint`

## [48.0]
- UI: Hovering over a namespace edge in the Network Graph will show the ports and protocols for it's connections (ROX-5228).
- UI: Hovering over a namespace edge in the Network Graph will show a summary of the directionality of it's connections (ROX-5215)
- UI: Hovering over a node edge in the Network Graph will show the ports and protocols for it's connection (ROX-5227)
- UI: Platform Configuration > Clusters  (ROX-5317)
  - add 'Cloud Provider' column
  - remove 'Current Sensor version' column
  - replace 'Upgrade status' column with 'Sensor Upgrade' and add tooltip which displays 'Sensor version' and 'Central version'
  - display cells in 'Sensor Upgrade' columns with same style as adjacent new Cluster Health columns
- UI: Added a toggle in the Network Policy Simulator in Network Graph to exclude ports and protocols (ROX-5248).
- UI: Platform Configuration > Clusters: Make CertificateExpiration look similar to recently improved Sensor Upgrade style and future cluster health style (ROX-5398)
  - Red X icon at left of phrase for less than 7 days (for example, in 59 minutes, in 7 hours, in 6 days on Friday)
  - Yellow triangle icon at left of phrase for less than 30 days (for example, in 29 days on 7/31/2020)
  - Green check icon at left of other phrases (for example, in 1 month on 7/31/2020, in 2 months)
- UI and strings from API: Replace term 'whitelist' with 'excluded scope' in policy context, and 'baseline' in process context (ROX-5315, ROX-5316)
- UI: Deployment Details in the Violations Side Panel now shows full deployment data if available. If not, a message will appear explaining that the deployment no longer exists.
- UI: When selecting a deployment in the Network Graph, the Network Flows table will now show some additional information: traffic, deployment name,
  namespace name, ports, protocols, connection type (ROX-5219)
- In `v1/clusters` response, `healthStatus.lastContact` field is added that represents last time sensor health was probed (aka last sensor contact). `status.lastContact` will be deprecated starting release 49.0, hence use `healthStatus.lastContact` instead.
- When attempting to scan an image, we now send back error messages under any of the following conditions:
  - no registries integrated
  - no matching registries found
  - no scanners integrated
- In `GetImage(/v1/images/{id})` response, the `vulns` field `discoveredAt` will be replaced by `firstSystemOccurrence` starting release 49.0. This field represents the first time the CVE was ever discovered in the system.

## [47.0]
- Configuration Management tables (except for Controls and Policies) are now paginated through the API, rather than loading all rows into the browser, for better performance in large environments (ROX-5067).
- Added a global flag `--token-file` to roxctl causing an API token to be read from the specified file (ROX-2319).
- Added strict validation for env var policies such that policies with non-raw sources must not specify expected values (ROX-5208). This change introduces a breaking adjustment to the `/v1.PolicyService/PostPolicy` RPC, with existing REST clients remaining unaffected.
- Emit warning if the default value for flag `--create-updater-sa` is used in roxctl (ROX-5264).
- New parameter `default` for flag `--collection-method`.
- UI: Omit Cluster column from Deployments list when entity context includes Namespace (ROX-5207)
- The help output of `roxctl` commands mentions implicit defaults for optional flags.
- UI: Fix a regression, where CSVs for a Compliance standard, or for a Cluster viewed in Compliance, were not scoped to the particular filter (ROX-5179)
- The following command line flags of `roxctl` have been deprecated:
  - Flag `--image` for `roxctl sensor generate`. Use `--main-image-repository` instead.
  - Flag `--collector-image` for `roxctl sensor generate`. Use `--collector-image-repository` instead.
  - Flag `--admission-controller` for `roxctl sensor generate k8s`. Use `--create-admission-controller` instead.

  The old flags are currently still supported but they are scheduled for removal in a future version of `roxctl`.

- UI: Added arrows to indicate directionality (ingress/egress) for Network Graph connections between deployments (ROX-5211).
- UI: Added `Image OS` to the image list and image single page in Vuln Mgmt (ROX-4083).
- Added the ability to make policies based on `Image OS` (ROX-4083).
- roxctl image scan and /v1/image/<image id> no longer return snoozed CVEs as a part of their output. The `include-snoozed` command line parameter
  and the `includeSnoozed` query parameter respectively can be used to include all CVEs.
- The 'namespace.metadata.stackrox.io/id' label is now removed in order to better support Terraform cluster management.
- UI: Hovering over a deployment in the Network Graph will show the ports and protocols for it's ingress/egress network flows (ROX-5226).
- Adding the annotation `auto-upgrade.stackrox.io/preserve-resources=true` on the `sensor` deployment and the `collector` daemonset
  will cause the auto-upgrader to preserve any overridden resource requests and limits whenever an upgrade is performed.

## [46.0]
- Added the following REST APIs:
  - PATCH `/v1/notifiers/{id}` modifies a given notifier, with optional stored credential reconciliation.
  - POST `/v1/notifiers/test/updated` checks if the given notifier is correctly configured, with optional stored credential reconciliation.
  - PATCH `/v1/scopedaccessctrl/config/{id}` modifies a given scoped access control plugin, with optional stored credential reconciliation.
  - POST `/v1/scopedaccessctrl/test/updated` checks if the given scoped access control plugin is correctly configured, with optional stored credential reconciliation
  - PATCH `/v1/externalbackups/{id}` modifies a given external backup, with optional stored credential reconciliation.
  - POST `/v1/externalbackups/test/updated` checks if the given external backup is correctly configured, with optional stored credential reconciliation.
- UI: Reset page to 1 when sort fields change (ROX-4267)
- Add a tcp prefix to the spec.Ports.name for the scanner-db service. Istio uses this name for protocol detection.
- Customer advisory: The default policy "Required Label: Email" will be deprecated starting release 48.0
- RocksDB is set as the default DB and completely replaces BadgerDB and replaces a majority of BoltDB. This should make Central significantly more performant.
  Users may see slowness during startup on initial upgrade as the data is being migrated.
- Added UI to show cluster credential expiry in the cluster page (ROX-5034).
- UI: The deployment event timeline should now visibly group events that would otherwise overlap. The grouped events will show a number in the top right that
  indicates how many events were grouped. Clicking on the icon will show an interactive tooltip that displays information for each event in a scrollable manner (ROX-5190).
- UI: Under Vulnerability Management, update "Deployment Count" column on policy entity list pages to show failing deployments count instead of all applicable deployments count (ROX-5176).
- StackRox now supports the Garden Linux operating system. Previous, collector pods would enter a crash loop when deployed on
  Garden Linux nodes.

## [45.0]
- Default policies that have been excluded for the kube-system namespace, have now been additionally excluded for the istio-system namespace.
- Default integration added for public Microsoft Container Registry
- Heads up advisory on `roxctl sensor generate k8s` command option changes slated for release in 47.0:
  1. `admission-controller` option will be renamed to `create-admission-controller`
  2. The default for `create-upgrader-sa` will change to `true`
  3. The default for `collection-method` will change to `KERNEL_MODULE`
  4. Deprecated option `runtime` will be removed
  6. `image` option  will be renamed to `main-image-repository`
  7. `collector-image` option will be renamed to `collector-image-repository`
  8. `monitoring-endpoint` option, which has already been deprecated, will be removed
- Add CVE Type to CVE list and overview pages (ROX-4482)
- UI: Open API Reference in current Web UI browser tab instead of a new tab and replace Help Center popup menu with two half-height links in left navigation for API Reference and Help Center (ROX-2200)
- UI: Move Images link on VM dashboard out of Applications menu, and into tile like Policies and CVEs link (ROX-5052)
- UI: Add Disable TLS Certificate Validation (Insecure) toggle for JFrog Artifactory registry in Platform Configuration > Integrations > New Integration (ROX-5031)
- UI: Add Disable TLS Certificate Validation (Insecure) toggle for Anchore Scanner, CoreOS Clair (Scanner), and Quay.io (Registry + Scanner) in Platform Configuration > Integrations > New Integration (ROX-5084)
- Added the ability to make secret creation for sensor, collector and admission controller optional when deploying using Helm charts.
- Added native Google Cloud Storage (GCS) external backup. This should now be the preferred way to backup to GCS as opposed to using the S3 integration because
  S3 upload to GCS is incompatible with large databases.
- The Central and Migrator binaries are now compiled without AVX2 instructions, which fixes an Illegal Instruction issue
  on older CPUs. SSE4.2 instructions are still used, which mean the lowest supported Intel processor is SandyBridge (2011) and the lowest
  supported AMD processor is BullDozer (2011).

## [44.0]
- Previously, a scan for an image that may have been retagged (e.g. using the latest tag) would return a stale scan if it had been previously scanned.
- UI: In Platform Configuration > Interactions: 1. replace "AWS ECR" with "Amazon ECR" and 2. replace "S3" (and "AWS S3" placeholder for Integration Name in New Integration pane) with "Amazon S3" (ROX-4912)
- Docker Registry Integration now doesn't require entering password every time an existing integration is tested or updated (part of ROX-4539).
- UI: Replace `Page 1 of 0` with `Page 1 of 1` for 0 results in table pagination (ROX-1072)
- Added `ExportPolicies(POST /v1/policies/export)` API which accepts a list of policy IDs and returns a list of json policies
- Added `ImportPolicies(POST /v1/policies/import)` API which accepts a json list of policies, imports them into your StackRox installation, and returns a list with success/failure details per policy
- Added UI to export a single policy from the policy details on the System Policies page
- Added UI to import a single policy from the System Policies page
- Sensor resource requests and limits have been increased to 1 core / 1GB and 2 cores / 4GB respectively.
- Added User Page in UI to show current User Permissions and Roles
- `roxctl` commands now gives users an error message when unexpected arguments are given (ROX-4709)
- UI: In Platform Configuration > Roles and Permissions > Add New Role form: 1. disable the Save button when required Role Name is empty; 2. display `(required)` at the right of the Role Name label with gold warning color if the input box is empty, otherwise with gray color (ROX-1808)
- UI: Increase timeout for Axios-fetch for GraphQL endpoint, to allow Vuln Mgmt pages in large-scale customer environments to load (ROX-4989)

## [43.0]
- Detection APIs were not properly handling suppressed CVEs and they were being included in evaluation. This is now resolved.
- Previously, the Scanner deployment did not mount the additional CA secret and thus would fail to scan self-signed registries. This is resolved.
- AWS S3 and AWS ECR integrations now accept an endpoint to work with non public AWS endpoints.
- UI: Fixed the display of the Privileged field when viewing a policy in the Vulnerability Management section (ROX-4752)
- API changes/deprecations related to supporting multiple roles:
  - `GenerateToken(/v1/apitokens/generate)`: the singular `role` field in the request field is deprecated; please use
    the array field `roles`.
  - `GetAPIToken(/v1/apitokens/{id})`, `GetAPITokens(/v1/apitokens)`: the singular `role` field in the response payload
    is deprecated; please use the array field `roles`.
  - Audit logs: the singular `user.role` field in the audit message payload is deprecated; please use the singular
    `user.permissions` field for the effective permissions of the user, and the array field `user.roles` for all the
    the individual roles associated with a user.
- The Compliance container within the Collector daemonset now has a hostpath of '/', which is needed to be able to read
  configuration files anywhere on the host. This requires the allowedHostVolumes within the stackrox-collector PSP to allow '/' to be mounted.
  For added security, the PSP has set '/' as readonly and the Collector container's docker socket mount has also been set to readonly.

## [42.0]
- All `/v1/` API endpoints now support pretty-printing.  Make requests with the `?pretty` path parameter to receive pretty-printed json responses.
- UI: added "Deployment Name" property in side panel for Deployment Details on Violations and Risk pages.
- UI: In the Risk view, the URL now includes any search filters applied. You can now share the link and see the same filtered view.
- UI: In the Config Management section, fixed a UI crash issue when going from a single image view within containing context, like a single cluster, down to that image's deployments. (ROX-4543)
- UI: In the Platform Configuration -> Clusters view, the text “On the latest version” has been changed to “Up to date with Central version” (ROX-4739).
- `SuppressCVEs(/v1/cves/suppress)` endpoint now only supports cve suppression/snoozing.
- `SuppressCVEs(/v1/cves/suppress)` endpoint now supports cve suppression/snoozing for specific duration.
- Added `UnsuppressCVEs(/v1/cves/unsuppress)` endpoint to support cve un-suppression/un-snoozing.
- Changed central and sensor's SecurityContextConstraint (SCC) priority to 0 for OpenShift, so that they don't supercede default SCCs.

## [41.0]
### Changed
- Updated RHEL base images from UBI7.7 to UBI8.1

## [40.0]
### Added
- Added the ability to customize the endpoints exposed by Central via a YAML-based configuration file.
- Added a Required Image Label policy type.  Policies of this type will create a violation for any deployment containing images that lack the required label.  This policy type uses a regex match on either the key or the key and the value of a label.
- Added a Disallowed Image Label policy type.  Policies of this type will create a violation for any deployment containing images with the disallowed label.  This policy type uses a regex match on either the key or the key and the value of a label.

### Changed
- Collector images shipped with versions of the StackRox platform prior to this were affected by CVE-2019-5482, CVE-2019-5481 and CVE-2019-5436. The cause was an older version of curl that was vulnerable to buffer overflow and double free vulnerabilities in the FTP handler. We have upgraded curl to a version that does not suffer from these vulnerabilties. The curl program is only used to download new collector modules from a fixed set of URLs that do not make use of FTP, therefore according to our assessment there never existed a risk of an attacker exploiting this vulnerability.
- The `-e`/`--endpoint` argument of `roxctl` now supports URLs as arguments. The path in this URLs must either be empty
  or `/` (i.e., `https://central.stackrox` and `https://central.stackrox/` are both allowed, while
  `https://central.stackrox/api` is not). If this format is used, the URL scheme determines whether or not an unecrypted
  (plaintext) connection is established; if the `--plaintext` flag is used explicitly, its value has to be compatible
  with the chosen scheme (e.g., specifying an `https://` URL along with `--plaintext` will result in an error, as will
  a `http://` URL in conjunction with `--plaintext=false`).
- Detection and image enrichment have been moved to the individual Sensor clusters. Sensor will proxy image scan requests
  through Central and then run detection to generate both runtime and deploytime alerts. These alerts are sent to Central and any
  enforcement if necessary will be executed by Sensor without a roundtrip to Central.

## [39.0]
### Added
- `roxctl central cert` can be used to download Central's TLS certificate, which is then passed to `roxctl --ca`.
- The Scanner deployment has been split into two separate deployments: Scanner and Scanner DB. The Scanner deployment is now
  controlled by a Horizontal Pod Autoscaler (HPA) that will automatically scale up the scanner as the number of requests increase.
- Added a feature to report telemetry about a StackRox installation.  This will default to off in existing installations and can be enabled through the System Configuration page.
- Added a feature to download a diagnostic bundle.  This can be accessed through the System Configuration page or through `roxctl central debug download-diagnostics`
- A new `ScannerBundle` resource type (for the purposes of StackRox RBAC) is introduced. The resource definition for this is:
    Read permission: Download the scanner bundle (with `roxctl scanner generate`)
    Write permission: N/A
- Related to above, `roxctl scanner generate` now requires users to have read permissions to the newly created `ScannerBundle` resource.
  Previously, this endpoint was accessible to any authenticated user.
- OIDC auth providers now support refresh tokens, in order to keep you logged in beyond the ID token expiration time
  configured in your identity provider (sometimes only 15 minutes or less). In order to use refresh tokens, a client
  secret must be specified in the OIDC auth provider configuration.

### Changed
- UseStartTLS field in the Email notifier configuration has been deprecated in lieu of an enum which supports several
different authentication methods
- `roxctl central generate k8s` and `roxctl central generate openshift` no longer contain prompts for the monitoring stack because
  it is now deprecated
- The scanner v2 preview is now removed
- The scanner's updater now pulls from https://definitions.stackrox.io, and not https://storage.googleapis.com/definitions.stackrox.io/ like it previously would.
- Fixed https://stack-rox.atlassian.net/browse/ROX-3985.
- Collector images shipped with versions of the StackRox platform prior to this were affected by CVE-2017-14062. The cause was an older version of libidn (parsing of internationalized domain names) that was vulnerable due to a possible buffer overflow. We have upgraded libidn to a version that no longer suffers from this vulnerability. Since libidn is only used by curl, and curl is only used to download new collector modules from a fixed set of URLs that do not make use of international domain names, according to our assessment there never existed a risk of an attacker exploiting this vulnerability.

## [38.0]
### Added
- Added a REST endpoint `/v1/group` that can be used to retrieve a single group by exact property match (cf. ROX-3928).
- Scanner version updated to 2.0.4
- Collector version updated to 3.0.2

## [37.0]
### Changed
- The "NIST 800-190" standard has been renamed to "NIST SP 800-190", for correctness.
The ID continues to be the same, so no API calls will need to be updated.
Existing data will be preserved and available on upgrade.

### Added
- Added a `roxctl sensor get-bundle <cluster-name-or-id>` command to download sensor bundles for existing
  clusters by name or ID.

## [36.0]
### Changed
- Removed the endpoints `GET /v1/complianceManagement/schedules`, `POST /v1/complianceManagement/schedules`,
  `POST /v1/complianceManagement/schedules/{schedule_id}`, and `DELETE /v1/complianceManagement/schedules/{schedule_id}`.
  These were purely experimental and did not function correctly.  They were erroneously included in the public API specification.
- All YAML files have been updated to no longer reference the deprecated `extensions/v1beta1` API group. Previously,
 we used these API versions for deployments, daemonsets and pod security policies. This should have no effect on existing
 installs, but will mean that new installs can successfully install on Kube 1.16.

## [35.0]
- Proxy configuration can now be changed at runtime by editing and applying `proxy-config-secret.yaml` in the cluster
  where central and scanner run (ROX-3348, #3994, #4127).
- The component object within the image object now contains a field "Source", which indicates how the component was identified. Components derived from package managers
  will have the type "OS" whereas components derived from language analysis will have the language as the source (e.g. PYTHON).
### Added
- Images based on the Red Hat Universal Base Image (UBI) are published in stackrox.io/main-rhel,
  stackrox.io/scanner-rhel, stackrox.io/scanner-db-rhel and collector.stackrox.io/collector-rhel repositories. These
  images are functionally equivalent to our regular images and use the same version tags.

## [34.0]
### Added
- Policy excluded scopes are now shown in the UI. Previously, we only showed excluded deployment names, and not the entire structure that was
  actually in the policy object. This means that users can now exclude by cluster, namespace and labels using the UI.
- There now exists a `roxctl collector support-packages upload <file>` command, which can be used to upload files from
  a Collector runtime support package to Central (e.g., kernel modules, eBPF probes). Assuming that Collectors can talk
  to Sensor, and Sensor can talk to Central, Collectors can then download these files they require at runtime from
  Central, even if none of the components has access the internet. Refer to the official documentation or contact
  StackRox support for information on obtaining a Collector support package.
- The `roxctl image scan` command now has a `--force` flag, which causes Central to re-pull the data from the registry and
  the scanner.

## [33.0]
### Changed
- Both the `runAsUser` and `fsGroup` for the central deployment are now 4000.
  This required changes in the the pod security policy, and the OpenShift Security Context Contraint (scc) objects.
  If you are upgrading from a previous version, please refer to the upgrade instructions on how to apply these changes
  to your existing deployment, pod security policy and OpenShift scc objects.
- CVEs with a CVSS score of 0 will now be displayed as "Pending" in the UI because it indicates that a CVE
  is still being analyzed or the CVE has been disputed. The API will continue to return a CVSS score of 0.
- Scopes now include support for Regex on the namespace and label fields including both Policy Scope and Exclusion Scope.
  The supported Regex syntax can be found here: https://github.com/google/re2/wiki/Syntax.
- The `validated` field in an auth provider is deprecated and will be removed in 3 releases. Please use the `active` field instead.
- RHSA vulnerabilities will now be displayed with the highest CVSS score from the CVEs it references. The referenced CVEs will
  now also be available. (ROX-3519, ROX-3550; d36f2ccf)
- `GetRisk(/v1/risks/{subjectType}/{subjectID})` endpoint is removed. For obtaining deployment risk, use `GetDeploymentWithRisk(/v1/deploymentswithrisk/{id})`. (8844549b)

## [32.0]
### Changed
- The port used for prometheus metrics can now be customized with the environment variable `ROX_METRICS_PORT`. Supported
  options include `disabled`, `:port-num` (will bind to wildcard address) and `host_or_addr:port`. IPv6 address literals
  are supported with brackets, like so: `[2001:db8::1234]:9090`. The default setting is still `:9090`. (ROX-3209)
- The `roxctl sensor generate` and `roxctl scanner generate` subcommands now accept an optional `--output-dir <dir>` flag
  that can be used to extract the bundle files to a custom directory. (ROX-2529)
- The `roxctl central debug dump` subcommand now accepts an optional `--output-dir <dir>` flag
  that can be used to specify a custom directory for the debug zip file.
- The format of collector tags changed from `<version>` to `<version>-latest`. This tag references a *mutable* image in
  canonical upstream repository (`collector.stackrox.io/collector`) that will get updated whenever kernel modules/eBPF
  probes for new Linux kernel versions become available. This decreases the need to rely on module downloads via
  the internet. If you configure StackRox to pull collector images from your private registry, you need to configure a
  periodic mirroring to take advantage of this effect.

## [31.0]
### Changed
- `roxctl` can now talk to Central instances exposed behind a non-gRPC-capable proxy (e.g., AWS ELB/ALB). To support
  this, requests go through an ephemeral client-side reverse proxy. If you observe any issues with `roxctl` that you
  suspect might be due to this change, pass the `--direct-grpc` flag to resort to the old connection behavior.
- `roxctl` can now talk to Central instances exposed via plaintext (either directly, or via a plaintext proxy talking to
  a plaintext or TLS-enabled backend). While we advise against this, this behavior can be enabled via the `--plaintext`
  flag in conjunction with the `--insecure` flag.
- `roxctl` now has a `--tolerations` flag that is true by default, and can be set to false to disable tolerations for
  tainted nodes from being added into `sensor.yaml`. If the flag is set to true, collectors will be deployed to and run on
  all nodes of the cluster.
- Changes to default TLS cert and `htpasswd` secrets (`central-default-tls-cert` and `central-htpasswd`) are now picked
  up automatically, without needing to restart Central. Note that Kubernetes secret changes may take up to a minute to
  get propagated to the pod.

## [30.0]
### Changed
- `TriggerRun(/v1/complianceManagement/runs)` endpoint is removed. All clients should use `TriggerRuns(/v1/compliancemanagement/runs)` to start a compliance run.
- The EmitTimestamp field that was unset in the ProcessIndicator resource has been removed
- Link field is removed from the violation message

## [28.0]
### Changed
- The Prometheus scrape endpoint has been moved from localhost:9090 to :9090 so users can use their own Prometheus installations and pull StackRox metrics.
- UpdatedAt in the deployment object has been corrected to Created

## [27.0]
### Changed
- Reprocessing of deployments and images has been moved to an interval of 4 hours
- Improved user experience for `roxctl central db restore`:
  - Resuming restores is now supported, either after connection interruptions (automatic) or
    after terminating `roxctl` (manual). In the latter case, resuming is performed automatically
    by invoking `roxctl` with the same database export file.
  - The `--timeout` flag now specifies the relative time (from the start of the `roxctl` invocation) after which
    `roxctl` will no longer automatically try to resume restore operations. This does not affect the
    restore operation on the server side, it can still be resumed by restarting `roxctl` with the same parameters.
  - Restore operations cannot be resumed across restarts of the Central pod. If a restore
    operation is interrupted, it must be resumed within 24 hours (and before Central restarts), otherwise it will be canceled.
  - `roxctl central db restore status` can be used to inspect the status of the ongoing restore process,
    if any.
  - `roxctl central db restore cancel` can be used to cancel any ongoing restore process.
  - The `--file` flag is deprecated (but still valid). The preferred invocation now is
    `roxctl central db restore <file>` instead of `roxctl central db restore --file <file>`. If for
    any reason the name of the database export file is `status` or `cancel`, insert an `--` in front
    of the file name, e.g., `roxctl central db restore -- status`.

### Added
- `roxctl central db backup` now supports an optional `--output` argument to specify the output location to write the backup to.

## [25.0]
### Added
- `roxctl sensor generate openshift` can be used to generate sensor bundles for OpenShift clusters from
  the command line.
### Changed
- Removed _DebugMetrics_ resource.
  Only users with _Admin_ role can access `/debug` endpoint.
  _Note: This is also applicable with authorization plugin for scoped access control enabled._
- Due to the addition of the `roxctl sensor generate openshift` command, the `--admission-controller`
  flags that are exclusive to Kubernetes (non-OpenShift, `k8s`) clusters must be specified *after* the
  `k8s` command.
  For example, `roxctl sensor generate --admission-controller=true k8s` is no longer a
  legal invocation; use `roxctl sensor generate k8s --admission-controller=true` instead.


## [24.0]
### Changed
- Queries against time fields involving a duration have now flipped directionality to a more intuitive way.
  Previously, searching `Image Creation Time: >3h` would show all images created _after_ 3 hours before the current time;
  now, it shows all images created more than three hours ago -- that is, _before_ the moment in time 3 hours before the current time.
- Removed the `/v1/deployments/metadata/multipliers` API.  User defined risk multipliers will no longer be taken into account.


## [23.0]
### Added
- Installer prompt to configure the size of the external volume for central.
### Changed
- Prometheus endpoint changed from https://localhost:8443 to http://localhost:9090.
- Scanner is now given certificates, and Central<->Scanner communication secured via mTLS.
- Central CPU Request changed from 1 core to 1.5 cores
- Central Memory Request changed from 2Gi to 4Gi
- Sensor CPU Request changed from .2 cores to .5 cores
- Sensor Memory Request changes from 250Mi to 500Mi
- Sensor CPU Limit changed from .5 cores to 1 core


## [22.0]
### Changed
- Default size of central's PV changed from 10Gi to 100Gi.<|MERGE_RESOLUTION|>--- conflicted
+++ resolved
@@ -18,12 +18,9 @@
 - A new default policy added to detect Spring Cloud Function RCE vulnerability (CVE-2022-22963) and Spring Framework Spring4Shell RCE vulnerability (CVE-2022-22965).
 - Fixed permissions checks in the UI that prevented users with certain limited permissions from creating report configurations.
 - ROX-9946: Fixed default permissions for the default Vuln Reporter role to exclude the modify permission on notifiers, since it is not needed for report creation.
-<<<<<<< HEAD
+- Added AllowPrivilegeEscalation as a new policy criteria.
 - RHCOS node support is dropped until major improvements are made.
   - Windows nodes and Google COS nodes were already not supported for linux kernel vulnerabilities, but now they are completely unsupported.
-=======
-- Added AllowPrivilegeEscalation as a new policy criteria.
->>>>>>> 5f21b0d8
 
 ## [69.1]
 
