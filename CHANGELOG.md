
# Changelog

Entries in this file should be limited to:

- Any changes that introduce a deprecation in functionality, OR
- Obscure side-effects that are not obviously apparent based on the JIRA associated with the changes.
Please avoid adding duplicate information across this changelog and JIRA/doc input pages.

## [NEXT RELEASE]

### Added Features

### Removed Features
- ROX-18840: Sunburst widgets in the Compliance section have been removed (deprecation announced in version 4.2 release notes)
- The Docker CIS benchmark has been removed as announced in the 4.2 release notes.

### Deprecated Features

### Technical Changes
- Increased default memory request for scanner-db from 200MiB to 512MiB,
  to prevent OOMs during DB initialization in case of memory pressure on the node.
<<<<<<< HEAD
- ROX-20105: Scanner slim will now read additional CAs from the `additional-ca-sensor` secret.
=======
- ROX-20623: Fixed bug mistakenly requiring admin access to delegate ad-hoc scan requests to secured clusters.
>>>>>>> 4d7209c1

## [4.3.0]



### Added Features
- ROX-18525, ROX-19158: A new `cluster` flag has been added to the `roxctl` commands and APIs that perform image scans, this enables delegating scans to specific secured clusters on demand.
- ROX-19156: Ad-hoc image scanning is now enabled for images in the OCP integrated registry.
  - RHACS attempts to infer the OCP project name from the image path and utilize the project secrets for registry authentication.
- ROX-19561: Few new environment variables have been introduced in Central. They can be used to rate limit requests and Sensor communications.
  - `ROX_CENTRAL_MAX_INIT_SYNC_SENSORS` functions as a restriction on the quantity of Sensors engaged in their initial synchronization process. It is set to a default value `0` (unlimited).
    This synchronization occurs once Sensor establishes a connection with Central. It is recommended to set this limit when a significant number of secured clusters are connected to a single Central instance to avoid resource exhaustion.
  - `ROX_CENTRAL_RATE_LIMIT_PER_SECOND` setting functions as a global rate limiter for all requests directed to Central. It is set to a default value `0` (unlimited).
    The primary objective of this configuration is to serve as a protective measure against Distributed Denial of Service (DDoS) attacks on Central.
  - `ROX_CENTRAL_RATE_LIMIT_THROTTLE_DURATION` setting allows you to specify the maximum throttle duration when the rate limit is reached. If set to less than 1 second (or 0), requests are immediately rejected. The default value is `10s` (10 seconds).

### Removed Features

- ROX-9510: As announced in release 69.0, empty value for `role.access_scope_id` is not supported anymore for `CreateRole` and `UpdateRole` in `/v1/roles/`. Role creation and update now require passing an identifier referencing a valid access scope in `role.access_scope_id`.
- The UI menu option `Vulnerability Reporting` under `Vulnerability Management (1.0)` has been removed. The new and improved v2 version is available under `Vulnerability Management (2.0)`. 
- The `/v1/report` APIs have been removed. Please use `/v2/reports/` APIs.

### Deprecated Features
- The UI menu option `Vulnerability Management (1.0)` has been deprecated and will be removed in the future. It will be replaced by `Vulnerability Management (2.0)`.
- The `/v1/cve/requests` APIs have been deprecated and will be replaced by `/v2/vulnerability-exceptions/` APIs in the future.
- Vulnerability deferral management for host(/node) and platform(/cluster) vulnerabilities has been deprecated and 
will be removed in the future. Once removed, deferral cannot be created for host and platform vulnerabilities 
and the existing exceptions enforced on host and platform vulnerabilities will be reverted. The affected APIs are
`/v1/nodecves/suppress`, `/v1/nodecves/unsuppress`, `/v1/clustercves/suppress`, and `/v1/clustercves/unsuppress`.

### Technical Changes
- Increased minimum Node.js version to 18.0.0 because 16 reached end of life. This change affects `yarn` commands in the ui folder.
- ROX-19738: Previously categories passed to the detection service's APIs `v1/detect/build, v1/detect/deploy, v1/detect/deploy/yaml`
  have been _always_ lower-cased by the backend. However, this is not the case anymore to support custom categories, which
  are required to be title-cased.
- ROX-14701: Starting from 4.3.0 release, `roxctl` binaries for `ppc64le` and `s390x` architectures are available for download from `https://mirror.openshift.com/pub/rhacs/assets/<version>/Linux/roxctl-<ppc64le|s390x>` (e.g. <https://mirror.openshift.com/pub/rhacs/assets/4.3.0/Linux/roxctl-s390x>).
- The experimental API `/v1/product/usage` has been renamed to `/v1/administration/usage`.
- ROX-19566: The results of registry TLS checks made by Sensor are now cached (for 15 minutes by default, which can be changed by setting the `ROX_SENSOR_REGISTRY_TLS_CHECK_CACHE_TTL` environment variable). This will result in faster Sensor startup times in clusters with a large number of pull secrets.
- Risk reprocessing has been shifted from being potentially computed every 15 seconds to 10 minutes. This will improve system performance by debouncing expensive risk calculations.
- ROX-20303: Fixed a bug that may have incorrectly matched an image to an image integration during scanning.
- ROX:20288: A new environment variable `ROX_AUDIT_LOG_WITHOUT_PERMISSIONS` has been added to Central (defaults to `false`).
  When set to `true`, audit log messages will not contain the detailed permissions of the user associated with the request.
  Instead, only the associated role names will be there. Enabling this will lower the verbosity of the audit log messages,
  but investigating associated permissions for a requester might be harder (i.e. the associated role would have be known at the time of the request).
  Thus, it is generally not recommended to set this to `true`.
- ROX-18978: The default policy "Iptables Executed in Privileged Container" has been renamed to "Iptables or nftables Executed in Privileged Container" and now also detects the `nft` process which is used by `nftables`.

## [4.2.0]



### Added Features

- Telemetry collection enabled by default for self-managed installations. Opt-out is available on bundle generation, or at any time via the System Configuration UI.
- Integration with OpenShift Container Platform monitoring is configured and enabled by default for OpenShift 4 installations. The flag `monitoring.openshift.enabled: false` disables the integration.
- A new environment variable `ROX_DISABLE_REGISTRY_REPO_LIST` has been added to Central (defaults to `false`). When set to `true` will disable registry repo list (`/v2/_catalog`) usage when matching integrations to image registries.
- A new environment variable `ROX_REGISTRY_MIRRORING_ENABLED` has been added to Sensor that is set to `true` by default and enables processing registry mirrors during Sensor image enrichment. Mirror details are obtained via the `ImageContentSourcePolicy`, `ImageDigestMirrorSet`, and `ImageTagMirrorSet` CRs.
- ROX-17112: CORE_BPF collection is now generally available.
- ROX-17702: Product usage metrics experimental API: `/v1/product/usage/secured-units/current`, `/v1/product/usage/secured-units/max`. New `/api/product/usage/secured-units/csv` endpoint.
- ROX-19096, ROX-19098, ROX-19099: StackRox Scanner now supports alpine:v3.18, debian:12, ubuntu:23.04, ubuntu:23.10

### Removed Features

- The `--offline-mode` flag for the `roxctl scanner generate` command was removed, as Scanner's default behavior is
  to fetch vulnerability updates from Central.
- In version 4.0, RHACS released the collections feature that replaced access scopes used in report configurations.
  RHACS automatically created equivalent collections for access scopes used in existing report configurations and migrated report configurations to use newly-created collections.
  If the migration failed, the report configurations became non-functional, and RHACS logged the error messages in Central logs. In this release, any report configurations that could not be migrated will be deleted.

### Deprecated Features

- RBAC risk was deprecated in release 4.0 due to poor performance.
- (Tech preview feature) CLI command `roxctl generate netpol` is deprecated in favor of `roxctl netpol generate`
- (Tech preview feature) CLI command `roxctl connextivity-map` is deprecated in favor of `roxctl netpol connectivity map`
- The CIS Docker v1.2.0 standard will be removed from RHACS Compliance checks starting in RHACS version 4.4.
- The Syslog notifier used to send the message header incorrect - the severity and name fields were flipped. Starting in this release, there is now an option
  to choose which format the header should be sent it: `CEF` which is the correct order or `CEF (legacy field order)` which is the older incorrect way.
  The UI will default to `CEF` but when using the API if a value isn't selected, it will default to `CEF (legacy field order)`.
  Starting in version 4.4 the notifier will default to `CEF`.
- A few public endpoints will soon require authentication, ensure that any flow interacting with these endpoints is authenticated going forward:
  - `/v1/featureflags`
  - `/v1/resources`

### Technical Changes

- ROX-16962: A new parameter `spec.admissionControl.replicas` has been added to the `SecuredCluster` CRD.
- ROX-18073: The implementation of Add Capabilities policy criteria has been fixed to ensure violations are generated
  correctly for the specified values.
- Rollback to a 3.y release or the 4.0 release will no longer be supported starting from 4.3.
- Rollbacks from future releases to the 4.2 or later release will no longer require `ForceRollbackVersion` to be set.
- ROX-18173: A few previously public endpoints now require authentication: `/v1/metadata`,
  `/v1/database/status`, `/v1/mitreattackvectors`. This reduces the surface for DoS attacks and
  prevents an attacker from taking advantage of the information served by these endpoints.
- Non autogenerated image integrations will no longer use repo list (`/v2/_catalog`) during matching.
- ROX-18477: Fixed an issue that breaks operator installations if a `Central` or `SecuredCluster` CR configures egress proxy environment variables while openshift cluster-wide proxy is enabled.
- ROX-15969: The column `Component Upgrade` in vulnerability reports has been renamed to `CVE Fixed In`.
- The removal of `/v1/report` APIs in this release, that was communicated in release 4.0.0, has been postponed by one release. Consequently, the `/v1/report` APIs will continue to be available in this release.
- The `/api/docs/swagger` API previously required read on the resource `Integration`.
  Now it only requires users to be authenticated to via the API docs.
- StackRox Scanner will now opt to scan the image whose architecture matches the Scanner's architecture instead of always opting for amd64 when scanning a multi-arch image.
  - For example, if StackRox Scanner is running on arm64, and there is an arm64 version of the multi-arch image, it will scan that arm64 image.
  - If there is no image which matches Scanner's architecture, then it will attempt to scan the amd64 version, as it did previously.

## [4.1.0]

### Added Features

- Two new default permission sets `Vulnerability Management Consumer` and `Vulnerability Management Admin` have been added for vulnerability management.
  - `Vulnerability Management Consumer` provides read-only access to analyze vulnerabilities and initiate risk acceptance process.
  - `Vulnerability Management Admin` provides administrative access to analyze vulnerabilities, generate reports, and manage risk acceptance process.
- A default role `Network Graph Viewer` has been added that provides sufficient privileges to display network graphs.
- A new command `roxctl central login` has been added that allows to use a user's token within roxctl instead of an API token or admin password.
- ROX-15447: A new `DelegatedRegistryConfig` API at `/v1/delegatedregistryconfig` has been added that provides dynamic configuration for local registry scanning (replaces `ROX_FORCE_LOCAL_IMAGE_SCANNING`).
- A new environment variable `ROX_DISABLE_SIGNATURE_FETCHING` has been added to Central and Sensor which stops fetching image signatures in case the signature verification feature shall not be used.
  You may set this in case there's too much load on registries due to attempts to fetch image signatures.
  Note that if the environment variable is set, no signatures will be fetched and thus the signature verification feature cannot be used.
- ROX-16532: Resource limits and requests for the node-inventory container can now be configured via the operator.
- A new environment variable `ROX_SCAN_TIMEOUT` has been added to Sensor which allows for customizing the image scan timeout used in Sensor initiated scans.
- ROX-17365: A new environment variable `ROX_DELEGATED_SCANNING_DISABLED` has been added that disables delegated scanning capabilities while leaving other local scanning capabilities intact.
- ROX-16703: Helm setting `scanner.disable=false` now valid for any secured cluster (instead of OpenShift only). This enables scanner slim to be installed in non-OCP secured clusters.

### Removed Features

- ROX-14398: As announced in 3.74, the permission `Access` replaces the deprecated permission `Role`.
- ROX-14398: As announced in 3.74, the `Scope Manager` system role and permission set will be removed. If existing product installations do have customer references to either the `Scope Manager` system role or the `Scope Manager` system permission set, then the referenced object will be adjusted to contain a description mentioning its deprecation. Furthermore, the objects will not be marked as system resources, and will not be supported anymore.
- ROX-17031: env var `ROX_FORCE_LOCAL_IMAGE_SCANNING` has been removed and replaced by the `DelegatedRegistryConfig` API.
- ROX-13888: As announced in 3.74, the permission `WorkflowAdministration` replaces the deprecated permissions `Vulnerability Reports` and `Policy`.

- KernelModule collection has been removed, following deprecation in 4.0.
    - Secured clusters configured to use KernelModule collection will automatically switch to EBPF

### Deprecated Features

- Vulnerability Management 1.0 sections Image CVEs, Image Components, Images, Deployments, and Namespaces are deprecated and will be removed in the future. Once removed, use Vulnerability Management 2.0 for managing workload vulnerabilities.
- Custom Security Context Constraints (SCC) (e.g.: `stackrox-collector`, `stackrox-admission-control`, `stackrox-sensor`) are deprecated and will be removed in the future.
  Users should ensure that those SCCs are not being used by workloads other than Stackrox/RHACS.
- The default permission set `Vulnerability Management Approver` is deprecated and will be removed in a future release. Customers are advised to use `Vulnerability Management Admin` permission set instead. When `Vulnerability Management Approver` permission set is removed existing roles using it will be updated to use `Vulnerability Management Admin`.
- The default permission set `Vulnerability Management Requester` is deprecated and will be removed in a future release. Customers are advised to use `Vulnerability Management Consumer` permission set instead. When `Vulnerability Management Requester` permission set is removed existing roles using it will be updated to use `Vulnerability Management Consumer`.
- The default permission set `Vulnerability Report Creator` is deprecated and will be removed in a future release. Customers are advised to use `Vulnerability Management Admin` permission set instead. When `Vulnerability Report Creator` permission set is removed existing roles using it will be updated to use `Vulnerability Management Admin`.
- `/v1/imagecves/suppress` and `/v1/imagecves/unsuppress` APIs used to defer image vulnerabilities globally and undo deferral are deprecated and will be removed in a future release. Once removed, use Risk Acceptance workflow to defer image vulnerabilities globally.

### Technical Changes

- The Central PVC stackrox-db is no longer required after this upgrade. To obsolete existing PVC, please check the docs online.
- The output of `roxctl central whoami` now includes the username as well.
- Helm setting `collector.nodeInventoryResources` has been renamed to `collector.nodeScanningResources`.
- ROX-16959: Helm setting `admissionController.replicas` has been added to configure admission controller replicas.
- The k8s-istio.zip file inside of scanner-vuln-updates.zip (the file downloaded from https://install.stackrox.io/scanner/scanner-vuln-updates.zip for updating Scanner vulnerabilities in offline-mode)
  is no longer needed. We will continue to populate it to support older versions of the product, but it will be ignored.
- The time interval used to determine the frequency to scan orchestrator-level components (Kubernetes, OpenShift, Istio) is now configurable
  via ROX_ORCHESTRATOR_VULN_SCAN_INTERVAL.
- Image Integrations will now be synced with secured clusters that have local scanning enabled.

## [4.0.0]

### Added Features

- ROX-15102: new `public_config.telemetry` boolean property of the `/v1/config`
  endpoint request that allows for querying the state, enabling or disabling the
  configured telemetry collection.
- ROX-10818: vulnerability scanning of node components installed through RPM on
  OpenShift cluster nodes running Core OS (RHCOS).
- ROX-15434: new `ROX_FORCE_LOCAL_IMAGE_SCANNING` env var added to sensor which forces all images observed by sensor to be analyzed by the local scanner (OCP only)
- ROX-11268: new ListeningEndpointsService at `/v1/listening_endpoints/deployment` reports which processes are listening on which ports.

### Removed Features

- ROX-14336: product `BuildDate` attribute was removed. It won't be returned by
`/debug/versions.json` endpoint and `roxctl version --json` command.
- ROX-12750: As announced in 3.73.0 (ROX-11101), some permissions for permission sets are being grouped for simplification. The deprecation process will remove and replace the deprecated permissions with the replacing permission as listed below. The access level granted to the replacing permission will be the lowest among all access levels of the replaced permissions.
  - Permission `Administration` replaces the deprecated permissions `AllComments, Config, DebugLogs, NetworkGraphConfig, ProbeUpload, ScannerBundle, ScannerDefinitions, SensorUpgradeConfig, ServiceIdentity`.
  - Permission `Compliance` replaces the deprecated permission `ComplianceRuns`.


### Deprecated Features
- Deprecated `/v1/telemetry/configure` service.
- The `expiration` field in the `Exclusion` proto has been deprecated and will be removed in a future release.
- The `--offline-mode` flag for the `roxctl scanner generate` command is deprecated, as Scanner's default behavior is
  to fetch vulnerability updates from Central. The flag will be removed as part of the 4.2.0 release.
- ROX-15925: The KernelModule collection method is deprecated in favor of EBPF. This method will be removed in the 4.1 release.
- Deprecated v1.0 of Network Graph. Please switch to the new 2.0 version for improved functionality and a better user experience.
- ROX-15337: RHACS Operator is not published to Red Hat Operator Catalogs for OpenShift versions 4.9 and earlier.
- The API endpoint `/v1/serviceaccounts` is deprecated and will be changed as part of the 4.2.0 release.
- PDF export in current version of the Vulnerability Management UI is deprecated and will be removed in the 4.2.0 release. Use the vuln reporting feature instead, for more comprehensive CSV data.
- All `/v1/report` APIs for creating and managing vulnerability reports are deprecated and will be replaced with new `/v2/reports` APIs in 4.2.0 release.

### Required Actions
- The `Analyst` permission set will change behaviour: instead of allowing read to all resources except `DebugLogs`, it will
  allow read to all resources except `Administration`.
  If you were using the `Analyst` role or permission set for actions requiring read on `AllComments`, `Config`,
  `NetworkGraphConfig`, `ProbeUpload`, `ScannerBundle`, `ScannerDefinitions`, `SensorUpgradeConfig` or `ServiceIdentity`
  resources, you should preemptively create a new permission set with read access on the `Administration`
  and other required resources, and reference it instead of `Analyst` in the created roles.

### Technical Changes
- Active Vulnerability Management has been moved behind that ROX_ACTIVE_VULN_MGMT flag and has been defaulted to false due to
  performance. If Active Vulnerability Management is desired, then a user may set this flag to true and it will be reactivated;
  however, it is recommended to increase the memory limit of Central.
- ROX-14251: StackRox now uses IMDSv2 to retrieve AWS metadata instead of IMDSv1.
- ROX-12750: The `Analyst` permission set which used to have read access on all permissions except
  the now deprecated `DebugLogs` permission now has read access to all permissions except `Administration`.
- The default resources for Sensor have moved to a request of 2 cores, 4GB of RAM and a limit of 4 cores, 8GB of RAM in order to
  support a higher number of clusters without modification.
- ROX-14280: ACS operator default channel changes from `latest` to `stable`. Users of older versions must follow the upgrade procedure in order to preserve ACS data in case of issues with the upgrade.
- ROX-14917: Helm charts versioning scheme changed. Previously the product version (Major).(Minor).(Patch) was rendered to the Helm chart version (Minor).(Patch).0, e.g. 3.74.2 -> 74.2.0. The new versioning scheme maps product version (Major).(Minor).(Patch) to the Helm chart version as (Major*100).(Minor).(Patch), e.g. 4.0.2 -> 400.0.2.

## [3.74.0]

### Added Features

- ROX-13814: A new "Public Kubernetes Registry" image integration is now available as a replacement
  for the (now deprecated) "Public Kubernetes GCR" image integration.

### Removed Features
- ROX-12316: As announced in 3.72, the permission `Cluster` replaces the deprecated permission `ClusterCVE`.
- ROX-13535: Built-in documentation link redirects now to the online version.
- The `docs` image and the embedded documentation have been removed from the product.

### Deprecated Features
- ROX-12620: We continue to simplify access control management by grouping some permissions in permission sets. As a result:
  - The permission `WorkflowAdministration` will deprecate the permissions `Policy, VulnerabilityReports`.
- ROX-14398: We continue to simplify access control management by grouping some permissions in permission sets. As a result:
  - The permission `Access` will deprecate the permissions `Role`.
  - The default role `Scope Manager` will be removed.

- ROX-14400: product `BuildDate` attribute is deprecated and will be removed in `4.0` release. It won't be returned by
`/debug/versions.json` endpoint and `roxctl version --json` command.

### Required Actions
- The permission `WorkflowAdministration` will replace `Policy, VulnerabilityReports` in permission sets starting with the 4.1 release.
  You should preemptively start replacing the `Policy` and `VulnerabilityReports` resources within your permission sets in favor of `WorkflowAdministration`.
  During the migration of the permission sets within the 4.1, the `WorfklowAdministration` permission will have the lowest access permission granted for either `Policy` or `VulnerabilityReports`.
  As an example, a permission set with `WRITE Policy` and `READ VulnerabilityReports` access will have `READ WorkflowAdministration` access after the migration within the 4.1 release, leading to
  potentially unwanted side-effects and missing access if you did not update your permission sets beforehand.
- The permission `Access` will replace `Role` in permission sets starting with the 4.1 release. You should preemptively start replacing
  the `Role` resource within your permission sets in favor of `Access`. During the migration of the permission sets within the 4.1, the
  `Access` permission will have the lowest access permission granted for either `Access` or `Role`. As an example, a permission set with
  `READ Access` and `WRITE Role` will have `READ Access` after the migration, leading to potentially unwanted side-effects and missing access
  if the permission sets were not updated beforehand.
- The default `ScopeManager` role will be removed starting with release 4.1. During the migration, Authentication provider rules referencing that role
  will be updated to use the `None` role. Should Authentication Provider rules reference the `ScopeManager` role for other purposes than
  Vulnerability Report management, a similar role should be manually created and referenced in the Authentication provider rules instead of `ScopeManager`.

- ROX-13814: The "Public Kubernetes GCR" image integration is now deprecated in line with
  [upstream](https://kubernetes.io/blog/2022/11/28/registry-k8s-io-faster-cheaper-ga/).

### Technical Changes
- ROX-12967: Re-introduce `rpm` to the main image in order to be able to parse installed packages on RHCOS nodes (from Compliance container)

### Major Upcoming Changes
- The 3.74.z set of releases will be the last major release in the 3.x series. The next release will be 4.0.
- Postgres will become the backing database as of 4.0.
- Restoring a backup taken on a 3.y release will no longer be supported starting from 4.1.
- The stackrox-db PVC will no longer be used starting from 4.1. All users must upgrade from a 3.y release to 4.0 prior to
  upgrading to a later release in order to properly migrate to Postgres.

## [3.73.1]

### Added Features

### Removed Features

### Deprecated Features

### Technical Changes
3.73.0 introduced a change to ACS autogenerated image integration workflows.
However, this change in workflow caused Central to take too long on startup (details [here](https://access.redhat.com/node/6990153)).
To fix the issue introduced in 3.73.0, 3.73.1 will reinstate the old workflow.
Therefore, autogenerated integrations may not work successfully in environments with various credentials
used for multiple repos within a global registry.

## [3.73.0]
### Removed Features
- ROX-12839: we will stop shipping the docs embedded in the product, starting with the release following this one (docs will still be available online)
- ROX-6194: `ROX_WHITELIST_GENERATION_DURATION` env var is removed in favor of `ROX_BASELINE_GENERATION_DURATION`;
  `DeploymentWithProcessInfo` items in `/v1/deploymentswithprocessinfo` endpoint response do not include
  `whitelist_statuses` anymore.
- `Label` and `Annotation` search options are removed. Use the following search options:
  - **Resource | Deprecated Search Option | New Search Option**
  - Node | Label | Node Label
  - Node | Annotation | Node Annotation
  - Namespace | Label | Namespace Label
  - Deployment | Label | Deployment Label
  - ServiceAccount | Label | Service Account Label
  - ServiceAccount | Annotation | Service Account Annotation
  - K8sRole | Label | Role Label
  - K8sRole | Annotation | Role Annotation
  - K8sRoleBinding | Label | Role Binding Label
  - K8sRoleAnnotation | Annotation | Role Binding Annotation
- `ids` field in `/v1/cves/suppress` and `/v1/cves/unsuppress` API payload renamed to `cves`.
- ROX-11592: Support to Get / Update / Mutate / Remove of groups via the `props` field and without the `props.id` field
  being set in the `/v1/groups` endpoint have been removed.
- The unused "ComplianceRunSchedule" resource has been removed.
- ROX-11101: As announced in 3.71.0 (ROX-8520), some permissions for permission sets are being grouped for simplification. The deprecation process will remove and replace the deprecated permissions with the replacing permission as listed below. The access level granted to the replacing permission will be the lowest among all access levels of the replaced permissions.
  - Permission `Access` replaces the deprecated permissions `AuthProvider, Group, Licenses, User`.
  - Permission `DeploymentExtension` replaces the deprecated permissions `Indicator, NetworkBaseline, ProcessWhitelist, Risk`.
  - Permission `Integration` replaces the deprecated permissions `APIToken, BackupPlugins, ImageIntegration, Notifier, SignatureIntegration`.
  - Permission `Image` replaces the deprecated permission `ImageComponent`.
  - Note: the `Role` permission, previously announced as being grouped under `Access` remains a standalone permission.
  - Important: As stated above, the access level granted to the replacing permission will be the lowest among all access levels of the replaced permissions. This can impact the ability of some created roles to perform their intended duty. Consolidation of the mapping from replaced resources to new ones can help assess the desired access level, should any issue be experienced.
- ROX-13034: Central reaches out to scanner `scanner.<namespace>.svc` now to respect OpenShift's `NO_PROXY` configuration.

### Deprecated Features
- ROX-11101: As first announced in 3.71.0 for ROX-8250, we continue to simplify access control management by grouping some permissions in permission sets. As a result:
  - New permission `Administration` will deprecate the permissions `AllComments, Config, DebugLogs, NetworkGraphConfig, ProbeUpload, ScannerBundle, ScannerDefinitions, SensorUpgradeConfig, ServiceIdentity`.
  - The permission `Compliance` will deprecate the permission `ComplianceRuns`.

### Technical Changes
- ROX-11937: The Splunk integration now processes all additional standards of the compliance operator (ocp4-cis & ocp4-cis-node) correctly.
- ROX-9342: Sensor no longer uses `anyuid` Security Context Constraint (SCC).
  The default SCC for sensor is now `restricted[-v2]` or `stackrox-sensor` depending on the settings.
  Both the `runAsUser` and `fsGroup` for the admission-control and sensor deployments are no longer hardcoded to 4000 on Openshift clusters
  to allow using the `restricted` and `restricted-v2` SCCs.
- The service account "central", which is used by the central deployment, will now include `get` and `list` access to the following resources in the namespace where central is deployed to:
  `pods`, `events`, and `namespaces`. This fixes an issue when generating diagnostic bundles to now correctly include all relevant information within the namespace of central.
- ROX-13265: Fix missing rationale and remediation texts for default policy "Deployments should have at least one ingress Network Policy"
- ROX-13500: Previously, deployment YAML check on V1 CronJob workload would cause Central to panic. This is now fixed.
- `cves.ids` field of `storage.VulnerabilityRequest` object, which is in the response of `VulnerabilityRequestService` (`/v1/cve/requests/`) endpoints, has been renamed to `cves.cves`.
- ROX-13347: Vulnerability reporting scopes specifying cluster and/or namespace names now perform exact matches on those entities, as opposed to the erroneous prefix match.

## [3.72.0]

### Removed Features
- ROX-11784: The `RenamePolicyCategory` and `DeletePolicyCategory` methods in the
  `v1/policycategories` endpoint have been removed.
- Support for violation tags and process tags has been removed.
### Deprecated Features
- ROX-11284: Permission `ClusterCVE` is deprecated and will be superseded by the existing permission `Cluster`.
- `Label` and `Annotation` search options are deprecated and will be removed in 3.73. Use the following search options starting 3.73:
  - **Resource | Deprecated Search Option | New Search Option**
  - Node | Label | Node Label
  - Node | Annotation | Node Annotation
  - Namespace | Label | Namespace Label
  - Deployment | Label | Deployment Label
  - ServiceAccount | Label | Service Account Label
  - ServiceAccount | Annotation | Service Account Annotation
  - K8sRole | Label | Role Label
  - K8sRole | Annotation | Role Annotation
  - K8sRoleBinding | Label | Role Binding Label
  - K8sRoleAnnotation | Annotation | Role Binding Annotation

### Technical Changes
- ROX-11181: Any clusters that have been unhealthy (defined as central being unable to reach sensor running on those clusters) for a configured period of time will be automatically removed. The number of days after which an 'unhealthy' cluster is removed can be configured in the System Configuration page or using the cluster API.
  - Any cluster that is expected to be unavailable for a period of time (e.g. clusters used in disaster recovery), can be tagged with a customizable label. Clusters with those labels will never be removed automatically.
  - By default, this unhealthy cluster removal is disabled (number of days set to 0)
- ROX-7591: Policy `Fixable CVSS >= 6 and Privileged` disabled by default on new installations, new policy `Severity Important and Privileged` added and enabled by default.
- ROX-11348: The email notifier now allows for unauthenticated SMTP. By default,
  authentication is still required for an email notifier, but the user can now choose to turn it off.
- Previously, the syslog integration did not respect a configured TCP proxy. This is now fixed.
- The default technique used by string expression searches will be to match any substrings in future release. Currently, string search uses prefix matching technique in most cases.
- ROX-9484: When integrating Quay registry you can now optionally use robot account instead of just OAuth tokens. In fact this is Quay's recommended integration credentials. However, integration with Quay scanner still requires an OAuth token.
- The `init-db` init-container for ScannerDB now specifies resource requests/limits which match the `db` container in ScannerDB.
- Starting 3.73, CSV export API `/api/vm/export/csv` would require to pass `CVE Type` filter as part of the input query parameter. Requests that do not have the filter would error out.
  - Examples : `CVE Type:NODE_CVE`, `CVE Type:IMAGE_CVE`, `CVE Type:K8S_CVE`

## [3.71.0]

- ROX-8051: The default collection method is changed from KernelModule to eBPF, following improved eBPF performance in collector.
- ROX-11070: There have been changes made to the `v1/groups` API, including a deprecation:
  - Each group will now have a new field, `props.id` which uniquely identifies it.
  - Get / Update / Mutate / Remove of groups via the `props` field and without the `props.id` field being set is deprecated and will be removed in release 3.73.
  - Get of groups via the `props` field and without the `props.id` field being set will fail if more than one group was found for the given `props` field.
- ROX-11349: Updated rationale and remediation texts for default policy "Deployments should have at least one ingress Network Policy"
- ROX-11443: The default value for `--include-snoozed` option of `roxctl image scan` command is set to `false`. The result of `roxctl image scan` execution without `--include-snoozed` flag will not include deferred CVEs anymore.
- ROX-9292: The default expiration time of tokens issued by auth providers has been lowered to 12 hours.
- ROX-9760: The deployment tab on violation detail now contains a list of network policies in the deployment's namespace.
- ROX-9358: The diagnostic bundle includes notifiers, auth providers and auth provider groups, access control roles with attached permission set and access scope, and system configuration. Users with `DebugLogs` permission will be able to read listed entities from a generated diagnostic bundle regardless of their respective permissions.
- ROX-10819: The documentation for API v1/notifiers ("GetNotifiers") previously stated that the request could be filtered by name or type. This is incorrect as this API never allowed filtering. The documentation has been fixed to reflect that.
- ROX-9614: Add `file` query parameter to Central's `/api/extensions/scannerdefinitions`, allowing retrieval of individual files (not directories) from Scanner's Definition bundle using their full path within the archive. Add `sensorEndpoint` to Scanner's configmap, so Scanner in slim mode knows how to reach Sensor from its cluster.
- ROX-9928: Policy "OpenShift: Advanced Cluster Security Central Admin Secret Accessed" renamed to "OpenShift: Central Admin Secret Accessed"
- ROX-8277: changed UserAgent Header for all requests from stackrox operator to kubernetes API server to show appropriate version of the operator, for example: `rhacs-operator/v3.70.0 opensource (linux/amd64)`
- `ids` field in `/v1/cves/suppress` and `/v1/cves/unsuppress` API payload will be renamed to `cves` in 73.0 release.
- `cves.ids` field of `storage.VulnerabilityRequest` object, which is in the response of `VulnerabilityRequestService` endpoints, will be renamed to `cves.cves` in 73.0 release.
- ROX-8520: Permissions for permission sets will be grouped for simplification. As a result, the following permissions will be deprecated in favor of a new permission:
  - New permission `Access` will deprecate the permissions `AuthPlugin, AuthProvider, Group, Licenses, Role, User`.
  - New permission `DeploymentExtension` will deprecate the permissions `Indicator, NetworkBaseline, ProcessWhitelist, Risk`.
  - New permission `Integration` will deprecate the permissions `APIToken, BackupPlugins, ImageIntegration, Notifier, SignatureIntegration`.
  Each deprecated permission will be removed in a future release.
- Permission `ImageComponent` is deprecated and will be superseded by the existing permission `Image`. Similar to the permission changes introduced with ROX-8520, `ImageComponent` will be removed in a future release.
- /v1/telemetry and /v1/licenses endpoints, and related CLI functionality, are now deprecated and will be removed in 2 releases.
  - These endpoints are deprecated as license files are not required to run the platform
- `firstNodeOccurrence` field of `storage.Node` object, which is in the response of Node endpoints, has been removed.
- `vulns` fields of `storage.Node` object, which is in the response payload of `v1/nodes` is deprecated and will be removed in future release.
- `/v1/cves/suppress` and `/v1/cves/unsuppress` has been deprecated and will be removed in the future.
  - Use `/v1/imagecves/suppress` and `/v1/imagecves/unsuppress` to snooze and unsnooze image  vulnerabilities.
  - Use `/v1/nodecves/suppress` and `/v1/nodecves/unsuppress` to snooze and unsnooze node/host vulnerabilities.
  - Use `/v1/clustercves/suppress` and `/v1/clustercves/unsuppress` to snooze and unsnooze platform (k8s, istio, and openshift) vulnerabilities.
- /v1/compliance/results was never implemented and will be removed in this release
- In release 73.0, the /v1/compliance/runresults endpoint will contain a slimmed down version of the ComplianceDomain object. This allows for greater scalability and reduced memory usage.
- When the underlying database changes to Postgres the api `/db/restore` will no longer be a supported means for database restores.  At that time using `roxctl` will be the supported mechanism for database restores.
- PodSecurityPolicies can be disabled when generating deployment bundles and when configuring the Helm charts. The Helm charts also support auto-sensing
  availability of the PodSecurityPolicies API. PodSecurityPolicies must be disabled when deploying to Kubernetes >= v1.25.
- ROX-11533: Fixed preferred node affinity for Central, Sensor and Scanner pods so that OpenShift Infra nodes are favored more than Compute nodes. Match expressions will also prefer not scheduling on Control Plane nodes on both Kubernetes and OpenShift clusters, including kube versions 1.25 and newer.
- ROX-10948: A new default policy added to detect if a deployment is running with a container that has allowPrivilegeEscalation set to true. The policy is enabled by default.
- ROX-10699: A new default policy added to detect if a deployment has any service that is externally exposed through any methods. The policy is disabled by default.
- Scanner's "db" container no longer mounts the "scanner-db-password" secret. Instead, the init container, "init-db", mounts it.
  - This means the configuration for the init container has been updated to include "POSTGRES_PASSWORD_FILE" and some volume mounts which are now required.
- Debian 9 has reached EOL, so Scanner now marks Debian 9 images as stale.
  - The Debian Security Tracker has also stopped tracking Debian 9 vulnerabilities, so there will be no more new Debian 9 vulnerabilities.
- Support for violation comments and process comments has been removed.

## [70.0]

- The default Admission Controller "fail open" timeout has been changed from 3 seconds to 20 seconds in Helm templates.
- The maximum Admission Controller "fail open" timeout has been set at 25 seconds in Helm template verification performed by the Operator.
  - This change is *not* backwards compatible; if an existing Custom Resource sets the value to > 25 seconds, then it will fail validation in case operator is downgraded. This change is accepted because the operator is still in v1alpha1 and subject to change.
- The admission webhook timeout is now set to the admission controller timeout plus 2 seconds.
- The "Process Ancestor" search term has been deprecated.
- Central will now respond with a 421 Misdirected Request status code to requests where the ServerName sent via TLS SNI
  does not match the `:authority` (`Host`) header. This feature can be turned off by setting the environment variable
  `ROX_ALLOW_MISDIRECTED_REQUESTS=true`.
- Registry integrations for ECR are now auto-generated if the cluster's cloud provider is AWS, and the nodes' Instance IAM Role has policies granting access to ECR.  Customers can turn this feature off by disabling the EC2 instance metadata service in their nodes.
- A new default policy added to detect Spring Cloud Function RCE vulnerability (CVE-2022-22963) and Spring Framework Spring4Shell RCE vulnerability (CVE-2022-22965).
- Fixed permissions checks in the UI that prevented users with certain limited permissions from creating report configurations.
- ROX-8957: A new default policy added to detect missing ingress NetworkPolicy associated with deployments. The policy is disabled by default.
  - Two new policy criteria were added to alert on missing ingress or egress NetworkPolicy associations.
- ROX-8789: Change operator catalog format from deprecated SQLite database format to new file-based format.
- ROX-8331: Increase the front-end limit on rendered nodes in the Network Graph from 1100 to 2000
- ROX-9792: Introduced central limit of 2000 nodes in a Network Graph to avoid out-of-memory crashes
- ROX-9946: Fixed default permissions for the default Vuln Reporter role to exclude the modify permission on notifiers, since it is not needed for report creation.
- Added AllowPrivilegeEscalation as a new policy criteria.
- ROX-10038: Removed limit of 10 inclusions and 10 exclusions from policy form
- ROX-10090: Made the username and password optional on the Artifactory integration form
- ROX-10217: Remove format validation from the URL field of the generic webhook integration form
- ROX-9435: Updated dryrun API to generate preview violations for disabled policies
- Support for security policies that do not have a policyVersion or have versions prior to 1.1 will be removed. If you have externally stored older policies, they cannot be imported.
- ROX-10021: RHCOS node support is dropped until major improvements are made in ROX-8944.
  - The UI shows the node scanning notes in the same manner as image scanning notes.
- ROX-10097: Updated the base for the docs image from `nginx-118:1-46` to `nginx-120:latest`.
- ROX-10666: `FROM` option will be deprecated from `Disallowed Dockerfile line` policy field and removed in a future release. Any policies containing `Disallowed dockerfile line` policy field with `FROM` option must be updated to remove those policy sections. For more information, please refer "Known Issues" section in Red-Hat ACS 3.69 release notes.
- ROX-10270: The `RenamePolicyCategory` and `DeletePolicyCategory` methods in the
`v1/policycategories` endpoint have been deprecated, and will be removed in future releases.
  - For questions about this change, please contact the Red Hat support team at support@redhat.com.
- ROX-10018: The policy `OpenShift: Kubeadmin Secret Accessed` will no longer trigger if the request was from the default OpenShift `oauth-apiserver-sa` service account, because this is an expected access pattern for the OpenShift apiserver.
- Violation tags and process tags are deprecated, and will be removed in version 3.72.0.
- Users who do not want to include the RBAC factor in risk calculation can set
  the "ROX_INCLUDE_RBAC_IN_RISK" environment variable to "false" in the Central deployment spec.
- Kubernetes' PodSecurityPolicy API is deprecated which is why installation of PodSecurityPolicies will be disabled with version 3.71.0.

## [69.1]

- A version of Scanner and ScannerDB will be installed in each OpenShift cluster to support images stored in the OpenShift Internal Image Registry.
  - The images are "slimmed" down versions of Scanner and ScannerDB
    - scanner-slim and scanner-db-slim
  - They require the same resources as the normal Scanner and ScannerDB.

## [69.0]

- `collector` image with `-slim` image tag is no longer published (`collector-slim` with suffix in the image name will continue to be published).
- `collector-rhel`, `main-rhel`, `scanner-rhel`, and `scanner-db-rhel` images are not published any more. These images were identical to non-rhel ones since version 3.66.
- Increased default Scanner memory limit from 3000 MiB to 4GiB.
- API changes/deprecations:
  - `GetKernelSupportAvailable (GET /v1/clusters-env/kernel-support-available)` is deprecated, use `GetClusterDefaultValues (GET /v1/cluster-defaults)` instead.
  - The following features have been deprecated and will be removed in version 3.71.0:
    - The external authorization plugin for scoped access control will be removed. Please use the existing in-product scoped access control.
    - The Anchore, Tenable, and Docker Trusted Registry integrations will be removed. Please use the ACS Scanner instead as it is more widely supported.
    - Alert and process comments will be removed.
  - `CreateRole` and `UpdateRole` in `/v1/roles/`: `role.access_scope_id` empty value is deprecated, will be set to the unrestricted access scope ID (`io.stackrox.authz.accessscope.unrestricted`) during the adoption period.
  - API endpoint `/api/helm/cluster/add` was deleted as not being used in the product.
- Improved accuracy of active component and vulnerability and presented it with higher confidence.
  - Analyzed dependencies between OS components and detected derived active components.
  - Added `Active` state to list of components and list of vulnerabilities under Vulnerability Management within the scope of a specific deployment.
  - Added `Inactive` state: the component or vulnerability was not run in the specific deployment.
  - Added image scope so that the Active State can be determined in the scope of a deployment for a specific image.
- The default gRPC port in Scanner's config map is changed to 8443, as that is what Scanner has actually been defaulting to this whole time.
  - Note: Scanner had been ignoring the default `httpsPort` and `grpcPort` in its config map, as Scanner expected `HTTPSPort` and `GRPCPort` (and `MetricsPort`, if ever specified).
- Scanner now supports Alpine 3.15.
- Scanner now identifies busybox as a base OS.
  - It does *not* find vulnerabilities nor packages, though. It solely identifies busybox as a base OS.
- CVEs in Ubuntu images will no longer link to http://people.ubuntu.com/~ubuntu-security/cve/<CVE>. Now it links to https://ubuntu.com/security/<CVE>.
- Setting ROX_DISABLE_AUTOGENERATED_REGISTRIES environment variable to true will ignore all new registry integrations from Sensors
- Vulnerability snoozing and un-snoozing will not impact image and component risk. Furthermore, it will not impact `Image Vulnerabilities` risk factor for deployments.
- In 3.70, support for security policies that do not have a policyVersion will be removed. Therefore, if you have externally stored older policies (without policyVersion or version prior to 1.1), you must convert them to use policyVersion 1.1. To do this, import the old policies into RHACS and then export them again. You can check the policyVersion field for your stored policies to identify if they need conversion.
- Vulnerability Risk Assessment: Deferral update requests that are in pending state can now be canceled.

## [68.0]

- AWS ECR integration supports AssumeRole authentication.
- The default policy to detect Log4Shell vulnerability has been updated to also detect CVE-2021-45046 and the remediation has been updated to reflect the latest guidance by the Apache Logging security team.
- Prior to this release, CVEs could be snoozed using global write access on `Images`. Starting this release, requests to snooze CVEs can be created only using `VulnerabilityManagementRequests` global write access and requests can be approved only using `VulnerabilityManagementApprovals` global write access. Roles with write access on `Images`, created prior to this release, are provided with both the newly added permissions. We recommend updating the roles to only include the least amount of resources required for each role. All new roles must be explicitly supplied with `VulnerabilityManagementRequests` and/or `VulnerabilityManagementApprovals` permissions in order to use CVE snoozing functionality.
- Editing the cluster configuration in the UI is now disabled for Helm-based installations.
- For `roxctl helm output` and `roxctl central generate` added a new flag `--image-defaults` that allows selecting the default registry from which container images will be taken for deploying central and scanner.
- For `roxctl helm output` deprecated flag `--rhacs` in favor of `--image-defaults=rhacs` (using `--rhacs` with `--image-defaults` results in an error).
- Default behavior of `roxctl helm output` results now in using container images from `registry.redhat.io` instead of `stackrox.io`.
- By default, notifications will be sent for every runtime policy violation instead of only the first encountered violation. If this is undesired, setting an environment variable `NOTIFY_EVERY_RUNTIME_EVENT` to `false` will restore the previous behavior. Please note that the environment variable will be removed in a future release, so please notify the ACS team if you have a valid use case.
- Certain ACS images were moved to new repositories:
  - main: from `registry.redhat.io/rh-acs/main` to `registry.redhat.io/advanced-cluster-security/rhacs-main-rhel8`
  - collector: from `registry.redhat.io/rh-acs/collector` (with `-latest` tag) to `registry.redhat.io/advanced-cluster-security/rhacs-collector-rhel8`
  - collector (slim): from `registry.redhat.io/rh-acs/collector` (with `-slim` tag) to `registry.redhat.io/advanced-cluster-security/rhacs-collector-slim-rhel8`
  - scanner: from `registry.redhat.io/rh-acs/scanner` to `registry.redhat.io/advanced-cluster-security/rhacs-scanner-rhel8`
  - scanner-db: from `registry.redhat.io/rh-acs/scanner-db` to `registry.redhat.io/advanced-cluster-security/rhacs-scanner-db-rhel8`
- Tags of `scanner`, `scanner-db`, and `collector` (including slim variant) images are now identical to the tag of `main` image (same as product version) for the released images. For example, a scanner image for ACS 3.68.0 is now identified as following `registry.redhat.io/advanced-cluster-security/rhacs-scanner-rhel8:3.68.0` and `stackrox.io/scanner:3.68.0`. Please make sure you follow this versioning scheme when upgrading manually. This scheme will be used for all future releases.
- Collector Slim image name and tag have changed. Now the `-slim` is not part of the image tag but part of the image name. This means that Collector Slim image for the release 3.68.0 is identified as `registry.redhat.io/advanced-cluster-security/rhacs-collector-slim-rhel8:3.68.0` and `collector.stackrox.io/collector-slim:3.68.0`.

## [67.2]

- A new default policy to detect Log4Shell vulnerability (CVE-2021-44228) has been added.

## [67.0]

- When the environment variable `ROX_NETWORK_ACCESS_LOG` for Central is enabled, the logs will now contain the request URI and `X-Forwarded-For` header values.
  Note: The network access logging feature was introduced in 51.0 and when enabled will cause noisy logging, and hence should be turned on
  only for the purpose of debugging network connectivity issues.
- Scanner container image `uid:gid` changed to `65534:65534` (user nobody).
- A new default Role called `Scope Manager` has been introduced, to be used to provide users the minimal set of
  privileges required to create and modify access scopes for the purpose of configuring access control or use in vulnerability reporting.
- The Compliance Operator integration now supports TailoredProfiles.
- Presence of `microdnf` (presence in the image and process execution) is treated as violation of policies `Red Hat Package Manager in Image` and `Red Hat Package Manager Execution` respectively.
- Central is now the only source for Scanner vulnerability updates.
  - Central, instead of Scanner, now queries definitions.stackrox.io in online-mode (determined based on `ROX_OFFLINE_MODE`).
  - `ROX_SCANNER_VULN_UPDATE_INTERVAL` determines the frequency Central should query definitions.stackrox.io, in online-mode. It is defaulted to 5 minutes.
  - Scanner's ConfigMap still has an `updater.interval` field for its own updating frequency, but it no longer has `updater.fetchFromCentral`.
- Users may upload Scanner vulnerability dumps even when we are not in "offline-mode".
  - If we are in online-mode, this vuln dump is used over the Scanner's requested one if it is more recent.
  - K8s and Istio vulns manually uploaded in online-mode are ignored. This is just for Scanner definitions.
- Roxctl's `image scan | image check | deployment check` commands received a usability overhaul.
  This includes introducing output format's `table, csv, json` for each command.
  Note: the `csv` and `json` output formats contain **breaking changes**, the old formats are kept as default but marked as deprecated.
  Ensure that you switch to the new formats in a timely manner.
- In policy exclusions, the deployment name can now be a regex. Earlier, it was an exact string match.

- Behaviour change: The built-in `None` role is no longer taken into account when determining the roles for a user. Therefore, users with only the `None`
  role will be logged out and not be able to log in, as a valid user must have some role assigned. Logout and login prevention are materialized with HTTP
  status 401 `Unauthorized` and error message reporting the lack of valid role.

## [66.0]

- Default system policies `DockerHub NGINX 1.10`, `Shellshock: Multiple CVEs`, and `Heartbleed: CVE-2014-0160` have been deprecated.
- Default system policy deletion is prohibited in fresh installations of 65 or greater. If the initial installation
  was done in a version lower than 65, then default policies can be deleted even after an upgrade to 65 or greater.
- `Analyst` permission set and corresponding role will no longer have `DebugLogs` permission. The only default role with this permission will be `Admin` role.
- The "Mount Docker Socket" policy has been renamed to "Mount Container Runtime Socket" and will now also detect if a deployment
  mounts the CRI-O socket for both Kubernetes and OpenShift.
- The policy "Docker CIS 4.4: Ensure images are scanned and rebuilt to include security patches" is now disabled by default
- Alpine-based images are now deprecated and all images will be based on UBI. main-rhel will continue to be pushed for consistency.
- Added `central.tolerations`, `scanner.tolerations` and `scanner.dbTolerations` to the `stackrox-central-services` Helm chart
- Added `sensor.tolerations` and `admission-control.tolerations` to the `stackrox-secured-cluster-services` Helm chart
- Operator now supports `tolerations`  for `Central` and `SecuredCluster`
- Operator now supports disabling the admin password generation by setting Central's option `adminPasswordGenerationDisabled` to `true`.
- Roxctl now supports shell completion for bash, zsh, fish and powershell
- Added `roxctl central debug authz-trace` command. It streams built-in authorizer traces for all incoming requests.
- Operator defaults changed for `SecuredCluster` fields `spec.admissionControl.listenOnCreates` and `spec.admissionControl.listenOnUpdates`
  from `false` to `true`. This should not affect these settings in existing `SecuredCluster` resource instances
  where the previous default had already been applied at instance creation (this typically happens when creating the resource from the OpenShift console).
  In some circumstances (for example if the instance was created without a `spec.admissionControl` section from the CLI),
  the default might not have been applied: a symptom of this is that the fields are not shown when printing the object.
  In these cases this update will change the behaviour of admission controller.
- Scanner no longer supports Oracle Linux
- Added component `Active` state to individual component and list of components under Vulnerability Management within the scope of a specific deployment. The Active state can be:
  - `Undetermined`: the component is not detected to be run in the specific deployment.
  - `Active`: the component was run in the specific deployment.

## [65.0]
- Starting 65.0, default system policies' criteria fields are read-only. This applies to all default system policies
  included in fresh install of 65.0 and later, and new default system policies added since 65.0. Policy criteria fields
  for user-defined policies, created through 'New' and 'Clone' operation, will continue to be editable.
- Newly added MITRE ATT&CK policy section is read-only for default system policies. MITRE ATT&CK section for user-defined
  policies, created through 'New' and 'Clone' operation, will continue to be editable.
- Alert titles for the PagerDuty, Slack, Microsoft Teams, JIRA and email notifiers now contain the cluster and policy names
  in addition to the deployment or image name if it exists.
- PagerDuty alerts for violations now include the full alert JSON as a custom detail.
- Message attribute keys for audit log based violation messages shortened to be more readable
- Cluster internal endpoints set to `*.svc` to be respected by OpenShift's cluster wide `noProxy` configuration
  - `sensor.stackrox` changed to `sensor.stackrox.svc`
  - `central.stackrox` changed to `central.stackrox.svc`
  - `scanner.stackrox` changed to `scanner.stackrox.svc`
  - `scanner-db.stackrox` changed to `scanner-db.stackrox.svc`
- Increased Operator memory requests from 80 MiB to 200 MiB and memory limits from 300 MiB to 1 GiB. The latter is to prevent operator restarts due to OOM on certain deployments.
- Customer advisory: Default system policies `DockerHub NGINX 1.10`, `Shellshock: Multiple CVEs`, and `Heartbleed: CVE-2014-0160` will be deprecated starting release `66.0`.

## [64.1]

- Cluster internal endpoints set to `*.svc` to be respected by OpenShift's cluster wide `noProxy` configuration
  - `sensor.stackrox` changed to `sensor.stackrox.svc`
  - `central.stackrox` changed to `central.stackrox.svc`
  - `scanner.stackrox` changed to `scanner.stackrox.svc`
  - `scanner-db.stackrox` changed to `scanner-db.stackrox.svc`
- Increased Operator memory requests from 80 MiB to 200 MiB and memory limits from 300 MiB to 1 GiB. The latter is to prevent operator restarts due to OOM on certain deployments.

## [64.0]

- Support for BadgerDB is being completely removed. Users running a version less than 48.0 will need to upgrade to 63.0
  prior to upgrading to 64.0. All backups taken prior to version 48.0 cannot be restored to 64.0 and newer.
- The `/v1/namespaces` endpoint now accepts pagination query parameters.
- Message attribute keys for audit log based violations changed to use capital case instead of lowercase in API response.
- On OpenShift, the names of all `SecurityContextConstraint` (SCC) resources are now prefixed with `stackrox-`.

## [63.1]

- Cluster internal endpoints set to `*.svc` to be respected by OpenShift's cluster wide `noProxy` configuration
  - `sensor.stackrox` changed to `sensor.stackrox.svc`
  - `central.stackrox` changed to `central.stackrox.svc`
  - `scanner.stackrox` changed to `scanner.stackrox.svc`
  - `scanner-db.stackrox` changed to `scanner-db.stackrox.svc`
- Increased Operator memory requests from 80 MiB to 200 MiB and memory limits from 300 MiB to 1 GiB. The latter is to prevent operator restarts due to OOM on certain deployments.

## [63.0]

- Clusters now can have labels.
- Role is now a combination of a permission set and an optional access scope.
- API changes/deprecations:
  - `AuthService(/v1/auth/status)`: `user_info.permissions.name` and `user_info.permissions.global_access` are
    deprecated, use `user_info.roles` instead.
  - `CreateRole(POST /v1/roles/{name})`, `UpdateRole(PUT /v1/roles/{name})`: specifying `resource_to_access` is
    disallowed, `permission_set_id` must be provided instead.
  - `GetRoles(GET /v1/roles)`, `GetRole(GET /v1/roles/{name})`: `resource_to_access` is never set, use
    `permission_set_id` instead.
  - In the GraphQL API, `Role { resourceToAccess: [Label!]! }` is deprecated, use
    `PermissionSet { resourceToAccess: [Label!]! }` instead.
  - In the GraphQL API, `Role { globalAccess: Access! }` is deprecated with no replacement intended.
- The operator now sets dynamic admission control settings (`enforceOnCreates`, `enforceOnUpdates`)
  based on `spec.admissionControl.listenOn*` in the `SecuredCluster` resource.

## [62.2]

- Cluster internal endpoints set to `*.svc` to be respected by OpenShift's cluster wide `noProxy` configuration
  - `sensor.stackrox` changed to `sensor.stackrox.svc`
  - `central.stackrox` changed to `central.stackrox.svc`
  - `scanner.stackrox` changed to `scanner.stackrox.svc`
  - `scanner-db.stackrox` changed to `scanner-db.stackrox.svc`
- Increased Operator memory requests from 80 MiB to 200 MiB and memory limits from 300 MiB to 1 GiB. The latter is to prevent operator restarts due to OOM on certain deployments.

## [62.1]

- Fixed RHSA-2021:2569, RHSA-2021:2574, RHSA-2021:2575, RHSA-2021:2717, RHBA-2021:2581 in RHEL images.

## [62.0]

- Scanner now supports alpine:edge and alpine:3.14.
- Scan results for alpine 3.2 - 3.7 were marked as stale before.
  It has since become clear that there are still updates to the secdb for these versions,
  so they are no longer marked stale.
- The `ROX_ALERT_RENOTIF_DEBOUNCE_DURATION` can be set to a duration (see https://golang.org/pkg/time/#ParseDuration
  for supported syntax), and if set, then duplicate notifications for deploy-time alerts for the same deployment-policy
  pair will not be sent if the previous alert was resolved more recently than the debounce duration.
- Scanner now supports alpine:edge.

## [61.0]

- `globalAccess` field in roles is no longer supported
- Policy matching on all fields has been made case-insensitive. For example, if you set "Volume Type" to "hostpath",
  that will match volumes that are "HostPath".
- Added the ability to make policies based on `Severity` (ROX-6639)
  - Added new default policy (disabled by default) for a `High` alert for fixable
    CVEs with severity at least Important (includes Important and Critical).
- roxctl image scan --format {csv,pretty} are now sorted by layer and severity
  instead of layer and CVSS.
- Image risk is now calculated using a score assigned to the Severity Rating,
  opposed to using the CVSS score. Severity Rating is a more accurate measure of
  a vulnerability's risk. (ROX-7133)

## [60.0]

- CVE Severity levels are now mapped to their respective Red Hat security ratings (https://access.redhat.com/security/updates/classification)
- StackRox Scanner passes Red Hat Scanner Certification
  - Images based on RHEL base images created after June 2020 will be scanned in a certified manner.
    - These images will say `rhel` as the OS instead of `centos`.
    - Language-related files like JAR (Java), egg-info (Python) will only be scanned if they are not provided by RPM.
      To determine if a file is provided by RPM, run `rpm -q --whatprovides <absolute filepath>` in the image.
  - Older RHEL-based images will be scanned the traditional way.
    - These images will continue to say `centos` is the base OS.
- StackRox Scanner now officially supports ubuntu:21.04 images

## [59.0]

- Added `GET /v1/centralhealth/upgradestatus` endpoint to support upgrade rollback.
- Scanner no longer supports RHEL/CentOS 5.
- Default value for `--json-fail-on-policy-violations` flag of `roxctl image check` changed
  from `false` to `true`.

## [58.1]

- A few CVSS3.1 scores for applicable vulnerabilities were miscalculated, but it has since been fixed.
- Fixed CVE-2021-20305, RHSA-2021:1206 in RHEL scanner images
- Fixed Java package scanning when the package has the word "agent"

## [58.0]

- The product no longer requires a license to run. Several license-related functionalities and flags
  have been removed from the product and related tooling, as well as from the Helm charts.
- Components now have `Fixed By` field that indicates the version that will fixes all the fixable vulnerabilities in the component.
  - Note:
    - It is supported only when StackRox Scanner is used.
    - It is not namespaced to distro.
- Added upgrade rollback function. By default, users may rollback to their previous version if upgrade fails before Central has started.
  After services started, users must explicitly specify the version they are rolling back to in central config `maintenance.forceRollbackVersion`.
- Added a `central.exposeMonitoring` option to the Central Services Helm chart, which, when set to `true`, allows exposing a `/metrics`
  endpoint on port 9090.


## [57.0]

- The published time for CVEs in RHEL and CentOS images is now populated correctly.
- Secured clusters deployed via Helm with `helmManaged` set to `false` can now be used with cluster init
  bundles, creating a new cluster within StackRox on-the-fly. Previously, `helmManaged=false` only worked
  with certificates that were specific to an existing cluster.
- `roxctl central generate openshift` and `roxctl sensor generate openshift` now accept an
  `--openshift-version` flag, which can be set to the major version (`3` or `4`) of the OpenShift platform
  to deploy on. By default, deployment files are generated in a compatibility mode that works on OpenShift
  3.11 as well as 4.x. When deploying to a cluster running a recent OpenShift version, set this flag to `4`
  in order to take advantage of features only supported on OpenShift 4.x.


## [56.0]
- Page titles now reflect the URL location of the user within the app in the browser tab and history.
- SAML authentication providers:
  - When using the "Dynamic configuration" option, the `IdP Metadata URL` can now specify a
    scheme of `https+insecure://` to instruct StackRox to skip TLS validation when fetching
    the metadata. It is **strongly** advised to limit the use of this to testing environments.
  - When using the "Static configuration" option, the `IdP Certificate(s) (PEM)` option now
    supports specifying multiple PEM-encoded certificates.
- When creating a new Role, Namespace and Node have been added to the default minimal access specification.
- Admission Control health status is now available as part of Cluster Health in System Health, and in the
in the Platform Configuration -> Clusters View.

- `roxctl image check` now has a `--json-fail-on-policy-violations` flag. Its current default value
   is `false` which preserves the legacy behavior of `--json` flag: the command does *not*
   exit with an error code, even if policy violations are present.

   This default value of `false` is also now deprecated and will change in three releases.
- New default policies:
  - Added default policies for Docker CIS checks
    - 4.1
    - 4.4
    - 4.7
    - 5.1
    - 5.7
    - 5.9
    - 5.15
    - 5.16
    - 5.19
    - 5.20
    - 5.21
- Splunk alert events send to HEC will no longer include policy description, remediation and rationale
 in order to allow for more violations underneath the HEC limit.
- The ROX_NETWORK_DETECTION_BASELINE_VIOLATION feature flag is now on by default: a deployment with network flows that
are outside of its network baseline can now raise violations
- New roxctl option for roxctl image check: --categories.  Specifying a comma separated list of categories will only run policies with categories in the specified list.

## [55.0]
- The `/v1/metadata` endpoint redacts version information from unauthenticated users.
- API changes/deprecations:
  - `/db/backup` is deprecated; please use `/api/extensions/backup` instead.
  - In the GraphQL API, `ProcessActivityEvent { whitelisted: Boolean! }` is deprecated, use
    `ProcessActivityEvent { inBaseline: Boolean! }` instead.
  - In the GraphQL schema, the type name `Policy { whitelists: [Whitelist]! }` changes to
    `Policy { whitelists: [Exclusion]! }` preserving the existing structure and field names.
  - In the GraphQL API, `Policy { whitelists: [Whitelist]! }` is deprecated, use
    `Policy { exclusions: [Whitelist]! }` instead.
  - `PolicyService(/v1/policies/*)`: in all affected responses, `Policy.whitelists` is now always empty, use
    `Policy.exclusions` instead. This is because the current policy version has been updated to "1.1" which deprecates
    the `Policy.whitelists` field. All previous policy versions are still accepted as input.
  - Deprecated `includeCertificates` flag in `/v1/externalbackups/*`. Certificates are included in central
    backups by default for both new and existing backup configs.
- Admission controller service will be deployed by default in new k8s and Openshift clusters.
The validating webhook configuration for exec and port forward events is not supported on and hence
will not be deployed on OpenShift clusters.
- `roxctl image check` now has a `--send-notifications` flag, which will send notifications for
  build time alerts to the notifiers configured in each violated policy.
- `roxctl central db backup` is deprecated; please use `roxctl central backup` instead.
- The following  roxctl flags have been deprecated for the command `sensor generate`:
  - `--create-admission-controller` (replaced by `--admission-controller-listen-on-creates`)
  - `--admission-controller-enabled` (replaced by `--admission-controller-enforce-on-creates`)
- Added retry flags to `roxctl image scan`, `roxctl image check`, and `roxctl deployment check`:
  - Introduced two new flags, `--retries` and `--retry-delay`, that change how the commands deal with errors
  - `--retries 3 --retry-delay 2` will retry the command three times on failure with two seconds delay between retries
  - As the default value for `retries` is 0, the behaviour of the commands is unchanged if the flag is not used
- Added a new flag `--admission-controller-listen-on-events` to `roxctl sensor generate k8s` and
`roxctl sensor generate openshift`, that controls the deployment of the admission controller webhook which
listens on Kubernetes events like exec and portforward. Default value is `true` for `roxctl sensor generate k8s`
and false for `roxctl sensor generate openshift`.

## [54.0]
- Added option to backup certificates for central.
- API changes/deprecations:
  - `ProcessWhitelistService(/v1/processwhitelists/*)`: all `processwhitelists/*` endpoints are deprecated, use
    `processbaselines/*` instead.
  - `ResolveAlert(/v1/alerts/{id}/resolve)`: `whitelist` is deprecated, use `add_to_baseline` instead.
  - In the `ListDeploymentsWithProcessInfo(/v1/deploymentswithprocessinfo)` response, `deployments.whitelist_statuses`
    is deprecated, use `deployments.baseline_statuses` instead.
  - `ROX_WHITELIST_GENERATION_DURATION` environment variable is deprecated, use `ROX_BASELINE_GENERATION_DURATION`
    instead.

## [53.0]
- [Security Advisory] Scanner was not validating Central client certificates allowing for intra-cluster unauthenticated users
  to initiate or get scans. This only affects environments without NetworkPolicy enforcement.

## [52.0]
- Added ContainerName as one of the policy criteria
- Added support for ubuntu:20.10 in Scanner.
- Added support for distroless images in Scanner.

## [51.1]
- UI: fix a browser crash when a port's exposure type is UNSET in the Deployment Details of a Risk side panel (ROX-5864)

## [51.0]
- UI: remove "phantom" turndown triangle on Network Flows table rows that have only one bidirectional connection on the same port and protocol
- UI: fix pagination in Vuln Mmgt so that filtering a list by searching will reset the page number to 1 (ROX-5751)
- A new environment variable for Central ROX_NETWORK_ACCESS_LOG, defaulted to false, is available.
When set to true, each network request to Central (via API, UI) is logged in the Central logs.
Note: When turned on, this environment variable will cause noisy logging, and hence should be turned on only for the
purpose of debugging network connectivity issues. Once network connectivity is established, we should advise
to immediately set this to false to stop logging.
- Added Namespace as one of the policy criteria
- UI: Display full height of Vulnerability Management side panel in Safari (ROX-5771)
- Added a `--force-http1` option to `roxctl` that will cause HTTP/2 to be avoided for all outgoing requests.
  This can be used in case of connectivity issues which are suspected to be due to an ingress or proxy.
- UI: Fix bug where some policy criteria values, with equal signs, are parsed incorrectly (ROX-5767)

## [50.0]
- UI: Do not display incomplete process status when Sensor Upgrade is up to date (ROX-5579)
- The minimum number of replicas for the Scanner Horizontal Pod Autoscaler has been set to 2 for better availability.
- The ROX_CONTINUE_UNKNOWN_OS feature flag is on by default in Scanner
  - Scans done by StackRox Scanner on images whose OS cannot be determined will no longer fail if the image also has feature components. Instead, they will continue and give partial scan results.
    - An example is the `fedora:32` image
- The default resource limit for Central has been changed to 4 cores. Please see the resource sizing guidelines in the help documentation for
  finer-grained settings.
- A new policy criteria on "Service Account" has been added which runs policy evaluation against the deployment's service account name.
- Use Red Hat CVSS scores instead of NVD for `rhel` and `centos` based images scanned by StackRox Scanner.
  - CVSS3 is used if it exists otherwise CVSS2 is used.
- Added support for .NET Core runtime CVEs (data from NVD).
  - This affects images with .NET Core and/or ASP.NET Core runtime(s) installed
- UI: Update the Network Graph when a different cluster is selected (ROX-5662)
- Support sub-CVEs for RHEAs and RHBAs as well as RHSAs for rhel/centos-based images.
  - Though it is not specified, it is possible RHEAs and RHBAs to have associated CVEs.
- The default policy "Required Label: Email" has been deprecated starting release 50.0.

## [49.0]
- OIDC authentication providers: added support for two rarely-needed configuration options:
  - The `Issuer` can now be prefixed with `https+insecure://` to instruct StackRox to skip TLS validation
    when talking to the provider endpoints. It is **strongly** advised to limit the use of this to testing
    environments.
  - The `Issuer` can now contain a querystring (`?key1=value1&key2=value2`), which will be appended as-is
    to the authorization endpoint. This can be used to customize the provider's login screen, e.g., by
    optimizing the GSuite login screen to a specific hosted domain via the
    [`hd` parameter](https://developers.google.com/identity/protocols/oauth2/openid-connect#hd-param),
    or to pre-select an authentication method in PingFederate via the
    [`pfidpadapterid` parameter](https://docs.pingidentity.com/bundle/pingfederate-93/page/nfr1564003024683.html).
- In `GetImage(/v1/images/{id})` response, the `vulns` field `discoveredAt` is replaced by `firstSystemOccurrence` starting release 49.0. This field represents the first time the CVE was ever discovered in the system.
- In `GetImage(/v1/images/{id})` response, a new field `firstImageOccurrence` is added to `vulns` which represents the first time a CVE was discovered in respective image.
- The default for the `--create-upgrader-sa` flag has changed to `true` in both the `roxctl sensor generate` and the
  `roxctl sensor get-bundle` commands. In order to restore the old behavior, you need to explicitly specify
  `--create-upgrader-sa=false`.
- UI: Hovering over a node in the Network Graph will show that node's listening ports (ROX-5469)
- Fixed an issue on the API docs page where the left menu panel no longer scrolled independently of the main content.
- UI: Added `Scanner` to the image single page in Vuln Mgmt (ROX-5289)
- In `v1/clusters` response, `status.lastContact` has been deprecated, hence use `healthStatus.lastContact` instead.
- UI: Disable the Next button when required fields are empty in the Cluster form (ROX-5519)
- `roxctl` can now be instructed to generate YAML files with support for Istio-enabled clusters, via the
  `--istio-support=<istio version>` flag. Istio versions in the range of 1.0-1.7 are supported. The flag is available
   for the commands `roxctl central generate`, `roxctl scanner generate`, `roxctl sensor generate`, and
   `roxctl sensor get-bundle`. The interactive installer (`roxctl central generate interactive`) will also prompt for
   this configuration option.
- Support for enforcing policies on DeploymentConfig resources in Openshift.
- The following deprecated roxctl flags have been removed for the command `sensor generate`:
  - `--admission-controller` (replaced by `--create-admission-controller`)
  - `--image` (replaced by `--main-image-repository`)
  - `--collector-image` (replaced by `--collector-image-repository`
  - `--runtime` (`--collection-method` is to be used instead)
  - `--monitoring-endpoint`

## [48.0]
- UI: Hovering over a namespace edge in the Network Graph will show the ports and protocols for it's connections (ROX-5228).
- UI: Hovering over a namespace edge in the Network Graph will show a summary of the directionality of it's connections (ROX-5215)
- UI: Hovering over a node edge in the Network Graph will show the ports and protocols for it's connection (ROX-5227)
- UI: Platform Configuration > Clusters  (ROX-5317)
  - add 'Cloud Provider' column
  - remove 'Current Sensor version' column
  - replace 'Upgrade status' column with 'Sensor Upgrade' and add tooltip which displays 'Sensor version' and 'Central version'
  - display cells in 'Sensor Upgrade' columns with same style as adjacent new Cluster Health columns
- UI: Added a toggle in the Network Policy Simulator in Network Graph to exclude ports and protocols (ROX-5248).
- UI: Platform Configuration > Clusters: Make CertificateExpiration look similar to recently improved Sensor Upgrade style and future cluster health style (ROX-5398)
  - Red X icon at left of phrase for less than 7 days (for example, in 59 minutes, in 7 hours, in 6 days on Friday)
  - Yellow triangle icon at left of phrase for less than 30 days (for example, in 29 days on 7/31/2020)
  - Green check icon at left of other phrases (for example, in 1 month on 7/31/2020, in 2 months)
- UI and strings from API: Replace term 'whitelist' with 'excluded scope' in policy context, and 'baseline' in process context (ROX-5315, ROX-5316)
- UI: Deployment Details in the Violations Side Panel now shows full deployment data if available. If not, a message will appear explaining that the deployment no longer exists.
- UI: When selecting a deployment in the Network Graph, the Network Flows table will now show some additional information: traffic, deployment name,
  namespace name, ports, protocols, connection type (ROX-5219)
- In `v1/clusters` response, `healthStatus.lastContact` field is added that represents last time sensor health was probed (aka last sensor contact). `status.lastContact` will be deprecated starting release 49.0, hence use `healthStatus.lastContact` instead.
- When attempting to scan an image, we now send back error messages under any of the following conditions:
  - no registries integrated
  - no matching registries found
  - no scanners integrated
- In `GetImage(/v1/images/{id})` response, the `vulns` field `discoveredAt` will be replaced by `firstSystemOccurrence` starting release 49.0. This field represents the first time the CVE was ever discovered in the system.

## [47.0]
- Configuration Management tables (except for Controls and Policies) are now paginated through the API, rather than loading all rows into the browser, for better performance in large environments (ROX-5067).
- Added a global flag `--token-file` to roxctl causing an API token to be read from the specified file (ROX-2319).
- Added strict validation for env var policies such that policies with non-raw sources must not specify expected values (ROX-5208). This change introduces a breaking adjustment to the `/v1.PolicyService/PostPolicy` RPC, with existing REST clients remaining unaffected.
- Emit warning if the default value for flag `--create-updater-sa` is used in roxctl (ROX-5264).
- New parameter `default` for flag `--collection-method`.
- UI: Omit Cluster column from Deployments list when entity context includes Namespace (ROX-5207)
- The help output of `roxctl` commands mentions implicit defaults for optional flags.
- UI: Fix a regression, where CSVs for a Compliance standard, or for a Cluster viewed in Compliance, were not scoped to the particular filter (ROX-5179)
- The following command line flags of `roxctl` have been deprecated:
  - Flag `--image` for `roxctl sensor generate`. Use `--main-image-repository` instead.
  - Flag `--collector-image` for `roxctl sensor generate`. Use `--collector-image-repository` instead.
  - Flag `--admission-controller` for `roxctl sensor generate k8s`. Use `--create-admission-controller` instead.

  The old flags are currently still supported but they are scheduled for removal in a future version of `roxctl`.

- UI: Added arrows to indicate directionality (ingress/egress) for Network Graph connections between deployments (ROX-5211).
- UI: Added `Image OS` to the image list and image single page in Vuln Mgmt (ROX-4083).
- Added the ability to make policies based on `Image OS` (ROX-4083).
- roxctl image scan and /v1/image/<image id> no longer return snoozed CVEs as a part of their output. The `include-snoozed` command line parameter
  and the `includeSnoozed` query parameter respectively can be used to include all CVEs.
- The 'namespace.metadata.stackrox.io/id' label is now removed in order to better support Terraform cluster management.
- UI: Hovering over a deployment in the Network Graph will show the ports and protocols for it's ingress/egress network flows (ROX-5226).
- Adding the annotation `auto-upgrade.stackrox.io/preserve-resources=true` on the `sensor` deployment and the `collector` daemonset
  will cause the auto-upgrader to preserve any overridden resource requests and limits whenever an upgrade is performed.

## [46.0]
- Added the following REST APIs:
  - PATCH `/v1/notifiers/{id}` modifies a given notifier, with optional stored credential reconciliation.
  - POST `/v1/notifiers/test/updated` checks if the given notifier is correctly configured, with optional stored credential reconciliation.
  - PATCH `/v1/scopedaccessctrl/config/{id}` modifies a given scoped access control plugin, with optional stored credential reconciliation.
  - POST `/v1/scopedaccessctrl/test/updated` checks if the given scoped access control plugin is correctly configured, with optional stored credential reconciliation
  - PATCH `/v1/externalbackups/{id}` modifies a given external backup, with optional stored credential reconciliation.
  - POST `/v1/externalbackups/test/updated` checks if the given external backup is correctly configured, with optional stored credential reconciliation.
- UI: Reset page to 1 when sort fields change (ROX-4267)
- Add a tcp prefix to the spec.Ports.name for the scanner-db service. Istio uses this name for protocol detection.
- Customer advisory: The default policy "Required Label: Email" will be deprecated starting release 48.0
- RocksDB is set as the default DB and completely replaces BadgerDB and replaces a majority of BoltDB. This should make Central significantly more performant.
  Users may see slowness during startup on initial upgrade as the data is being migrated.
- Added UI to show cluster credential expiry in the cluster page (ROX-5034).
- UI: The deployment event timeline should now visibly group events that would otherwise overlap. The grouped events will show a number in the top right that
  indicates how many events were grouped. Clicking on the icon will show an interactive tooltip that displays information for each event in a scrollable manner (ROX-5190).
- UI: Under Vulnerability Management, update "Deployment Count" column on policy entity list pages to show failing deployments count instead of all applicable deployments count (ROX-5176).
- StackRox now supports the Garden Linux operating system. Previous, collector pods would enter a crash loop when deployed on
  Garden Linux nodes.

## [45.0]
- Default policies that have been excluded for the kube-system namespace, have now been additionally excluded for the istio-system namespace.
- Default integration added for public Microsoft Container Registry
- Heads up advisory on `roxctl sensor generate k8s` command option changes slated for release in 47.0:
  1. `admission-controller` option will be renamed to `create-admission-controller`
  2. The default for `create-upgrader-sa` will change to `true`
  3. The default for `collection-method` will change to `KERNEL_MODULE`
  4. Deprecated option `runtime` will be removed
  6. `image` option  will be renamed to `main-image-repository`
  7. `collector-image` option will be renamed to `collector-image-repository`
  8. `monitoring-endpoint` option, which has already been deprecated, will be removed
- Add CVE Type to CVE list and overview pages (ROX-4482)
- UI: Open API Reference in current Web UI browser tab instead of a new tab and replace Help Center popup menu with two half-height links in left navigation for API Reference and Help Center (ROX-2200)
- UI: Move Images link on VM dashboard out of Applications menu, and into tile like Policies and CVEs link (ROX-5052)
- UI: Add Disable TLS Certificate Validation (Insecure) toggle for JFrog Artifactory registry in Platform Configuration > Integrations > New Integration (ROX-5031)
- UI: Add Disable TLS Certificate Validation (Insecure) toggle for Anchore Scanner, CoreOS Clair (Scanner), and Quay.io (Registry + Scanner) in Platform Configuration > Integrations > New Integration (ROX-5084)
- Added the ability to make secret creation for sensor, collector and admission controller optional when deploying using Helm charts.
- Added native Google Cloud Storage (GCS) external backup. This should now be the preferred way to backup to GCS as opposed to using the S3 integration because
  S3 upload to GCS is incompatible with large databases.
- The Central and Migrator binaries are now compiled without AVX2 instructions, which fixes an Illegal Instruction issue
  on older CPUs. SSE4.2 instructions are still used, which mean the lowest supported Intel processor is SandyBridge (2011) and the lowest
  supported AMD processor is BullDozer (2011).

## [44.0]
- Previously, a scan for an image that may have been retagged (e.g. using the latest tag) would return a stale scan if it had been previously scanned.
- UI: In Platform Configuration > Interactions: 1. replace "AWS ECR" with "Amazon ECR" and 2. replace "S3" (and "AWS S3" placeholder for Integration Name in New Integration pane) with "Amazon S3" (ROX-4912)
- Docker Registry Integration now doesn't require entering password every time an existing integration is tested or updated (part of ROX-4539).
- UI: Replace `Page 1 of 0` with `Page 1 of 1` for 0 results in table pagination (ROX-1072)
- Added `ExportPolicies(POST /v1/policies/export)` API which accepts a list of policy IDs and returns a list of json policies
- Added `ImportPolicies(POST /v1/policies/import)` API which accepts a json list of policies, imports them into your StackRox installation, and returns a list with success/failure details per policy
- Added UI to export a single policy from the policy details on the System Policies page
- Added UI to import a single policy from the System Policies page
- Sensor resource requests and limits have been increased to 1 core / 1GB and 2 cores / 4GB respectively.
- Added User Page in UI to show current User Permissions and Roles
- `roxctl` commands now gives users an error message when unexpected arguments are given (ROX-4709)
- UI: In Platform Configuration > Roles and Permissions > Add New Role form: 1. disable the Save button when required Role Name is empty; 2. display `(required)` at the right of the Role Name label with gold warning color if the input box is empty, otherwise with gray color (ROX-1808)
- UI: Increase timeout for Axios-fetch for GraphQL endpoint, to allow Vuln Mgmt pages in large-scale customer environments to load (ROX-4989)

## [43.0]
- Detection APIs were not properly handling suppressed CVEs and they were being included in evaluation. This is now resolved.
- Previously, the Scanner deployment did not mount the additional CA secret and thus would fail to scan self-signed registries. This is resolved.
- AWS S3 and AWS ECR integrations now accept an endpoint to work with non public AWS endpoints.
- UI: Fixed the display of the Privileged field when viewing a policy in the Vulnerability Management section (ROX-4752)
- API changes/deprecations related to supporting multiple roles:
  - `GenerateToken(/v1/apitokens/generate)`: the singular `role` field in the request field is deprecated; please use
    the array field `roles`.
  - `GetAPIToken(/v1/apitokens/{id})`, `GetAPITokens(/v1/apitokens)`: the singular `role` field in the response payload
    is deprecated; please use the array field `roles`.
  - Audit logs: the singular `user.role` field in the audit message payload is deprecated; please use the singular
    `user.permissions` field for the effective permissions of the user, and the array field `user.roles` for all the
    the individual roles associated with a user.
- The Compliance container within the Collector daemonset now has a hostpath of '/', which is needed to be able to read
  configuration files anywhere on the host. This requires the allowedHostVolumes within the stackrox-collector PSP to allow '/' to be mounted.
  For added security, the PSP has set '/' as readonly and the Collector container's docker socket mount has also been set to readonly.

## [42.0]
- All `/v1/` API endpoints now support pretty-printing.  Make requests with the `?pretty` path parameter to receive pretty-printed json responses.
- UI: added "Deployment Name" property in side panel for Deployment Details on Violations and Risk pages.
- UI: In the Risk view, the URL now includes any search filters applied. You can now share the link and see the same filtered view.
- UI: In the Config Management section, fixed a UI crash issue when going from a single image view within containing context, like a single cluster, down to that image's deployments. (ROX-4543)
- UI: In the Platform Configuration -> Clusters view, the text “On the latest version” has been changed to “Up to date with Central version” (ROX-4739).
- `SuppressCVEs(/v1/cves/suppress)` endpoint now only supports cve suppression/snoozing.
- `SuppressCVEs(/v1/cves/suppress)` endpoint now supports cve suppression/snoozing for specific duration.
- Added `UnsuppressCVEs(/v1/cves/unsuppress)` endpoint to support cve un-suppression/un-snoozing.
- Changed central and sensor's SecurityContextConstraint (SCC) priority to 0 for OpenShift, so that they don't supercede default SCCs.

## [41.0]
### Changed
- Updated RHEL base images from UBI7.7 to UBI8.1

## [40.0]
### Added
- Added the ability to customize the endpoints exposed by Central via a YAML-based configuration file.
- Added a Required Image Label policy type.  Policies of this type will create a violation for any deployment containing images that lack the required label.  This policy type uses a regex match on either the key or the key and the value of a label.
- Added a Disallowed Image Label policy type.  Policies of this type will create a violation for any deployment containing images with the disallowed label.  This policy type uses a regex match on either the key or the key and the value of a label.

### Changed
- Collector images shipped with versions of the StackRox platform prior to this were affected by CVE-2019-5482, CVE-2019-5481 and CVE-2019-5436. The cause was an older version of curl that was vulnerable to buffer overflow and double free vulnerabilities in the FTP handler. We have upgraded curl to a version that does not suffer from these vulnerabilties. The curl program is only used to download new collector modules from a fixed set of URLs that do not make use of FTP, therefore according to our assessment there never existed a risk of an attacker exploiting this vulnerability.
- The `-e`/`--endpoint` argument of `roxctl` now supports URLs as arguments. The path in this URLs must either be empty
  or `/` (i.e., `https://central.stackrox` and `https://central.stackrox/` are both allowed, while
  `https://central.stackrox/api` is not). If this format is used, the URL scheme determines whether or not an unecrypted
  (plaintext) connection is established; if the `--plaintext` flag is used explicitly, its value has to be compatible
  with the chosen scheme (e.g., specifying an `https://` URL along with `--plaintext` will result in an error, as will
  a `http://` URL in conjunction with `--plaintext=false`).
- Detection and image enrichment have been moved to the individual Sensor clusters. Sensor will proxy image scan requests
  through Central and then run detection to generate both runtime and deploytime alerts. These alerts are sent to Central and any
  enforcement if necessary will be executed by Sensor without a roundtrip to Central.

## [39.0]
### Added
- `roxctl central cert` can be used to download Central's TLS certificate, which is then passed to `roxctl --ca`.
- The Scanner deployment has been split into two separate deployments: Scanner and Scanner DB. The Scanner deployment is now
  controlled by a Horizontal Pod Autoscaler (HPA) that will automatically scale up the scanner as the number of requests increase.
- Added a feature to report telemetry about a StackRox installation.  This will default to off in existing installations and can be enabled through the System Configuration page.
- Added a feature to download a diagnostic bundle.  This can be accessed through the System Configuration page or through `roxctl central debug download-diagnostics`
- A new `ScannerBundle` resource type (for the purposes of StackRox RBAC) is introduced. The resource definition for this is:
    Read permission: Download the scanner bundle (with `roxctl scanner generate`)
    Write permission: N/A
- Related to above, `roxctl scanner generate` now requires users to have read permissions to the newly created `ScannerBundle` resource.
  Previously, this endpoint was accessible to any authenticated user.
- OIDC auth providers now support refresh tokens, in order to keep you logged in beyond the ID token expiration time
  configured in your identity provider (sometimes only 15 minutes or less). In order to use refresh tokens, a client
  secret must be specified in the OIDC auth provider configuration.

### Changed
- UseStartTLS field in the Email notifier configuration has been deprecated in lieu of an enum which supports several
different authentication methods
- `roxctl central generate k8s` and `roxctl central generate openshift` no longer contain prompts for the monitoring stack because
  it is now deprecated
- The scanner v2 preview is now removed
- The scanner's updater now pulls from https://definitions.stackrox.io, and not https://storage.googleapis.com/definitions.stackrox.io/ like it previously would.
- Fixed https://stack-rox.atlassian.net/browse/ROX-3985.
- Collector images shipped with versions of the StackRox platform prior to this were affected by CVE-2017-14062. The cause was an older version of libidn (parsing of internationalized domain names) that was vulnerable due to a possible buffer overflow. We have upgraded libidn to a version that no longer suffers from this vulnerability. Since libidn is only used by curl, and curl is only used to download new collector modules from a fixed set of URLs that do not make use of international domain names, according to our assessment there never existed a risk of an attacker exploiting this vulnerability.

## [38.0]
### Added
- Added a REST endpoint `/v1/group` that can be used to retrieve a single group by exact property match (cf. ROX-3928).
- Scanner version updated to 2.0.4
- Collector version updated to 3.0.2

## [37.0]
### Changed
- The "NIST 800-190" standard has been renamed to "NIST SP 800-190", for correctness.
The ID continues to be the same, so no API calls will need to be updated.
Existing data will be preserved and available on upgrade.

### Added
- Added a `roxctl sensor get-bundle <cluster-name-or-id>` command to download sensor bundles for existing
  clusters by name or ID.

## [36.0]
### Changed
- Removed the endpoints `GET /v1/complianceManagement/schedules`, `POST /v1/complianceManagement/schedules`,
  `POST /v1/complianceManagement/schedules/{schedule_id}`, and `DELETE /v1/complianceManagement/schedules/{schedule_id}`.
  These were purely experimental and did not function correctly.  They were erroneously included in the public API specification.
- All YAML files have been updated to no longer reference the deprecated `extensions/v1beta1` API group. Previously,
 we used these API versions for deployments, daemonsets and pod security policies. This should have no effect on existing
 installs, but will mean that new installs can successfully install on Kube 1.16.

## [35.0]
- Proxy configuration can now be changed at runtime by editing and applying `proxy-config-secret.yaml` in the cluster
  where central and scanner run (ROX-3348, #3994, #4127).
- The component object within the image object now contains a field "Source", which indicates how the component was identified. Components derived from package managers
  will have the type "OS" whereas components derived from language analysis will have the language as the source (e.g. PYTHON).
### Added
- Images based on the Red Hat Universal Base Image (UBI) are published in stackrox.io/main-rhel,
  stackrox.io/scanner-rhel, stackrox.io/scanner-db-rhel and collector.stackrox.io/collector-rhel repositories. These
  images are functionally equivalent to our regular images and use the same version tags.

## [34.0]
### Added
- Policy excluded scopes are now shown in the UI. Previously, we only showed excluded deployment names, and not the entire structure that was
  actually in the policy object. This means that users can now exclude by cluster, namespace and labels using the UI.
- There now exists a `roxctl collector support-packages upload <file>` command, which can be used to upload files from
  a Collector runtime support package to Central (e.g., kernel modules, eBPF probes). Assuming that Collectors can talk
  to Sensor, and Sensor can talk to Central, Collectors can then download these files they require at runtime from
  Central, even if none of the components has access the internet. Refer to the official documentation or contact
  StackRox support for information on obtaining a Collector support package.
- The `roxctl image scan` command now has a `--force` flag, which causes Central to re-pull the data from the registry and
  the scanner.

## [33.0]
### Changed
- Both the `runAsUser` and `fsGroup` for the central deployment are now 4000.
  This required changes in the the pod security policy, and the OpenShift Security Context Contraint (scc) objects.
  If you are upgrading from a previous version, please refer to the upgrade instructions on how to apply these changes
  to your existing deployment, pod security policy and OpenShift scc objects.
- CVEs with a CVSS score of 0 will now be displayed as "Pending" in the UI because it indicates that a CVE
  is still being analyzed or the CVE has been disputed. The API will continue to return a CVSS score of 0.
- Scopes now include support for Regex on the namespace and label fields including both Policy Scope and Exclusion Scope.
  The supported Regex syntax can be found here: https://github.com/google/re2/wiki/Syntax.
- The `validated` field in an auth provider is deprecated and will be removed in 3 releases. Please use the `active` field instead.
- RHSA vulnerabilities will now be displayed with the highest CVSS score from the CVEs it references. The referenced CVEs will
  now also be available. (ROX-3519, ROX-3550; d36f2ccf)
- `GetRisk(/v1/risks/{subjectType}/{subjectID})` endpoint is removed. For obtaining deployment risk, use `GetDeploymentWithRisk(/v1/deploymentswithrisk/{id})`. (8844549b)

## [32.0]
### Changed
- The port used for prometheus metrics can now be customized with the environment variable `ROX_METRICS_PORT`. Supported
  options include `disabled`, `:port-num` (will bind to wildcard address) and `host_or_addr:port`. IPv6 address literals
  are supported with brackets, like so: `[2001:db8::1234]:9090`. The default setting is still `:9090`. (ROX-3209)
- The `roxctl sensor generate` and `roxctl scanner generate` subcommands now accept an optional `--output-dir <dir>` flag
  that can be used to extract the bundle files to a custom directory. (ROX-2529)
- The `roxctl central debug dump` subcommand now accepts an optional `--output-dir <dir>` flag
  that can be used to specify a custom directory for the debug zip file.
- The format of collector tags changed from `<version>` to `<version>-latest`. This tag references a *mutable* image in
  canonical upstream repository (`collector.stackrox.io/collector`) that will get updated whenever kernel modules/eBPF
  probes for new Linux kernel versions become available. This decreases the need to rely on module downloads via
  the internet. If you configure StackRox to pull collector images from your private registry, you need to configure a
  periodic mirroring to take advantage of this effect.

## [31.0]
### Changed
- `roxctl` can now talk to Central instances exposed behind a non-gRPC-capable proxy (e.g., AWS ELB/ALB). To support
  this, requests go through an ephemeral client-side reverse proxy. If you observe any issues with `roxctl` that you
  suspect might be due to this change, pass the `--direct-grpc` flag to resort to the old connection behavior.
- `roxctl` can now talk to Central instances exposed via plaintext (either directly, or via a plaintext proxy talking to
  a plaintext or TLS-enabled backend). While we advise against this, this behavior can be enabled via the `--plaintext`
  flag in conjunction with the `--insecure` flag.
- `roxctl` now has a `--tolerations` flag that is true by default, and can be set to false to disable tolerations for
  tainted nodes from being added into `sensor.yaml`. If the flag is set to true, collectors will be deployed to and run on
  all nodes of the cluster.
- Changes to default TLS cert and `htpasswd` secrets (`central-default-tls-cert` and `central-htpasswd`) are now picked
  up automatically, without needing to restart Central. Note that Kubernetes secret changes may take up to a minute to
  get propagated to the pod.

## [30.0]
### Changed
- `TriggerRun(/v1/complianceManagement/runs)` endpoint is removed. All clients should use `TriggerRuns(/v1/compliancemanagement/runs)` to start a compliance run.
- The EmitTimestamp field that was unset in the ProcessIndicator resource has been removed
- Link field is removed from the violation message

## [28.0]
### Changed
- The Prometheus scrape endpoint has been moved from localhost:9090 to :9090 so users can use their own Prometheus installations and pull StackRox metrics.
- UpdatedAt in the deployment object has been corrected to Created

## [27.0]
### Changed
- Reprocessing of deployments and images has been moved to an interval of 4 hours
- Improved user experience for `roxctl central db restore`:
  - Resuming restores is now supported, either after connection interruptions (automatic) or
    after terminating `roxctl` (manual). In the latter case, resuming is performed automatically
    by invoking `roxctl` with the same database export file.
  - The `--timeout` flag now specifies the relative time (from the start of the `roxctl` invocation) after which
    `roxctl` will no longer automatically try to resume restore operations. This does not affect the
    restore operation on the server side, it can still be resumed by restarting `roxctl` with the same parameters.
  - Restore operations cannot be resumed across restarts of the Central pod. If a restore
    operation is interrupted, it must be resumed within 24 hours (and before Central restarts), otherwise it will be canceled.
  - `roxctl central db restore status` can be used to inspect the status of the ongoing restore process,
    if any.
  - `roxctl central db restore cancel` can be used to cancel any ongoing restore process.
  - The `--file` flag is deprecated (but still valid). The preferred invocation now is
    `roxctl central db restore <file>` instead of `roxctl central db restore --file <file>`. If for
    any reason the name of the database export file is `status` or `cancel`, insert an `--` in front
    of the file name, e.g., `roxctl central db restore -- status`.

### Added
- `roxctl central db backup` now supports an optional `--output` argument to specify the output location to write the backup to.

## [25.0]
### Added
- `roxctl sensor generate openshift` can be used to generate sensor bundles for OpenShift clusters from
  the command line.
### Changed
- Removed _DebugMetrics_ resource.
  Only users with _Admin_ role can access `/debug` endpoint.
  _Note: This is also applicable with authorization plugin for scoped access control enabled._
- Due to the addition of the `roxctl sensor generate openshift` command, the `--admission-controller`
  flags that are exclusive to Kubernetes (non-OpenShift, `k8s`) clusters must be specified *after* the
  `k8s` command.
  For example, `roxctl sensor generate --admission-controller=true k8s` is no longer a
  legal invocation; use `roxctl sensor generate k8s --admission-controller=true` instead.


## [24.0]
### Changed
- Queries against time fields involving a duration have now flipped directionality to a more intuitive way.
  Previously, searching `Image Creation Time: >3h` would show all images created _after_ 3 hours before the current time;
  now, it shows all images created more than three hours ago -- that is, _before_ the moment in time 3 hours before the current time.
- Removed the `/v1/deployments/metadata/multipliers` API.  User defined risk multipliers will no longer be taken into account.


## [23.0]
### Added
- Installer prompt to configure the size of the external volume for central.
### Changed
- Prometheus endpoint changed from https://localhost:8443 to http://localhost:9090.
- Scanner is now given certificates, and Central<->Scanner communication secured via mTLS.
- Central CPU Request changed from 1 core to 1.5 cores
- Central Memory Request changed from 2Gi to 4Gi
- Sensor CPU Request changed from .2 cores to .5 cores
- Sensor Memory Request changes from 250Mi to 500Mi
- Sensor CPU Limit changed from .5 cores to 1 core


## [22.0]
### Changed
- Default size of central's PV changed from 10Gi to 100Gi.<|MERGE_RESOLUTION|>--- conflicted
+++ resolved
@@ -20,11 +20,8 @@
 ### Technical Changes
 - Increased default memory request for scanner-db from 200MiB to 512MiB,
   to prevent OOMs during DB initialization in case of memory pressure on the node.
-<<<<<<< HEAD
 - ROX-20105: Scanner slim will now read additional CAs from the `additional-ca-sensor` secret.
-=======
 - ROX-20623: Fixed bug mistakenly requiring admin access to delegate ad-hoc scan requests to secured clusters.
->>>>>>> 4d7209c1
 
 ## [4.3.0]
 
