--- conflicted
+++ resolved
@@ -31,12 +31,9 @@
   - No migration should be necessary, as the database is not persisted.
 - ROX-23953: Nexus and Red Hat registry integrations will now attempt to pull manifest digests by default (via a `HEAD` request to `/v2/<name>/manifests/<reference>`). This can be disabled by setting env `ROX_ATTEMPT_MANIFEST_DIGEST` to `false`.
   - This fixes one scenario that resulted in an `unsupported digest algorithm` error when using Scanner V4.
-<<<<<<< HEAD
-=======
 - ROX-20223: Added a new default policy category called "Zero Trust", and the following default policies have been tagged with the category: "Deployments should have at least one ingress Network Policy" and "Unauthorized Network Flow"
 - ROX-20224: Added a new default policy category called "Supply Chain Security", and the following default policies have been tagged with the category: "Images with no scans", "30-day Scan Age", "90-day Image Age", "Required Annotation: Email",
   "Required Annotation: Owner/Team", "Required Label: Owner/Team" and "Latest tag"
->>>>>>> b31272ca
 
 ## [4.4.0]
 
