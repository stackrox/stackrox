--- conflicted
+++ resolved
@@ -11,15 +11,12 @@
 - A default role `Vulnerability Manager` has been added that provides sufficient privileges to analyze and manage system vulnerabilities.
 - A default role `Network Graph Viewer` has been added that provides sufficient privileges to display network graphs.
 - A new command `roxctl central login` has been added that allows to use a user's token within roxctl instead of an API token or admin password.
-<<<<<<< HEAD
-- ROX-16703: Helm setting `scanner.disable=false` now valid for any secured cluster (instead of OpenShift only). This enables scanner slim to be installed in non-OCP secured clusters.
-=======
 - ROX-15447: A new `DelegatedRegistryConfig` API at `/v1/delegatedregistryconfig` has been added that provides dynamic configuration for local registry scanning (replaces `ROX_FORCE_LOCAL_IMAGE_SCANNING`).
 - A new environment variable `ROX_DISABLE_SIGNATURE_FETCHING` has been added to Central and Sensor which stops fetching image signatures in case the signature verification feature shall not be used.
   You may set this in case there's too much load on registries due to attempts to fetch image signatures.
   Note that if the environment variable is set, no signatures will be fetched and thus the signature verification feature cannot be used.
 - ROX-16532: Resource limits and requests for the node-inventory container can now be configured via the operator.
->>>>>>> 6e68d879
+- ROX-16703: Helm setting `scanner.disable=false` now valid for any secured cluster (instead of OpenShift only). This enables scanner slim to be installed in non-OCP secured clusters.
 
 ### Removed Features
 - ROX-14398: As announced in 3.74, the permission `Access` replaces the deprecated permission `Role`.
