--- conflicted
+++ resolved
@@ -13,12 +13,9 @@
 
 ### Technical Changes
 
-<<<<<<< HEAD
-- ROX-31088: If Compliance Operator is installed, its version is now correctly reported through telemetry.
-=======
 - ROX-30462: Reduced log level for semaphore acquisition failures from ERROR to DEBUG. This eliminates log spam during Central shutdown when multiple scans are queued in parallel, making it easier to identify actual shutdown issues.
 - ROX-30867: Prevents mutex timeouts and reduces strain on Central and Central-DB during high-volume indicator processing, reducing lock contention and transaction duration when writing large batches of process indicators. Previously, batches of 10K indicators were processed in a single transaction with a held lock, causing timeouts with datasets over 500K indicators.
->>>>>>> 23041eba
+- ROX-31088: If Compliance Operator is installed, its version is now correctly reported through telemetry.
 
 ## [4.8.4]
 
