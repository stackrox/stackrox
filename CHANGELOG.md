--- conflicted
+++ resolved
@@ -17,14 +17,11 @@
   - Any cluster that is expected to be unavailable for a period of time (e.g. clusters used in disaster recovery), can be tagged with a customizable label. Clusters with those labels will never be removed automatically.
   - By default, this unhealthy cluster removal is disabled (number of days set to 0)
 - ROX-7591: Policy `Fixable CVSS >= 6 and Privileged` disabled by default on new installations, new policy `Severity Important and Privileged` added and enabled by default.
-<<<<<<< HEAD
 - ROX-11348: The email notifier now allows for unauthenticated SMTP. By default,
   authentication is still required for an email notifier, but the user can now choose to turn it off.
 - Previously, the syslog integration did not respect a configured TCP proxy. This is now fixed.
+- The default technique used by string expression searches will be to match any substrings in future release. Currently, string search uses prefix matching technique in most cases.
 - The `init-db` init-container for ScannerDB now specifies resource requests/limits which match the `db` container in ScannerDB.
-=======
-- The default technique used by string expression searches will be to match any substrings in future release. Currently, string search uses prefix matching technique in most cases.
->>>>>>> 9f510550
 
 ## [3.71.0]
 
