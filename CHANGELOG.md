
# Changelog

Entries in this file should be limited to:

- Any changes that introduce a deprecation in functionality, OR
- Obscure side-effects that are not obviously apparent based on the JIRA associated with the changes.
Please avoid adding duplicate information across this changelog and JIRA/doc input pages.

## [NEXT RELEASE]

### Added Features

- ROX-18689: ACS will qualify the registry (and path) of images from the container runtime when env var `ROX_UNQUALIFIED_SEARCH_REGISTRIES` is set to `true` on both Central and Sensor.
  - This enables support for CRI-O's unqualified search registries and short name aliases ([more info](https://github.com/containers/image/blob/main/docs/containers-registries.conf.5.md)).
- ROX-23852: `roxctl image scan` now has the option to filter by vulnerability severities using the `--severity` flag.
- ROX-22376: Add a new notifier integration to enable notification via email for ACS Cloud Service managed centrals
- ROX-24411: `roxctl image scan --output=csv` and `roxctl image scan --output=table` now include the fixed version by default.
- ROX-24173: A new export API `/v1/export/vuln-mgmt/workloads` for workload vulnerabilities has been added. It provides a performant way of exporting both deployments and images in a single query which will hold all relevant data for vulnerability management.
- ROX-21768: Scanner V4 may now be configured to return partial Node.js results via `ROX_SCANNER_V4_PARTIAL_NODE_JS_SUPPORT` (default is `false`).
  - Scanner v2 (aka StackRox Scanner) always returned partial results for programming languages such that only packages with known vulnerabilities were returned. This flag allows users to enable this functionality in Scanner V4 for Node.js, only.

### Removed Features

- Dropped support for older Helm versions: For rendering the Helm charts stackrox-central-services and
  stackrox-secured-cluster-services a Helm version >= 3.9.0 is now required.
- The `ROX_SCANNER_V4_NODE_JS_SUPPORT` environment variable is removed.
  - This flag originally allowed users to configure if Scanner V4 should support Node.js.
  - This is replaced with `ROX_SCANNER_V4_PARTIAL_NODE_JS_SUPPORT`.
- ROX-23155: EBPF collection has been removed. If EBPF is configured, it
  will be automatically converted to CORE_BPF. forceCollection no longer has an
  effect.

### Deprecated Features

- ROX-23155: Slim/Full Collector images have been deprecated and will be removed in a
  future release. The two image flavors are now functionally identical (neither contain any kernel drivers.)
- ROX-23155: Kernel support packages and driver download functionality have been deprecated and will be removed in ACS 4.7 or later.
- The field `error` returned for failed API calls has been deprecated, and it will be removed in a future release. Instead of using the `error` field, use the `message` field. The `message` field contains the same information as the `error` field.
- The `/v1/summary/counts` API has been deprecated in 4.5 and will be removed in the future.
- 'Dashboard' view under 'Vulnerability Management' is deprecated and will be removed in a future release. Use 'Workload CVEs', 'Exception Management', 'Platform CVEs', and 'Node CVEs' views instead.

### Technical Changes

- ROX-18969: Added a label selector for the caching configuration of secrets and configmaps to the operator.
  - Reduces memory consumption of the operator significantly, especially on large clusters. (28% on a fresh OCP cluster)
  - Increases number of requests sent to the API server to get secrets that are not managed by the operator and don't match the cache label selector.
  - Adds a label `app.stackrox.io/managed-by: operator` to all helm chart resources and secrets created by the operator
- ROX-22044: Scanner DB is now based on PostgreSQL 15 instead of 12.
  - No migration should be necessary, as the database is not persisted.
- ROX-23953: Nexus and Red Hat registry integrations will now attempt to pull manifest digests by default (via a `HEAD` request to `/v2/<name>/manifests/<reference>`). This can be disabled by setting env `ROX_ATTEMPT_MANIFEST_DIGEST` to `false`.
  - This fixes one scenario that resulted in an `unsupported digest algorithm` error when using Scanner V4.
- ROX-20223: Added a new default policy category called "Zero Trust", and the following default policies have been tagged with the category: "Deployments should have at least one ingress Network Policy" and "Unauthorized Network Flow"
- ROX-20224: Added a new default policy category called "Supply Chain Security", and the following default policies have been tagged with the category: "Images with no scans", "30-day Scan Age", "90-day Image Age", "Required Annotation: Email",
  "Required Annotation: Owner/Team", "Required Label: Owner/Team" and "Latest tag"
- ROX-21207: All usage of RocksDB has been removed.
  - Support to directly upgrade from any ACS version 3.74.x or earlier to version 4.5 has been deprecated. ACS version 3.74.x or earlier MUST be upgraded to version 4.4.x before proceeding to version 4.5 or later.
- ROX-14990: When generating manifests for OpenShift, roxctl now defaults to OpenShift 4.x instead of OpenShift 3.x.
- ROX-17572: Image scans initiated by image watch reprocessing may now be delegated per the delegated scanning config. This can be disabled by setting Central env `ROX_DELEGATE_WATCHED_IMAGE_REPROCESSING` to `false`.
- ROX-24355: Scanner V4 Matcher is capable of performing concurrent vulnerability updates with iterators, bringing down the memory consumption for vulnerability updates from 4GB to 500MB.
- ROX-23714: Populating initial registry integration repo list (`/v2/_catalog`) will now be done lazily.
  - This should reduce Central startup time in environments with many autogenerated integrations.
- Scanner V4 may now be accessed anonymously for debugging purposes by enabling `ROX_SCANNER_V4_ALLOW_ANONYMOUS_AUTH`.
  - This was already enabled for development builds of StackRox, but now it may be configured for release builds, too.
  - This defaults to `true` for development builds, and `false` for release builds.
- Deployment bundles created with roxctl do not contain PodSecurityPolicies (PSPs) anymore by default. When deploying to pre-1.25 Kubernetes clusters with PSPs enabled the --enable-pod-security-policies flag needs to be specified when invoking roxctl for generating deployment bundles.
- ROX-24725: Enhances Sensor's image scan event handling when `ROX_UNQUALIFIED_SEARCH_REGISTRIES` is `true` so only one simultaneous scan request is allowed per unique image.
  - Also increases the chances of scan cache hits when multiple names for the same image have been observed.
  - This enhancement is enabled by default when `ROX_UNQUALIFIED_SEARCH_REGISTRIES` is `true` on Sensor, it can be disabled by setting `ROX_SENSOR_SINGLE_SCAN` to `false` on Sensor.
- ROX-21651, ROX-22364, ROX-22365:  Further enhancements to the ACS and Compliance Operator integration are now available under the heading "Compliance (2.0)". Updates include improved views by profiles, limited control information and on demand reporting.  As part of the enhancements the APIs were updated and the count APIs were removed.  This feature remains in Tech Preview.
- ROX-21288: The default timeout setting for ACS' admission controller webhooks has been reduced from 20 seconds to 10 seconds, which will result in an effective timeout within the ValidatingWebhookConfiguration of 12 seconds. This change has been motivated by the fact that OpenShift unconditionally caps webhook timeouts at 13 seconds. On non-OpenShift Kubernetes longer webhook timeouts are supported. Users currently depending on longer timeouts, for example because of enabled inline image scanning within webhooks, might need to specify a longer timeout explicitly, which can be done in the `SecuredCluster` CR (`admissionControl.timeoutSeconds`), in Helm (`admissionControl.dynamic.timeout`) or within a sensor deployment bundle (`ValidatingWebhookConfiguration` manifest within the file `admission-controller.yaml`).
<<<<<<< HEAD
- ROX-24471: Scanner V4 Matcher memory requirements were updates to align with the current consumption (see ROX-24355).
=======
- ROX-20621, ROX-17677, ROX-17678: New improved user interface for managing workload, node and platform vulnerabilities are now available under 'Vulnerability Management'.
- ROX-17385: The 'Risk Acceptance' workflow is replaced by 'Exception Management'.
    - Pre-existing deferrals and false positive requests will be migrated to 'Exception Management'. 
    - Pre-existing globally snoozed Image CVEs will be migrated to create equivalent approved deferrals under 'Exception Management'.
    - `/v1/cve/requests` APIs (deprecated in 4.3.0) for managing vulnerability exceptions are now replaced with new `/v2/vulnerability-exceptions/` APIs.
- ROX-22251: The ability to snooze Node and Platform CVEs is no longer enabled by default and can be enabled by setting `ROX_VULN_MGMT_LEGACY_SNOOZE` to `true` on Central.
>>>>>>> ec989c5f

## [4.4.0]


### Added Features
- Customer-provided PostgreSQL databases are now GA
- ROX-21235: `/api/extensions/certs/backup` added to provide external database consumers a means to back up certs. `--certs-only` flag added to `roxctl central backup` to exercise that endpoint.
- The "Kubernetes Resource Name" policy criteria now supports regex values. Note: the value must be prefixed with "r/" to activate regex matching.
- ROX-22238: `roxctl deployment check` results now contain additional information about the Permission Level and applicable Network Policies for a deployment, if `--cluster` and `--namespace` are provided together with `--verbose`.
- Export APIs have been added for deployments (`/v1/export/deployments`), nodes (`/v1/export/nodes`), pods
  (`/v1/export/pods`), and images (`/v1/export/images`) as a tech preview. They are much more performant for a full
  export than their REST counterparts.
- ROX-21950: `roxctl scanner download-db` has been added to help download version specific offline vulnerability bundles introduced with `Scanner V4`.
- The new vulnerability scanner named "Scanner V4" has been integrated. At the moment it needs to run side-by-side with the current default scanner named "StackRox Scanner". Installation instructions can be found in the official RHACS documentation.
- ROX-19932: ACS can pull information about available clusters to secure from
  Red Hat OpenShift Cluster Manager and Paladin Cloud.
- ROX-13367: ACS now supports short-lived token integrations for GCP via
  workload identity federation and AWS via the Secure Token Service.
- ROX-17382: An enhanced version of the ACS and Compliance Operator integration is now available under the heading "Compliance (2.0)". This feature is in Tech Preview.
- ROX-20100: `Machine access configurations` have been added to provide short-lived access tokens for Central.
- A new image scanner based on [ClairCore](https://github.com/quay/claircore), Scanner V4, is now available.
  - It is disabled by default, but it is recommended for more accurate image scan results.
- ROX-22505: It is now possible to set up authentication provider claim mappings via UI.
- API token expiration date can be configured. If expiration date is not specified, API token will expire in 1 year.

### Removed Features
- ROX-18840: Sunburst widgets in the Compliance section have been removed (deprecation announced in version 4.2 release notes)
- The Docker CIS benchmark has been removed as announced in the 4.2 release notes.
- ROX-12982: All custom `stackrox-*` SecurityContextConstraints (SCC) have been replaced with default SCCs (deprecation announced in 4.1 release notes).
- ROX-9156: In Helm and Operator installation modes, references to image pull secrets with certain names are no longer
  unconditionally added to service accounts. This is done to avoid causing log spam for kubelet due to non-existing secrets.

  References will still be added for backwards compatibility if during installation or upgrade the secrets in question
  are found to actually exist. The names of these special secrets are:
  - for central components: `stackrox`, `stackrox-scanner`,
  - for secured cluster components: `stackrox`, `stackrox-scanner`,  `secured-cluster-services-main`,
    `secured-cluster-services-collector`, `collector-stackrox`.

  We recommend to explicitly list image pull secrets that are needed, if any:
  - for Helm-based installs: via the `imagePullSecrets.useExisting` Helm value
  - for operator-based installs: via the `spec.imagePullSecrets` field in stackrox custom resources
  This may be necessary in case the Helm chart is applied in an environment where cluster lookup is unavailable
  (such as a CD pipeline like ArgoCD).

### Deprecated Features
- The following search terms will be disabled in the next release and removed from the deployment context in 2 releases:
  - Environment variable terms that can be removed by setting ROX_DEPLOYMENT_ENVVAR_SEARCH=false:
    - Environment Key, Environment Value, Environment Variable Source
  - Volume terms that can be removed by setting ROX_DEPLOYMENT_VOLUME_SEARCH=false:
    - Volume Destination, Volume Name, Volume ReadOnly, Volume Source, Volume Type
  - Secret terms that can be removed by setting ROX_DEPLOYMENT_SECRET_SEARCH=false:
    - Secret, Secret Path
- The following search terms will be disabled in the next release and removed from the secret context in 2 releases. They can be removed in the current release by setting ROX_SECRET_FILE_SEARCH=false:
  - Secret Type, Cert Expiration,Image Pull Secret Registry
- The `/v1/availableAuthProviders` endpoint will in a future release require authentication and at least READ permission on the `Access` resource.
  Ensure that any flow interacting with it is authenticated and has the proper permissions going forward.
- The `/v1/tls-challenge` will  require authentication, ensure that all interactions with these endpoints include proper authentication going forward.
- The Helm setting `central.db.persistence.hostPath` for hostPath storage will be deprecated in 2 releases. It is recommended to switch to an alternative persistent storage.
- Users running ACS version 3.74.x or earlier must stop at version 4.4.x before upgrading to 4.5 or later. In version 4.0.0, ACS switched the underlying datastore to PostgreSQL. On an upgrade, data would be automatically migrated to PostgresSQL from the previous store.
  In 4.5.0 this previous store will no longer be available, thus any existing data will not be migrated over if users jump from 3.74.x directly to 4.5.0. By stopping at any version from 4.0.0 to 4.4.x, users can ensure that the data will be properly migrated.
- StackRox Scanner will no longer receive new features and will be in maintenance-mode. Development is now focused on the new Scanner V4.

### Technical Changes
- Increased default memory request for scanner-db from 200MiB to 512MiB,
  to prevent OOMs during DB initialization in case of memory pressure on the node.
- ROX-20105: Scanner slim will now read additional CAs from the `additional-ca-sensor` secret.
- ROX-20623: Fixed bug mistakenly requiring admin access to delegate ad-hoc scan requests to secured clusters.
- ROX-20492: Existing autogenerated integrations will now be deleted on Central startup if `ROX_DISABLE_AUTOGENERATED_REGISTRIES` is `true`.
- `/v1/administration/usage` API endpoint is now considered stable.
- Enforce the existence of the OpenShift monitoring `/metrics` server certificate by requiring
  the secrets `central-monitoring-tls` / `sensor-monitoring-tls` to exist on start up. This only applies
  if OpenShift monitoring is enabled.
- Configuration files now specify ROX_MEMLIMIT instead of GOMEMLIMIT.
  - ROX_MEMLIMIT is meant to capture the memory limit of the deployment, so it may adjust the GOMEMLIMIT accordingly.
  - ROX_MEMLIMIT is not as flexible as GOMEMLIMIT. It may only be set to an integer representing a number of bytes.
- ROX-21620: publish opensource instead of stackrox.io helm charts
- ROX-20163: Sensor captures runtime events even if it is disconnected from Central.
- ROX-20280: Fixed bug that prevented user from editing the endpoint from an unauthenticated email notifier. The credentials are still required to change the endpoint if it's not unauthenticated.
- ROX-21729: - ROX-21729: When deleting a collection that is referenced by other objects such as report configurations, the error message now includes the names of the collection being deleted and its referencing object (report configuration).
- ROX_SCAN_TIMEOUT environment variable in Central and Sensor now defaults to 10m instead of 6m.
- ROX-19814: As announced in 4.2, the /v1/resources endpoint now requires authenticated access.
- The default policy "systemctl Execution" has been updated to not trigger when the process argument `--version` is used. This does not pose a security issue because the information printed relates to features supported by systemd at the build time and not the capabilities of the host OS.
- The default policy "No resource requests or limits specified" has been renamed to "No CPU request or memory limit specified" and now no longer checks CPU limit or memory request. Rather it only detects that the CPU request and memory limits are set.

## [4.3.0]



### Added Features
- ROX-18525, ROX-19158: A new `cluster` flag has been added to the `roxctl` commands and APIs that perform image scans, this enables delegating scans to specific secured clusters on demand.
- ROX-19156: Ad-hoc image scanning is now enabled for images in the OCP integrated registry.
  - RHACS attempts to infer the OCP project name from the image path and utilize the project secrets for registry authentication.
- ROX-19561: Few new environment variables have been introduced in Central. They can be used to rate limit requests and Sensor communications.
  - `ROX_CENTRAL_MAX_INIT_SYNC_SENSORS` functions as a restriction on the quantity of Sensors engaged in their initial synchronization process. It is set to a default value `0` (unlimited).
    This synchronization occurs once Sensor establishes a connection with Central. It is recommended to set this limit when a significant number of secured clusters are connected to a single Central instance to avoid resource exhaustion.
  - `ROX_CENTRAL_RATE_LIMIT_PER_SECOND` setting functions as a global rate limiter for all requests directed to Central. It is set to a default value `0` (unlimited).
    The primary objective of this configuration is to serve as a protective measure against Distributed Denial of Service (DDoS) attacks on Central.
  - `ROX_CENTRAL_RATE_LIMIT_THROTTLE_DURATION` setting allows you to specify the maximum throttle duration when the rate limit is reached. If set to less than 1 second (or 0), requests are immediately rejected. The default value is `10s` (10 seconds).

### Removed Features

- ROX-9510: As announced in release 69.0, empty value for `role.access_scope_id` is not supported anymore for `CreateRole` and `UpdateRole` in `/v1/roles/`. Role creation and update now require passing an identifier referencing a valid access scope in `role.access_scope_id`.
- The UI menu option `Vulnerability Reporting` under `Vulnerability Management (1.0)` has been removed. The new and improved v2 version is available under `Vulnerability Management (2.0)`.
- The `/v1/report` APIs have been removed. Please use `/v2/reports/` APIs.

### Deprecated Features
- The UI menu option `Vulnerability Management (1.0)` has been deprecated and will be removed in the future. It will be replaced by `Vulnerability Management (2.0)`.
- The `/v1/cve/requests` APIs have been deprecated and will be replaced by `/v2/vulnerability-exceptions/` APIs in the future.
- Vulnerability deferral management for host(/node) and platform(/cluster) vulnerabilities has been deprecated and
will be removed in the future. Once removed, deferral cannot be created for host and platform vulnerabilities
and the existing exceptions enforced on host and platform vulnerabilities will be reverted. The affected APIs are
`/v1/nodecves/suppress`, `/v1/nodecves/unsuppress`, `/v1/clustercves/suppress`, and `/v1/clustercves/unsuppress`.

### Technical Changes
- Increased minimum Node.js version to 18.0.0 because 16 reached end of life. This change affects `yarn` commands in the ui folder.
- ROX-19738: Previously categories passed to the detection service's APIs `v1/detect/build, v1/detect/deploy, v1/detect/deploy/yaml`
  have been _always_ lower-cased by the backend. However, this is not the case anymore to support custom categories, which
  are required to be title-cased.
- ROX-14701: Starting from 4.3.0 release, `roxctl` binaries for `ppc64le` and `s390x` architectures are available for download from `https://mirror.openshift.com/pub/rhacs/assets/<version>/Linux/roxctl-<ppc64le|s390x>` (e.g. <https://mirror.openshift.com/pub/rhacs/assets/4.3.0/Linux/roxctl-s390x>).
- The experimental API `/v1/product/usage` has been renamed to `/v1/administration/usage`.
- ROX-19566: The results of registry TLS checks made by Sensor are now cached (for 15 minutes by default, which can be changed by setting the `ROX_SENSOR_REGISTRY_TLS_CHECK_CACHE_TTL` environment variable). This will result in faster Sensor startup times in clusters with a large number of pull secrets.
- Risk reprocessing has been shifted from being potentially computed every 15 seconds to 10 minutes. This will improve system performance by debouncing expensive risk calculations.
- ROX-20303: Fixed a bug that may have incorrectly matched an image to an image integration during scanning.
- ROX:20288: A new environment variable `ROX_AUDIT_LOG_WITHOUT_PERMISSIONS` has been added to Central (defaults to `false`).
  When set to `true`, audit log messages will not contain the detailed permissions of the user associated with the request.
  Instead, only the associated role names will be there. Enabling this will lower the verbosity of the audit log messages,
  but investigating associated permissions for a requester might be harder (i.e. the associated role would have be known at the time of the request).
  Thus, it is generally not recommended to set this to `true`.
- ROX-18978: The default policy "Iptables Executed in Privileged Container" has been renamed to "Iptables or nftables Executed in Privileged Container" and now also detects the `nft` process which is used by `nftables`.

## [4.2.0]



### Added Features

- Telemetry collection enabled by default for self-managed installations. Opt-out is available on bundle generation, or at any time via the System Configuration UI.
- Integration with OpenShift Container Platform monitoring is configured and enabled by default for OpenShift 4 installations. The flag `monitoring.openshift.enabled: false` disables the integration.
- A new environment variable `ROX_DISABLE_REGISTRY_REPO_LIST` has been added to Central (defaults to `false`). When set to `true` will disable registry repo list (`/v2/_catalog`) usage when matching integrations to image registries.
- A new environment variable `ROX_REGISTRY_MIRRORING_ENABLED` has been added to Sensor that is set to `true` by default and enables processing registry mirrors during Sensor image enrichment. Mirror details are obtained via the `ImageContentSourcePolicy`, `ImageDigestMirrorSet`, and `ImageTagMirrorSet` CRs.
- ROX-17112: CORE_BPF collection is now generally available.
- ROX-17702: Product usage metrics experimental API: `/v1/product/usage/secured-units/current`, `/v1/product/usage/secured-units/max`. New `/api/product/usage/secured-units/csv` endpoint.
- ROX-19096, ROX-19098, ROX-19099: StackRox Scanner now supports alpine:v3.18, debian:12, ubuntu:23.04, ubuntu:23.10

### Removed Features

- The `--offline-mode` flag for the `roxctl scanner generate` command was removed, as Scanner's default behavior is
  to fetch vulnerability updates from Central.
- In version 4.0, RHACS released the collections feature that replaced access scopes used in report configurations.
  RHACS automatically created equivalent collections for access scopes used in existing report configurations and migrated report configurations to use newly-created collections.
  If the migration failed, the report configurations became non-functional, and RHACS logged the error messages in Central logs. In this release, any report configurations that could not be migrated will be deleted.

### Deprecated Features

- RBAC risk was deprecated in release 4.0 due to poor performance.
- (Tech preview feature) CLI command `roxctl generate netpol` is deprecated in favor of `roxctl netpol generate`
- (Tech preview feature) CLI command `roxctl connextivity-map` is deprecated in favor of `roxctl netpol connectivity map`
- The CIS Docker v1.2.0 standard will be removed from RHACS Compliance checks starting in RHACS version 4.4.
- The Syslog notifier used to send the message header incorrect - the severity and name fields were flipped. Starting in this release, there is now an option
  to choose which format the header should be sent it: `CEF` which is the correct order or `CEF (legacy field order)` which is the older incorrect way.
  The UI will default to `CEF` but when using the API if a value isn't selected, it will default to `CEF (legacy field order)`.
  Starting in version 4.4 the notifier will default to `CEF`.
- A few public endpoints will soon require authentication, ensure that any flow interacting with these endpoints is authenticated going forward:
  - `/v1/featureflags`
  - `/v1/resources`

### Technical Changes

- ROX-16962: A new parameter `spec.admissionControl.replicas` has been added to the `SecuredCluster` CRD.
- ROX-18073: The implementation of Add Capabilities policy criteria has been fixed to ensure violations are generated
  correctly for the specified values.
- Rollback to a 3.y release or the 4.0 release will no longer be supported starting from 4.3.
- Rollbacks from future releases to the 4.2 or later release will no longer require `ForceRollbackVersion` to be set.
- ROX-18173: A few previously public endpoints now require authentication: `/v1/metadata`,
  `/v1/database/status`, `/v1/mitreattackvectors`. This reduces the surface for DoS attacks and
  prevents an attacker from taking advantage of the information served by these endpoints.
- Non autogenerated image integrations will no longer use repo list (`/v2/_catalog`) during matching.
- ROX-18477: Fixed an issue that breaks operator installations if a `Central` or `SecuredCluster` CR configures egress proxy environment variables while openshift cluster-wide proxy is enabled.
- ROX-15969: The column `Component Upgrade` in vulnerability reports has been renamed to `CVE Fixed In`.
- The removal of `/v1/report` APIs in this release, that was communicated in release 4.0.0, has been postponed by one release. Consequently, the `/v1/report` APIs will continue to be available in this release.
- The `/api/docs/swagger` API previously required read on the resource `Integration`.
  Now it only requires users to be authenticated to via the API docs.
- StackRox Scanner will now opt to scan the image whose architecture matches the Scanner's architecture instead of always opting for amd64 when scanning a multi-arch image.
  - For example, if StackRox Scanner is running on arm64, and there is an arm64 version of the multi-arch image, it will scan that arm64 image.
  - If there is no image which matches Scanner's architecture, then it will attempt to scan the amd64 version, as it did previously.

## [4.1.0]

### Added Features

- Two new default permission sets `Vulnerability Management Consumer` and `Vulnerability Management Admin` have been added for vulnerability management.
  - `Vulnerability Management Consumer` provides read-only access to analyze vulnerabilities and initiate risk acceptance process.
  - `Vulnerability Management Admin` provides administrative access to analyze vulnerabilities, generate reports, and manage risk acceptance process.
- A default role `Network Graph Viewer` has been added that provides sufficient privileges to display network graphs.
- A new command `roxctl central login` has been added that allows to use a user's token within roxctl instead of an API token or admin password.
- ROX-15447: A new `DelegatedRegistryConfig` API at `/v1/delegatedregistryconfig` has been added that provides dynamic configuration for local registry scanning (replaces `ROX_FORCE_LOCAL_IMAGE_SCANNING`).
- A new environment variable `ROX_DISABLE_SIGNATURE_FETCHING` has been added to Central and Sensor which stops fetching image signatures in case the signature verification feature shall not be used.
  You may set this in case there's too much load on registries due to attempts to fetch image signatures.
  Note that if the environment variable is set, no signatures will be fetched and thus the signature verification feature cannot be used.
- ROX-16532: Resource limits and requests for the node-inventory container can now be configured via the operator.
- A new environment variable `ROX_SCAN_TIMEOUT` has been added to Sensor which allows for customizing the image scan timeout used in Sensor initiated scans.
- ROX-17365: A new environment variable `ROX_DELEGATED_SCANNING_DISABLED` has been added that disables delegated scanning capabilities while leaving other local scanning capabilities intact.
- ROX-16703: Helm setting `scanner.disable=false` now valid for any secured cluster (instead of OpenShift only). This enables scanner slim to be installed in non-OCP secured clusters.

### Removed Features

- ROX-14398: As announced in 3.74, the permission `Access` replaces the deprecated permission `Role`.
- ROX-14398: As announced in 3.74, the `Scope Manager` system role and permission set will be removed. If existing product installations do have customer references to either the `Scope Manager` system role or the `Scope Manager` system permission set, then the referenced object will be adjusted to contain a description mentioning its deprecation. Furthermore, the objects will not be marked as system resources, and will not be supported anymore.
- ROX-17031: env var `ROX_FORCE_LOCAL_IMAGE_SCANNING` has been removed and replaced by the `DelegatedRegistryConfig` API.
- ROX-13888: As announced in 3.74, the permission `WorkflowAdministration` replaces the deprecated permissions `Vulnerability Reports` and `Policy`.

- KernelModule collection has been removed, following deprecation in 4.0.
    - Secured clusters configured to use KernelModule collection will automatically switch to EBPF

### Deprecated Features

- Vulnerability Management 1.0 sections Image CVEs, Image Components, Images, Deployments, and Namespaces are deprecated and will be removed in the future. Once removed, use Vulnerability Management 2.0 for managing workload vulnerabilities.
- Custom Security Context Constraints (SCC) (e.g.: `stackrox-collector`, `stackrox-admission-control`, `stackrox-sensor`) are deprecated and will be removed in the future.
  Users should ensure that those SCCs are not being used by workloads other than Stackrox/RHACS.
- The default permission set `Vulnerability Management Approver` is deprecated and will be removed in a future release. Customers are advised to use `Vulnerability Management Admin` permission set instead. When `Vulnerability Management Approver` permission set is removed existing roles using it will be updated to use `Vulnerability Management Admin`.
- The default permission set `Vulnerability Management Requester` is deprecated and will be removed in a future release. Customers are advised to use `Vulnerability Management Consumer` permission set instead. When `Vulnerability Management Requester` permission set is removed existing roles using it will be updated to use `Vulnerability Management Consumer`.
- The default permission set `Vulnerability Report Creator` is deprecated and will be removed in a future release. Customers are advised to use `Vulnerability Management Admin` permission set instead. When `Vulnerability Report Creator` permission set is removed existing roles using it will be updated to use `Vulnerability Management Admin`.
- `/v1/imagecves/suppress` and `/v1/imagecves/unsuppress` APIs used to defer image vulnerabilities globally and undo deferral are deprecated and will be removed in a future release. Once removed, use Risk Acceptance workflow to defer image vulnerabilities globally.

### Technical Changes

- The Central PVC stackrox-db is no longer required after this upgrade. To obsolete existing PVC, please check the docs online.
- The output of `roxctl central whoami` now includes the username as well.
- Helm setting `collector.nodeInventoryResources` has been renamed to `collector.nodeScanningResources`.
- ROX-16959: Helm setting `admissionController.replicas` has been added to configure admission controller replicas.
- The k8s-istio.zip file inside of scanner-vuln-updates.zip (the file downloaded from https://install.stackrox.io/scanner/scanner-vuln-updates.zip for updating Scanner vulnerabilities in offline-mode)
  is no longer needed. We will continue to populate it to support older versions of the product, but it will be ignored.
- The time interval used to determine the frequency to scan orchestrator-level components (Kubernetes, OpenShift, Istio) is now configurable
  via ROX_ORCHESTRATOR_VULN_SCAN_INTERVAL.
- Image Integrations will now be synced with secured clusters that have local scanning enabled.

## [4.0.0]

### Added Features

- ROX-15102: new `public_config.telemetry` boolean property of the `/v1/config`
  endpoint request that allows for querying the state, enabling or disabling the
  configured telemetry collection.
- ROX-10818: vulnerability scanning of node components installed through RPM on
  OpenShift cluster nodes running Core OS (RHCOS).
- ROX-15434: new `ROX_FORCE_LOCAL_IMAGE_SCANNING` env var added to sensor which forces all images observed by sensor to be analyzed by the local scanner (OCP only)
- ROX-11268: new ListeningEndpointsService at `/v1/listening_endpoints/deployment` reports which processes are listening on which ports.

### Removed Features

- ROX-14336: product `BuildDate` attribute was removed. It won't be returned by
`/debug/versions.json` endpoint and `roxctl version --json` command.
- ROX-12750: As announced in 3.73.0 (ROX-11101), some permissions for permission sets are being grouped for simplification. The deprecation process will remove and replace the deprecated permissions with the replacing permission as listed below. The access level granted to the replacing permission will be the lowest among all access levels of the replaced permissions.
  - Permission `Administration` replaces the deprecated permissions `AllComments, Config, DebugLogs, NetworkGraphConfig, ProbeUpload, ScannerBundle, ScannerDefinitions, SensorUpgradeConfig, ServiceIdentity`.
  - Permission `Compliance` replaces the deprecated permission `ComplianceRuns`.


### Deprecated Features
- Deprecated `/v1/telemetry/configure` service.
- The `expiration` field in the `Exclusion` proto has been deprecated and will be removed in a future release.
- The `--offline-mode` flag for the `roxctl scanner generate` command is deprecated, as Scanner's default behavior is
  to fetch vulnerability updates from Central. The flag will be removed as part of the 4.2.0 release.
- ROX-15925: The KernelModule collection method is deprecated in favor of EBPF. This method will be removed in the 4.1 release.
- Deprecated v1.0 of Network Graph. Please switch to the new 2.0 version for improved functionality and a better user experience.
- ROX-15337: RHACS Operator is not published to Red Hat Operator Catalogs for OpenShift versions 4.9 and earlier.
- The API endpoint `/v1/serviceaccounts` is deprecated and will be changed as part of the 4.2.0 release.
- PDF export in current version of the Vulnerability Management UI is deprecated and will be removed in the 4.2.0 release. Use the vuln reporting feature instead, for more comprehensive CSV data.
- All `/v1/report` APIs for creating and managing vulnerability reports are deprecated and will be replaced with new `/v2/reports` APIs in 4.2.0 release.

### Required Actions
- The `Analyst` permission set will change behaviour: instead of allowing read to all resources except `DebugLogs`, it will
  allow read to all resources except `Administration`.
  If you were using the `Analyst` role or permission set for actions requiring read on `AllComments`, `Config`,
  `NetworkGraphConfig`, `ProbeUpload`, `ScannerBundle`, `ScannerDefinitions`, `SensorUpgradeConfig` or `ServiceIdentity`
  resources, you should preemptively create a new permission set with read access on the `Administration`
  and other required resources, and reference it instead of `Analyst` in the created roles.

### Technical Changes
- Active Vulnerability Management has been moved behind that ROX_ACTIVE_VULN_MGMT flag and has been defaulted to false due to
  performance. If Active Vulnerability Management is desired, then a user may set this flag to true and it will be reactivated;
  however, it is recommended to increase the memory limit of Central.
- ROX-14251: StackRox now uses IMDSv2 to retrieve AWS metadata instead of IMDSv1.
- ROX-12750: The `Analyst` permission set which used to have read access on all permissions except
  the now deprecated `DebugLogs` permission now has read access to all permissions except `Administration`.
- The default resources for Sensor have moved to a request of 2 cores, 4GB of RAM and a limit of 4 cores, 8GB of RAM in order to
  support a higher number of clusters without modification.
- ROX-14280: ACS operator default channel changes from `latest` to `stable`. Users of older versions must follow the upgrade procedure in order to preserve ACS data in case of issues with the upgrade.
- ROX-14917: Helm charts versioning scheme changed. Previously the product version (Major).(Minor).(Patch) was rendered to the Helm chart version (Minor).(Patch).0, e.g. 3.74.2 -> 74.2.0. The new versioning scheme maps product version (Major).(Minor).(Patch) to the Helm chart version as (Major*100).(Minor).(Patch), e.g. 4.0.2 -> 400.0.2.

## [3.74.0]

### Added Features

- ROX-13814: A new "Public Kubernetes Registry" image integration is now available as a replacement
  for the (now deprecated) "Public Kubernetes GCR" image integration.

### Removed Features
- ROX-12316: As announced in 3.72, the permission `Cluster` replaces the deprecated permission `ClusterCVE`.
- ROX-13535: Built-in documentation link redirects now to the online version.
- The `docs` image and the embedded documentation have been removed from the product.

### Deprecated Features
- ROX-12620: We continue to simplify access control management by grouping some permissions in permission sets. As a result:
  - The permission `WorkflowAdministration` will deprecate the permissions `Policy, VulnerabilityReports`.
- ROX-14398: We continue to simplify access control management by grouping some permissions in permission sets. As a result:
  - The permission `Access` will deprecate the permissions `Role`.
  - The default role `Scope Manager` will be removed.

- ROX-14400: product `BuildDate` attribute is deprecated and will be removed in `4.0` release. It won't be returned by
`/debug/versions.json` endpoint and `roxctl version --json` command.

### Required Actions
- The permission `WorkflowAdministration` will replace `Policy, VulnerabilityReports` in permission sets starting with the 4.1 release.
  You should preemptively start replacing the `Policy` and `VulnerabilityReports` resources within your permission sets in favor of `WorkflowAdministration`.
  During the migration of the permission sets within the 4.1, the `WorfklowAdministration` permission will have the lowest access permission granted for either `Policy` or `VulnerabilityReports`.
  As an example, a permission set with `WRITE Policy` and `READ VulnerabilityReports` access will have `READ WorkflowAdministration` access after the migration within the 4.1 release, leading to
  potentially unwanted side-effects and missing access if you did not update your permission sets beforehand.
- The permission `Access` will replace `Role` in permission sets starting with the 4.1 release. You should preemptively start replacing
  the `Role` resource within your permission sets in favor of `Access`. During the migration of the permission sets within the 4.1, the
  `Access` permission will have the lowest access permission granted for either `Access` or `Role`. As an example, a permission set with
  `READ Access` and `WRITE Role` will have `READ Access` after the migration, leading to potentially unwanted side-effects and missing access
  if the permission sets were not updated beforehand.
- The default `ScopeManager` role will be removed starting with release 4.1. During the migration, Authentication provider rules referencing that role
  will be updated to use the `None` role. Should Authentication Provider rules reference the `ScopeManager` role for other purposes than
  Vulnerability Report management, a similar role should be manually created and referenced in the Authentication provider rules instead of `ScopeManager`.

- ROX-13814: The "Public Kubernetes GCR" image integration is now deprecated in line with
  [upstream](https://kubernetes.io/blog/2022/11/28/registry-k8s-io-faster-cheaper-ga/).

### Technical Changes
- ROX-12967: Re-introduce `rpm` to the main image in order to be able to parse installed packages on RHCOS nodes (from Compliance container)

### Major Upcoming Changes
- The 3.74.z set of releases will be the last major release in the 3.x series. The next release will be 4.0.
- Postgres will become the backing database as of 4.0.
- Restoring a backup taken on a 3.y release will no longer be supported starting from 4.1.
- The stackrox-db PVC will no longer be used starting from 4.1. All users must upgrade from a 3.y release to 4.0 prior to
  upgrading to a later release in order to properly migrate to Postgres.

## [3.73.1]

### Added Features

### Removed Features

### Deprecated Features

### Technical Changes
3.73.0 introduced a change to ACS autogenerated image integration workflows.
However, this change in workflow caused Central to take too long on startup (details [here](https://access.redhat.com/node/6990153)).
To fix the issue introduced in 3.73.0, 3.73.1 will reinstate the old workflow.
Therefore, autogenerated integrations may not work successfully in environments with various credentials
used for multiple repos within a global registry.

## [3.73.0]
### Removed Features
- ROX-12839: we will stop shipping the docs embedded in the product, starting with the release following this one (docs will still be available online)
- ROX-6194: `ROX_WHITELIST_GENERATION_DURATION` env var is removed in favor of `ROX_BASELINE_GENERATION_DURATION`;
  `DeploymentWithProcessInfo` items in `/v1/deploymentswithprocessinfo` endpoint response do not include
  `whitelist_statuses` anymore.
- `Label` and `Annotation` search options are removed. Use the following search options:
  - **Resource | Deprecated Search Option | New Search Option**
  - Node | Label | Node Label
  - Node | Annotation | Node Annotation
  - Namespace | Label | Namespace Label
  - Deployment | Label | Deployment Label
  - ServiceAccount | Label | Service Account Label
  - ServiceAccount | Annotation | Service Account Annotation
  - K8sRole | Label | Role Label
  - K8sRole | Annotation | Role Annotation
  - K8sRoleBinding | Label | Role Binding Label
  - K8sRoleAnnotation | Annotation | Role Binding Annotation
- `ids` field in `/v1/cves/suppress` and `/v1/cves/unsuppress` API payload renamed to `cves`.
- ROX-11592: Support to Get / Update / Mutate / Remove of groups via the `props` field and without the `props.id` field
  being set in the `/v1/groups` endpoint have been removed.
- The unused "ComplianceRunSchedule" resource has been removed.
- ROX-11101: As announced in 3.71.0 (ROX-8520), some permissions for permission sets are being grouped for simplification. The deprecation process will remove and replace the deprecated permissions with the replacing permission as listed below. The access level granted to the replacing permission will be the lowest among all access levels of the replaced permissions.
  - Permission `Access` replaces the deprecated permissions `AuthProvider, Group, Licenses, User`.
  - Permission `DeploymentExtension` replaces the deprecated permissions `Indicator, NetworkBaseline, ProcessWhitelist, Risk`.
  - Permission `Integration` replaces the deprecated permissions `APIToken, BackupPlugins, ImageIntegration, Notifier, SignatureIntegration`.
  - Permission `Image` replaces the deprecated permission `ImageComponent`.
  - Note: the `Role` permission, previously announced as being grouped under `Access` remains a standalone permission.
  - Important: As stated above, the access level granted to the replacing permission will be the lowest among all access levels of the replaced permissions. This can impact the ability of some created roles to perform their intended duty. Consolidation of the mapping from replaced resources to new ones can help assess the desired access level, should any issue be experienced.
- ROX-13034: Central reaches out to scanner `scanner.<namespace>.svc` now to respect OpenShift's `NO_PROXY` configuration.

### Deprecated Features
- ROX-11101: As first announced in 3.71.0 for ROX-8250, we continue to simplify access control management by grouping some permissions in permission sets. As a result:
  - New permission `Administration` will deprecate the permissions `AllComments, Config, DebugLogs, NetworkGraphConfig, ProbeUpload, ScannerBundle, ScannerDefinitions, SensorUpgradeConfig, ServiceIdentity`.
  - The permission `Compliance` will deprecate the permission `ComplianceRuns`.

### Technical Changes
- ROX-11937: The Splunk integration now processes all additional standards of the compliance operator (ocp4-cis & ocp4-cis-node) correctly.
- ROX-9342: Sensor no longer uses `anyuid` Security Context Constraint (SCC).
  The default SCC for sensor is now `restricted[-v2]` or `stackrox-sensor` depending on the settings.
  Both the `runAsUser` and `fsGroup` for the admission-control and sensor deployments are no longer hardcoded to 4000 on Openshift clusters
  to allow using the `restricted` and `restricted-v2` SCCs.
- The service account "central", which is used by the central deployment, will now include `get` and `list` access to the following resources in the namespace where central is deployed to:
  `pods`, `events`, and `namespaces`. This fixes an issue when generating diagnostic bundles to now correctly include all relevant information within the namespace of central.
- ROX-13265: Fix missing rationale and remediation texts for default policy "Deployments should have at least one ingress Network Policy"
- ROX-13500: Previously, deployment YAML check on V1 CronJob workload would cause Central to panic. This is now fixed.
- `cves.ids` field of `storage.VulnerabilityRequest` object, which is in the response of `VulnerabilityRequestService` (`/v1/cve/requests/`) endpoints, has been renamed to `cves.cves`.
- ROX-13347: Vulnerability reporting scopes specifying cluster and/or namespace names now perform exact matches on those entities, as opposed to the erroneous prefix match.

## [3.72.0]

### Removed Features
- ROX-11784: The `RenamePolicyCategory` and `DeletePolicyCategory` methods in the
  `v1/policycategories` endpoint have been removed.
- Support for violation tags and process tags has been removed.
### Deprecated Features
- ROX-11284: Permission `ClusterCVE` is deprecated and will be superseded by the existing permission `Cluster`.
- `Label` and `Annotation` search options are deprecated and will be removed in 3.73. Use the following search options starting 3.73:
  - **Resource | Deprecated Search Option | New Search Option**
  - Node | Label | Node Label
  - Node | Annotation | Node Annotation
  - Namespace | Label | Namespace Label
  - Deployment | Label | Deployment Label
  - ServiceAccount | Label | Service Account Label
  - ServiceAccount | Annotation | Service Account Annotation
  - K8sRole | Label | Role Label
  - K8sRole | Annotation | Role Annotation
  - K8sRoleBinding | Label | Role Binding Label
  - K8sRoleAnnotation | Annotation | Role Binding Annotation

### Technical Changes
- ROX-11181: Any clusters that have been unhealthy (defined as central being unable to reach sensor running on those clusters) for a configured period of time will be automatically removed. The number of days after which an 'unhealthy' cluster is removed can be configured in the System Configuration page or using the cluster API.
  - Any cluster that is expected to be unavailable for a period of time (e.g. clusters used in disaster recovery), can be tagged with a customizable label. Clusters with those labels will never be removed automatically.
  - By default, this unhealthy cluster removal is disabled (number of days set to 0)
- ROX-7591: Policy `Fixable CVSS >= 6 and Privileged` disabled by default on new installations, new policy `Severity Important and Privileged` added and enabled by default.
- ROX-11348: The email notifier now allows for unauthenticated SMTP. By default,
  authentication is still required for an email notifier, but the user can now choose to turn it off.
- Previously, the syslog integration did not respect a configured TCP proxy. This is now fixed.
- The default technique used by string expression searches will be to match any substrings in future release. Currently, string search uses prefix matching technique in most cases.
- ROX-9484: When integrating Quay registry you can now optionally use robot account instead of just OAuth tokens. In fact this is Quay's recommended integration credentials. However, integration with Quay scanner still requires an OAuth token.
- The `init-db` init-container for ScannerDB now specifies resource requests/limits which match the `db` container in ScannerDB.
- Starting 3.73, CSV export API `/api/vm/export/csv` would require to pass `CVE Type` filter as part of the input query parameter. Requests that do not have the filter would error out.
  - Examples : `CVE Type:NODE_CVE`, `CVE Type:IMAGE_CVE`, `CVE Type:K8S_CVE`

## [3.71.0]

- ROX-8051: The default collection method is changed from KernelModule to eBPF, following improved eBPF performance in collector.
- ROX-11070: There have been changes made to the `v1/groups` API, including a deprecation:
  - Each group will now have a new field, `props.id` which uniquely identifies it.
  - Get / Update / Mutate / Remove of groups via the `props` field and without the `props.id` field being set is deprecated and will be removed in release 3.73.
  - Get of groups via the `props` field and without the `props.id` field being set will fail if more than one group was found for the given `props` field.
- ROX-11349: Updated rationale and remediation texts for default policy "Deployments should have at least one ingress Network Policy"
- ROX-11443: The default value for `--include-snoozed` option of `roxctl image scan` command is set to `false`. The result of `roxctl image scan` execution without `--include-snoozed` flag will not include deferred CVEs anymore.
- ROX-9292: The default expiration time of tokens issued by auth providers has been lowered to 12 hours.
- ROX-9760: The deployment tab on violation detail now contains a list of network policies in the deployment's namespace.
- ROX-9358: The diagnostic bundle includes notifiers, auth providers and auth provider groups, access control roles with attached permission set and access scope, and system configuration. Users with `DebugLogs` permission will be able to read listed entities from a generated diagnostic bundle regardless of their respective permissions.
- ROX-10819: The documentation for API v1/notifiers ("GetNotifiers") previously stated that the request could be filtered by name or type. This is incorrect as this API never allowed filtering. The documentation has been fixed to reflect that.
- ROX-9614: Add `file` query parameter to Central's `/api/extensions/scannerdefinitions`, allowing retrieval of individual files (not directories) from Scanner's Definition bundle using their full path within the archive. Add `sensorEndpoint` to Scanner's configmap, so Scanner in slim mode knows how to reach Sensor from its cluster.
- ROX-9928: Policy "OpenShift: Advanced Cluster Security Central Admin Secret Accessed" renamed to "OpenShift: Central Admin Secret Accessed"
- ROX-8277: changed UserAgent Header for all requests from stackrox operator to kubernetes API server to show appropriate version of the operator, for example: `rhacs-operator/v3.70.0 opensource (linux/amd64)`
- `ids` field in `/v1/cves/suppress` and `/v1/cves/unsuppress` API payload will be renamed to `cves` in 73.0 release.
- `cves.ids` field of `storage.VulnerabilityRequest` object, which is in the response of `VulnerabilityRequestService` endpoints, will be renamed to `cves.cves` in 73.0 release.
- ROX-8520: Permissions for permission sets will be grouped for simplification. As a result, the following permissions will be deprecated in favor of a new permission:
  - New permission `Access` will deprecate the permissions `AuthPlugin, AuthProvider, Group, Licenses, Role, User`.
  - New permission `DeploymentExtension` will deprecate the permissions `Indicator, NetworkBaseline, ProcessWhitelist, Risk`.
  - New permission `Integration` will deprecate the permissions `APIToken, BackupPlugins, ImageIntegration, Notifier, SignatureIntegration`.
  Each deprecated permission will be removed in a future release.
- Permission `ImageComponent` is deprecated and will be superseded by the existing permission `Image`. Similar to the permission changes introduced with ROX-8520, `ImageComponent` will be removed in a future release.
- /v1/telemetry and /v1/licenses endpoints, and related CLI functionality, are now deprecated and will be removed in 2 releases.
  - These endpoints are deprecated as license files are not required to run the platform
- `firstNodeOccurrence` field of `storage.Node` object, which is in the response of Node endpoints, has been removed.
- `vulns` fields of `storage.Node` object, which is in the response payload of `v1/nodes` is deprecated and will be removed in future release.
- `/v1/cves/suppress` and `/v1/cves/unsuppress` has been deprecated and will be removed in the future.
  - Use `/v1/imagecves/suppress` and `/v1/imagecves/unsuppress` to snooze and unsnooze image  vulnerabilities.
  - Use `/v1/nodecves/suppress` and `/v1/nodecves/unsuppress` to snooze and unsnooze node/host vulnerabilities.
  - Use `/v1/clustercves/suppress` and `/v1/clustercves/unsuppress` to snooze and unsnooze platform (k8s, istio, and openshift) vulnerabilities.
- /v1/compliance/results was never implemented and will be removed in this release
- In release 73.0, the /v1/compliance/runresults endpoint will contain a slimmed down version of the ComplianceDomain object. This allows for greater scalability and reduced memory usage.
- When the underlying database changes to Postgres the api `/db/restore` will no longer be a supported means for database restores.  At that time using `roxctl` will be the supported mechanism for database restores.
- PodSecurityPolicies can be disabled when generating deployment bundles and when configuring the Helm charts. The Helm charts also support auto-sensing
  availability of the PodSecurityPolicies API. PodSecurityPolicies must be disabled when deploying to Kubernetes >= v1.25.
- ROX-11533: Fixed preferred node affinity for Central, Sensor and Scanner pods so that OpenShift Infra nodes are favored more than Compute nodes. Match expressions will also prefer not scheduling on Control Plane nodes on both Kubernetes and OpenShift clusters, including kube versions 1.25 and newer.
- ROX-10948: A new default policy added to detect if a deployment is running with a container that has allowPrivilegeEscalation set to true. The policy is enabled by default.
- ROX-10699: A new default policy added to detect if a deployment has any service that is externally exposed through any methods. The policy is disabled by default.
- Scanner's "db" container no longer mounts the "scanner-db-password" secret. Instead, the init container, "init-db", mounts it.
  - This means the configuration for the init container has been updated to include "POSTGRES_PASSWORD_FILE" and some volume mounts which are now required.
- Debian 9 has reached EOL, so Scanner now marks Debian 9 images as stale.
  - The Debian Security Tracker has also stopped tracking Debian 9 vulnerabilities, so there will be no more new Debian 9 vulnerabilities.
- Support for violation comments and process comments has been removed.

## [70.0]

- The default Admission Controller "fail open" timeout has been changed from 3 seconds to 20 seconds in Helm templates.
- The maximum Admission Controller "fail open" timeout has been set at 25 seconds in Helm template verification performed by the Operator.
  - This change is *not* backwards compatible; if an existing Custom Resource sets the value to > 25 seconds, then it will fail validation in case operator is downgraded. This change is accepted because the operator is still in v1alpha1 and subject to change.
- The admission webhook timeout is now set to the admission controller timeout plus 2 seconds.
- The "Process Ancestor" search term has been deprecated.
- Central will now respond with a 421 Misdirected Request status code to requests where the ServerName sent via TLS SNI
  does not match the `:authority` (`Host`) header. This feature can be turned off by setting the environment variable
  `ROX_ALLOW_MISDIRECTED_REQUESTS=true`.
- Registry integrations for ECR are now auto-generated if the cluster's cloud provider is AWS, and the nodes' Instance IAM Role has policies granting access to ECR.  Customers can turn this feature off by disabling the EC2 instance metadata service in their nodes.
- A new default policy added to detect Spring Cloud Function RCE vulnerability (CVE-2022-22963) and Spring Framework Spring4Shell RCE vulnerability (CVE-2022-22965).
- Fixed permissions checks in the UI that prevented users with certain limited permissions from creating report configurations.
- ROX-8957: A new default policy added to detect missing ingress NetworkPolicy associated with deployments. The policy is disabled by default.
  - Two new policy criteria were added to alert on missing ingress or egress NetworkPolicy associations.
- ROX-8789: Change operator catalog format from deprecated SQLite database format to new file-based format.
- ROX-8331: Increase the front-end limit on rendered nodes in the Network Graph from 1100 to 2000
- ROX-9792: Introduced central limit of 2000 nodes in a Network Graph to avoid out-of-memory crashes
- ROX-9946: Fixed default permissions for the default Vuln Reporter role to exclude the modify permission on notifiers, since it is not needed for report creation.
- Added AllowPrivilegeEscalation as a new policy criteria.
- ROX-10038: Removed limit of 10 inclusions and 10 exclusions from policy form
- ROX-10090: Made the username and password optional on the Artifactory integration form
- ROX-10217: Remove format validation from the URL field of the generic webhook integration form
- ROX-9435: Updated dryrun API to generate preview violations for disabled policies
- Support for security policies that do not have a policyVersion or have versions prior to 1.1 will be removed. If you have externally stored older policies, they cannot be imported.
- ROX-10021: RHCOS node support is dropped until major improvements are made in ROX-8944.
  - The UI shows the node scanning notes in the same manner as image scanning notes.
- ROX-10097: Updated the base for the docs image from `nginx-118:1-46` to `nginx-120:latest`.
- ROX-10666: `FROM` option will be deprecated from `Disallowed Dockerfile line` policy field and removed in a future release. Any policies containing `Disallowed dockerfile line` policy field with `FROM` option must be updated to remove those policy sections. For more information, please refer "Known Issues" section in Red-Hat ACS 3.69 release notes.
- ROX-10270: The `RenamePolicyCategory` and `DeletePolicyCategory` methods in the
`v1/policycategories` endpoint have been deprecated, and will be removed in future releases.
  - For questions about this change, please contact the Red Hat support team at support@redhat.com.
- ROX-10018: The policy `OpenShift: Kubeadmin Secret Accessed` will no longer trigger if the request was from the default OpenShift `oauth-apiserver-sa` service account, because this is an expected access pattern for the OpenShift apiserver.
- Violation tags and process tags are deprecated, and will be removed in version 3.72.0.
- Users who do not want to include the RBAC factor in risk calculation can set
  the "ROX_INCLUDE_RBAC_IN_RISK" environment variable to "false" in the Central deployment spec.
- Kubernetes' PodSecurityPolicy API is deprecated which is why installation of PodSecurityPolicies will be disabled with version 3.71.0.

## [69.1]

- A version of Scanner and ScannerDB will be installed in each OpenShift cluster to support images stored in the OpenShift Internal Image Registry.
  - The images are "slimmed" down versions of Scanner and ScannerDB
    - scanner-slim and scanner-db-slim
  - They require the same resources as the normal Scanner and ScannerDB.

## [69.0]

- `collector` image with `-slim` image tag is no longer published (`collector-slim` with suffix in the image name will continue to be published).
- `collector-rhel`, `main-rhel`, `scanner-rhel`, and `scanner-db-rhel` images are not published any more. These images were identical to non-rhel ones since version 3.66.
- Increased default Scanner memory limit from 3000 MiB to 4GiB.
- API changes/deprecations:
  - `GetKernelSupportAvailable (GET /v1/clusters-env/kernel-support-available)` is deprecated, use `GetClusterDefaultValues (GET /v1/cluster-defaults)` instead.
  - The following features have been deprecated and will be removed in version 3.71.0:
    - The external authorization plugin for scoped access control will be removed. Please use the existing in-product scoped access control.
    - The Anchore, Tenable, and Docker Trusted Registry integrations will be removed. Please use the ACS Scanner instead as it is more widely supported.
    - Alert and process comments will be removed.
  - `CreateRole` and `UpdateRole` in `/v1/roles/`: `role.access_scope_id` empty value is deprecated, will be set to the unrestricted access scope ID (`io.stackrox.authz.accessscope.unrestricted`) during the adoption period.
  - API endpoint `/api/helm/cluster/add` was deleted as not being used in the product.
- Improved accuracy of active component and vulnerability and presented it with higher confidence.
  - Analyzed dependencies between OS components and detected derived active components.
  - Added `Active` state to list of components and list of vulnerabilities under Vulnerability Management within the scope of a specific deployment.
  - Added `Inactive` state: the component or vulnerability was not run in the specific deployment.
  - Added image scope so that the Active State can be determined in the scope of a deployment for a specific image.
- The default gRPC port in Scanner's config map is changed to 8443, as that is what Scanner has actually been defaulting to this whole time.
  - Note: Scanner had been ignoring the default `httpsPort` and `grpcPort` in its config map, as Scanner expected `HTTPSPort` and `GRPCPort` (and `MetricsPort`, if ever specified).
- Scanner now supports Alpine 3.15.
- Scanner now identifies busybox as a base OS.
  - It does *not* find vulnerabilities nor packages, though. It solely identifies busybox as a base OS.
- CVEs in Ubuntu images will no longer link to http://people.ubuntu.com/~ubuntu-security/cve/<CVE>. Now it links to https://ubuntu.com/security/<CVE>.
- Setting ROX_DISABLE_AUTOGENERATED_REGISTRIES environment variable to true will ignore all new registry integrations from Sensors
- Vulnerability snoozing and un-snoozing will not impact image and component risk. Furthermore, it will not impact `Image Vulnerabilities` risk factor for deployments.
- In 3.70, support for security policies that do not have a policyVersion will be removed. Therefore, if you have externally stored older policies (without policyVersion or version prior to 1.1), you must convert them to use policyVersion 1.1. To do this, import the old policies into RHACS and then export them again. You can check the policyVersion field for your stored policies to identify if they need conversion.
- Vulnerability Risk Assessment: Deferral update requests that are in pending state can now be canceled.

## [68.0]

- AWS ECR integration supports AssumeRole authentication.
- The default policy to detect Log4Shell vulnerability has been updated to also detect CVE-2021-45046 and the remediation has been updated to reflect the latest guidance by the Apache Logging security team.
- Prior to this release, CVEs could be snoozed using global write access on `Images`. Starting this release, requests to snooze CVEs can be created only using `VulnerabilityManagementRequests` global write access and requests can be approved only using `VulnerabilityManagementApprovals` global write access. Roles with write access on `Images`, created prior to this release, are provided with both the newly added permissions. We recommend updating the roles to only include the least amount of resources required for each role. All new roles must be explicitly supplied with `VulnerabilityManagementRequests` and/or `VulnerabilityManagementApprovals` permissions in order to use CVE snoozing functionality.
- Editing the cluster configuration in the UI is now disabled for Helm-based installations.
- For `roxctl helm output` and `roxctl central generate` added a new flag `--image-defaults` that allows selecting the default registry from which container images will be taken for deploying central and scanner.
- For `roxctl helm output` deprecated flag `--rhacs` in favor of `--image-defaults=rhacs` (using `--rhacs` with `--image-defaults` results in an error).
- Default behavior of `roxctl helm output` results now in using container images from `registry.redhat.io` instead of `stackrox.io`.
- By default, notifications will be sent for every runtime policy violation instead of only the first encountered violation. If this is undesired, setting an environment variable `NOTIFY_EVERY_RUNTIME_EVENT` to `false` will restore the previous behavior. Please note that the environment variable will be removed in a future release, so please notify the ACS team if you have a valid use case.
- Certain ACS images were moved to new repositories:
  - main: from `registry.redhat.io/rh-acs/main` to `registry.redhat.io/advanced-cluster-security/rhacs-main-rhel8`
  - collector: from `registry.redhat.io/rh-acs/collector` (with `-latest` tag) to `registry.redhat.io/advanced-cluster-security/rhacs-collector-rhel8`
  - collector (slim): from `registry.redhat.io/rh-acs/collector` (with `-slim` tag) to `registry.redhat.io/advanced-cluster-security/rhacs-collector-slim-rhel8`
  - scanner: from `registry.redhat.io/rh-acs/scanner` to `registry.redhat.io/advanced-cluster-security/rhacs-scanner-rhel8`
  - scanner-db: from `registry.redhat.io/rh-acs/scanner-db` to `registry.redhat.io/advanced-cluster-security/rhacs-scanner-db-rhel8`
- Tags of `scanner`, `scanner-db`, and `collector` (including slim variant) images are now identical to the tag of `main` image (same as product version) for the released images. For example, a scanner image for ACS 3.68.0 is now identified as following `registry.redhat.io/advanced-cluster-security/rhacs-scanner-rhel8:3.68.0` and `stackrox.io/scanner:3.68.0`. Please make sure you follow this versioning scheme when upgrading manually. This scheme will be used for all future releases.
- Collector Slim image name and tag have changed. Now the `-slim` is not part of the image tag but part of the image name. This means that Collector Slim image for the release 3.68.0 is identified as `registry.redhat.io/advanced-cluster-security/rhacs-collector-slim-rhel8:3.68.0` and `collector.stackrox.io/collector-slim:3.68.0`.

## [67.2]

- A new default policy to detect Log4Shell vulnerability (CVE-2021-44228) has been added.

## [67.0]

- When the environment variable `ROX_NETWORK_ACCESS_LOG` for Central is enabled, the logs will now contain the request URI and `X-Forwarded-For` header values.
  Note: The network access logging feature was introduced in 51.0 and when enabled will cause noisy logging, and hence should be turned on
  only for the purpose of debugging network connectivity issues.
- Scanner container image `uid:gid` changed to `65534:65534` (user nobody).
- A new default Role called `Scope Manager` has been introduced, to be used to provide users the minimal set of
  privileges required to create and modify access scopes for the purpose of configuring access control or use in vulnerability reporting.
- The Compliance Operator integration now supports TailoredProfiles.
- Presence of `microdnf` (presence in the image and process execution) is treated as violation of policies `Red Hat Package Manager in Image` and `Red Hat Package Manager Execution` respectively.
- Central is now the only source for Scanner vulnerability updates.
  - Central, instead of Scanner, now queries definitions.stackrox.io in online-mode (determined based on `ROX_OFFLINE_MODE`).
  - `ROX_SCANNER_VULN_UPDATE_INTERVAL` determines the frequency Central should query definitions.stackrox.io, in online-mode. It is defaulted to 5 minutes.
  - Scanner's ConfigMap still has an `updater.interval` field for its own updating frequency, but it no longer has `updater.fetchFromCentral`.
- Users may upload Scanner vulnerability dumps even when we are not in "offline-mode".
  - If we are in online-mode, this vuln dump is used over the Scanner's requested one if it is more recent.
  - K8s and Istio vulns manually uploaded in online-mode are ignored. This is just for Scanner definitions.
- Roxctl's `image scan | image check | deployment check` commands received a usability overhaul.
  This includes introducing output format's `table, csv, json` for each command.
  Note: the `csv` and `json` output formats contain **breaking changes**, the old formats are kept as default but marked as deprecated.
  Ensure that you switch to the new formats in a timely manner.
- In policy exclusions, the deployment name can now be a regex. Earlier, it was an exact string match.

- Behaviour change: The built-in `None` role is no longer taken into account when determining the roles for a user. Therefore, users with only the `None`
  role will be logged out and not be able to log in, as a valid user must have some role assigned. Logout and login prevention are materialized with HTTP
  status 401 `Unauthorized` and error message reporting the lack of valid role.

## [66.0]

- Default system policies `DockerHub NGINX 1.10`, `Shellshock: Multiple CVEs`, and `Heartbleed: CVE-2014-0160` have been deprecated.
- Default system policy deletion is prohibited in fresh installations of 65 or greater. If the initial installation
  was done in a version lower than 65, then default policies can be deleted even after an upgrade to 65 or greater.
- `Analyst` permission set and corresponding role will no longer have `DebugLogs` permission. The only default role with this permission will be `Admin` role.
- The "Mount Docker Socket" policy has been renamed to "Mount Container Runtime Socket" and will now also detect if a deployment
  mounts the CRI-O socket for both Kubernetes and OpenShift.
- The policy "Docker CIS 4.4: Ensure images are scanned and rebuilt to include security patches" is now disabled by default
- Alpine-based images are now deprecated and all images will be based on UBI. main-rhel will continue to be pushed for consistency.
- Added `central.tolerations`, `scanner.tolerations` and `scanner.dbTolerations` to the `stackrox-central-services` Helm chart
- Added `sensor.tolerations` and `admission-control.tolerations` to the `stackrox-secured-cluster-services` Helm chart
- Operator now supports `tolerations`  for `Central` and `SecuredCluster`
- Operator now supports disabling the admin password generation by setting Central's option `adminPasswordGenerationDisabled` to `true`.
- Roxctl now supports shell completion for bash, zsh, fish and powershell
- Added `roxctl central debug authz-trace` command. It streams built-in authorizer traces for all incoming requests.
- Operator defaults changed for `SecuredCluster` fields `spec.admissionControl.listenOnCreates` and `spec.admissionControl.listenOnUpdates`
  from `false` to `true`. This should not affect these settings in existing `SecuredCluster` resource instances
  where the previous default had already been applied at instance creation (this typically happens when creating the resource from the OpenShift console).
  In some circumstances (for example if the instance was created without a `spec.admissionControl` section from the CLI),
  the default might not have been applied: a symptom of this is that the fields are not shown when printing the object.
  In these cases this update will change the behaviour of admission controller.
- Scanner no longer supports Oracle Linux
- Added component `Active` state to individual component and list of components under Vulnerability Management within the scope of a specific deployment. The Active state can be:
  - `Undetermined`: the component is not detected to be run in the specific deployment.
  - `Active`: the component was run in the specific deployment.

## [65.0]
- Starting 65.0, default system policies' criteria fields are read-only. This applies to all default system policies
  included in fresh install of 65.0 and later, and new default system policies added since 65.0. Policy criteria fields
  for user-defined policies, created through 'New' and 'Clone' operation, will continue to be editable.
- Newly added MITRE ATT&CK policy section is read-only for default system policies. MITRE ATT&CK section for user-defined
  policies, created through 'New' and 'Clone' operation, will continue to be editable.
- Alert titles for the PagerDuty, Slack, Microsoft Teams, JIRA and email notifiers now contain the cluster and policy names
  in addition to the deployment or image name if it exists.
- PagerDuty alerts for violations now include the full alert JSON as a custom detail.
- Message attribute keys for audit log based violation messages shortened to be more readable
- Cluster internal endpoints set to `*.svc` to be respected by OpenShift's cluster wide `noProxy` configuration
  - `sensor.stackrox` changed to `sensor.stackrox.svc`
  - `central.stackrox` changed to `central.stackrox.svc`
  - `scanner.stackrox` changed to `scanner.stackrox.svc`
  - `scanner-db.stackrox` changed to `scanner-db.stackrox.svc`
- Increased Operator memory requests from 80 MiB to 200 MiB and memory limits from 300 MiB to 1 GiB. The latter is to prevent operator restarts due to OOM on certain deployments.
- Customer advisory: Default system policies `DockerHub NGINX 1.10`, `Shellshock: Multiple CVEs`, and `Heartbleed: CVE-2014-0160` will be deprecated starting release `66.0`.

## [64.1]

- Cluster internal endpoints set to `*.svc` to be respected by OpenShift's cluster wide `noProxy` configuration
  - `sensor.stackrox` changed to `sensor.stackrox.svc`
  - `central.stackrox` changed to `central.stackrox.svc`
  - `scanner.stackrox` changed to `scanner.stackrox.svc`
  - `scanner-db.stackrox` changed to `scanner-db.stackrox.svc`
- Increased Operator memory requests from 80 MiB to 200 MiB and memory limits from 300 MiB to 1 GiB. The latter is to prevent operator restarts due to OOM on certain deployments.

## [64.0]

- Support for BadgerDB is being completely removed. Users running a version less than 48.0 will need to upgrade to 63.0
  prior to upgrading to 64.0. All backups taken prior to version 48.0 cannot be restored to 64.0 and newer.
- The `/v1/namespaces` endpoint now accepts pagination query parameters.
- Message attribute keys for audit log based violations changed to use capital case instead of lowercase in API response.
- On OpenShift, the names of all `SecurityContextConstraint` (SCC) resources are now prefixed with `stackrox-`.

## [63.1]

- Cluster internal endpoints set to `*.svc` to be respected by OpenShift's cluster wide `noProxy` configuration
  - `sensor.stackrox` changed to `sensor.stackrox.svc`
  - `central.stackrox` changed to `central.stackrox.svc`
  - `scanner.stackrox` changed to `scanner.stackrox.svc`
  - `scanner-db.stackrox` changed to `scanner-db.stackrox.svc`
- Increased Operator memory requests from 80 MiB to 200 MiB and memory limits from 300 MiB to 1 GiB. The latter is to prevent operator restarts due to OOM on certain deployments.

## [63.0]

- Clusters now can have labels.
- Role is now a combination of a permission set and an optional access scope.
- API changes/deprecations:
  - `AuthService(/v1/auth/status)`: `user_info.permissions.name` and `user_info.permissions.global_access` are
    deprecated, use `user_info.roles` instead.
  - `CreateRole(POST /v1/roles/{name})`, `UpdateRole(PUT /v1/roles/{name})`: specifying `resource_to_access` is
    disallowed, `permission_set_id` must be provided instead.
  - `GetRoles(GET /v1/roles)`, `GetRole(GET /v1/roles/{name})`: `resource_to_access` is never set, use
    `permission_set_id` instead.
  - In the GraphQL API, `Role { resourceToAccess: [Label!]! }` is deprecated, use
    `PermissionSet { resourceToAccess: [Label!]! }` instead.
  - In the GraphQL API, `Role { globalAccess: Access! }` is deprecated with no replacement intended.
- The operator now sets dynamic admission control settings (`enforceOnCreates`, `enforceOnUpdates`)
  based on `spec.admissionControl.listenOn*` in the `SecuredCluster` resource.

## [62.2]

- Cluster internal endpoints set to `*.svc` to be respected by OpenShift's cluster wide `noProxy` configuration
  - `sensor.stackrox` changed to `sensor.stackrox.svc`
  - `central.stackrox` changed to `central.stackrox.svc`
  - `scanner.stackrox` changed to `scanner.stackrox.svc`
  - `scanner-db.stackrox` changed to `scanner-db.stackrox.svc`
- Increased Operator memory requests from 80 MiB to 200 MiB and memory limits from 300 MiB to 1 GiB. The latter is to prevent operator restarts due to OOM on certain deployments.

## [62.1]

- Fixed RHSA-2021:2569, RHSA-2021:2574, RHSA-2021:2575, RHSA-2021:2717, RHBA-2021:2581 in RHEL images.

## [62.0]

- Scanner now supports alpine:edge and alpine:3.14.
- Scan results for alpine 3.2 - 3.7 were marked as stale before.
  It has since become clear that there are still updates to the secdb for these versions,
  so they are no longer marked stale.
- The `ROX_ALERT_RENOTIF_DEBOUNCE_DURATION` can be set to a duration (see https://golang.org/pkg/time/#ParseDuration
  for supported syntax), and if set, then duplicate notifications for deploy-time alerts for the same deployment-policy
  pair will not be sent if the previous alert was resolved more recently than the debounce duration.
- Scanner now supports alpine:edge.

## [61.0]

- `globalAccess` field in roles is no longer supported
- Policy matching on all fields has been made case-insensitive. For example, if you set "Volume Type" to "hostpath",
  that will match volumes that are "HostPath".
- Added the ability to make policies based on `Severity` (ROX-6639)
  - Added new default policy (disabled by default) for a `High` alert for fixable
    CVEs with severity at least Important (includes Important and Critical).
- roxctl image scan --format {csv,pretty} are now sorted by layer and severity
  instead of layer and CVSS.
- Image risk is now calculated using a score assigned to the Severity Rating,
  opposed to using the CVSS score. Severity Rating is a more accurate measure of
  a vulnerability's risk. (ROX-7133)

## [60.0]

- CVE Severity levels are now mapped to their respective Red Hat security ratings (https://access.redhat.com/security/updates/classification)
- StackRox Scanner passes Red Hat Scanner Certification
  - Images based on RHEL base images created after June 2020 will be scanned in a certified manner.
    - These images will say `rhel` as the OS instead of `centos`.
    - Language-related files like JAR (Java), egg-info (Python) will only be scanned if they are not provided by RPM.
      To determine if a file is provided by RPM, run `rpm -q --whatprovides <absolute filepath>` in the image.
  - Older RHEL-based images will be scanned the traditional way.
    - These images will continue to say `centos` is the base OS.
- StackRox Scanner now officially supports ubuntu:21.04 images

## [59.0]

- Added `GET /v1/centralhealth/upgradestatus` endpoint to support upgrade rollback.
- Scanner no longer supports RHEL/CentOS 5.
- Default value for `--json-fail-on-policy-violations` flag of `roxctl image check` changed
  from `false` to `true`.

## [58.1]

- A few CVSS3.1 scores for applicable vulnerabilities were miscalculated, but it has since been fixed.
- Fixed CVE-2021-20305, RHSA-2021:1206 in RHEL scanner images
- Fixed Java package scanning when the package has the word "agent"

## [58.0]

- The product no longer requires a license to run. Several license-related functionalities and flags
  have been removed from the product and related tooling, as well as from the Helm charts.
- Components now have `Fixed By` field that indicates the version that will fixes all the fixable vulnerabilities in the component.
  - Note:
    - It is supported only when StackRox Scanner is used.
    - It is not namespaced to distro.
- Added upgrade rollback function. By default, users may rollback to their previous version if upgrade fails before Central has started.
  After services started, users must explicitly specify the version they are rolling back to in central config `maintenance.forceRollbackVersion`.
- Added a `central.exposeMonitoring` option to the Central Services Helm chart, which, when set to `true`, allows exposing a `/metrics`
  endpoint on port 9090.


## [57.0]

- The published time for CVEs in RHEL and CentOS images is now populated correctly.
- Secured clusters deployed via Helm with `helmManaged` set to `false` can now be used with cluster init
  bundles, creating a new cluster within StackRox on-the-fly. Previously, `helmManaged=false` only worked
  with certificates that were specific to an existing cluster.
- `roxctl central generate openshift` and `roxctl sensor generate openshift` now accept an
  `--openshift-version` flag, which can be set to the major version (`3` or `4`) of the OpenShift platform
  to deploy on. By default, deployment files are generated in a compatibility mode that works on OpenShift
  3.11 as well as 4.x. When deploying to a cluster running a recent OpenShift version, set this flag to `4`
  in order to take advantage of features only supported on OpenShift 4.x.


## [56.0]
- Page titles now reflect the URL location of the user within the app in the browser tab and history.
- SAML authentication providers:
  - When using the "Dynamic configuration" option, the `IdP Metadata URL` can now specify a
    scheme of `https+insecure://` to instruct StackRox to skip TLS validation when fetching
    the metadata. It is **strongly** advised to limit the use of this to testing environments.
  - When using the "Static configuration" option, the `IdP Certificate(s) (PEM)` option now
    supports specifying multiple PEM-encoded certificates.
- When creating a new Role, Namespace and Node have been added to the default minimal access specification.
- Admission Control health status is now available as part of Cluster Health in System Health, and in the
in the Platform Configuration -> Clusters View.

- `roxctl image check` now has a `--json-fail-on-policy-violations` flag. Its current default value
   is `false` which preserves the legacy behavior of `--json` flag: the command does *not*
   exit with an error code, even if policy violations are present.

   This default value of `false` is also now deprecated and will change in three releases.
- New default policies:
  - Added default policies for Docker CIS checks
    - 4.1
    - 4.4
    - 4.7
    - 5.1
    - 5.7
    - 5.9
    - 5.15
    - 5.16
    - 5.19
    - 5.20
    - 5.21
- Splunk alert events send to HEC will no longer include policy description, remediation and rationale
 in order to allow for more violations underneath the HEC limit.
- The ROX_NETWORK_DETECTION_BASELINE_VIOLATION feature flag is now on by default: a deployment with network flows that
are outside of its network baseline can now raise violations
- New roxctl option for roxctl image check: --categories.  Specifying a comma separated list of categories will only run policies with categories in the specified list.

## [55.0]
- The `/v1/metadata` endpoint redacts version information from unauthenticated users.
- API changes/deprecations:
  - `/db/backup` is deprecated; please use `/api/extensions/backup` instead.
  - In the GraphQL API, `ProcessActivityEvent { whitelisted: Boolean! }` is deprecated, use
    `ProcessActivityEvent { inBaseline: Boolean! }` instead.
  - In the GraphQL schema, the type name `Policy { whitelists: [Whitelist]! }` changes to
    `Policy { whitelists: [Exclusion]! }` preserving the existing structure and field names.
  - In the GraphQL API, `Policy { whitelists: [Whitelist]! }` is deprecated, use
    `Policy { exclusions: [Whitelist]! }` instead.
  - `PolicyService(/v1/policies/*)`: in all affected responses, `Policy.whitelists` is now always empty, use
    `Policy.exclusions` instead. This is because the current policy version has been updated to "1.1" which deprecates
    the `Policy.whitelists` field. All previous policy versions are still accepted as input.
  - Deprecated `includeCertificates` flag in `/v1/externalbackups/*`. Certificates are included in central
    backups by default for both new and existing backup configs.
- Admission controller service will be deployed by default in new k8s and Openshift clusters.
The validating webhook configuration for exec and port forward events is not supported on and hence
will not be deployed on OpenShift clusters.
- `roxctl image check` now has a `--send-notifications` flag, which will send notifications for
  build time alerts to the notifiers configured in each violated policy.
- `roxctl central db backup` is deprecated; please use `roxctl central backup` instead.
- The following  roxctl flags have been deprecated for the command `sensor generate`:
  - `--create-admission-controller` (replaced by `--admission-controller-listen-on-creates`)
  - `--admission-controller-enabled` (replaced by `--admission-controller-enforce-on-creates`)
- Added retry flags to `roxctl image scan`, `roxctl image check`, and `roxctl deployment check`:
  - Introduced two new flags, `--retries` and `--retry-delay`, that change how the commands deal with errors
  - `--retries 3 --retry-delay 2` will retry the command three times on failure with two seconds delay between retries
  - As the default value for `retries` is 0, the behaviour of the commands is unchanged if the flag is not used
- Added a new flag `--admission-controller-listen-on-events` to `roxctl sensor generate k8s` and
`roxctl sensor generate openshift`, that controls the deployment of the admission controller webhook which
listens on Kubernetes events like exec and portforward. Default value is `true` for `roxctl sensor generate k8s`
and false for `roxctl sensor generate openshift`.

## [54.0]
- Added option to backup certificates for central.
- API changes/deprecations:
  - `ProcessWhitelistService(/v1/processwhitelists/*)`: all `processwhitelists/*` endpoints are deprecated, use
    `processbaselines/*` instead.
  - `ResolveAlert(/v1/alerts/{id}/resolve)`: `whitelist` is deprecated, use `add_to_baseline` instead.
  - In the `ListDeploymentsWithProcessInfo(/v1/deploymentswithprocessinfo)` response, `deployments.whitelist_statuses`
    is deprecated, use `deployments.baseline_statuses` instead.
  - `ROX_WHITELIST_GENERATION_DURATION` environment variable is deprecated, use `ROX_BASELINE_GENERATION_DURATION`
    instead.

## [53.0]
- [Security Advisory] Scanner was not validating Central client certificates allowing for intra-cluster unauthenticated users
  to initiate or get scans. This only affects environments without NetworkPolicy enforcement.

## [52.0]
- Added ContainerName as one of the policy criteria
- Added support for ubuntu:20.10 in Scanner.
- Added support for distroless images in Scanner.

## [51.1]
- UI: fix a browser crash when a port's exposure type is UNSET in the Deployment Details of a Risk side panel (ROX-5864)

## [51.0]
- UI: remove "phantom" turndown triangle on Network Flows table rows that have only one bidirectional connection on the same port and protocol
- UI: fix pagination in Vuln Mmgt so that filtering a list by searching will reset the page number to 1 (ROX-5751)
- A new environment variable for Central ROX_NETWORK_ACCESS_LOG, defaulted to false, is available.
When set to true, each network request to Central (via API, UI) is logged in the Central logs.
Note: When turned on, this environment variable will cause noisy logging, and hence should be turned on only for the
purpose of debugging network connectivity issues. Once network connectivity is established, we should advise
to immediately set this to false to stop logging.
- Added Namespace as one of the policy criteria
- UI: Display full height of Vulnerability Management side panel in Safari (ROX-5771)
- Added a `--force-http1` option to `roxctl` that will cause HTTP/2 to be avoided for all outgoing requests.
  This can be used in case of connectivity issues which are suspected to be due to an ingress or proxy.
- UI: Fix bug where some policy criteria values, with equal signs, are parsed incorrectly (ROX-5767)

## [50.0]
- UI: Do not display incomplete process status when Sensor Upgrade is up to date (ROX-5579)
- The minimum number of replicas for the Scanner Horizontal Pod Autoscaler has been set to 2 for better availability.
- The ROX_CONTINUE_UNKNOWN_OS feature flag is on by default in Scanner
  - Scans done by StackRox Scanner on images whose OS cannot be determined will no longer fail if the image also has feature components. Instead, they will continue and give partial scan results.
    - An example is the `fedora:32` image
- The default resource limit for Central has been changed to 4 cores. Please see the resource sizing guidelines in the help documentation for
  finer-grained settings.
- A new policy criteria on "Service Account" has been added which runs policy evaluation against the deployment's service account name.
- Use Red Hat CVSS scores instead of NVD for `rhel` and `centos` based images scanned by StackRox Scanner.
  - CVSS3 is used if it exists otherwise CVSS2 is used.
- Added support for .NET Core runtime CVEs (data from NVD).
  - This affects images with .NET Core and/or ASP.NET Core runtime(s) installed
- UI: Update the Network Graph when a different cluster is selected (ROX-5662)
- Support sub-CVEs for RHEAs and RHBAs as well as RHSAs for rhel/centos-based images.
  - Though it is not specified, it is possible RHEAs and RHBAs to have associated CVEs.
- The default policy "Required Label: Email" has been deprecated starting release 50.0.

## [49.0]
- OIDC authentication providers: added support for two rarely-needed configuration options:
  - The `Issuer` can now be prefixed with `https+insecure://` to instruct StackRox to skip TLS validation
    when talking to the provider endpoints. It is **strongly** advised to limit the use of this to testing
    environments.
  - The `Issuer` can now contain a querystring (`?key1=value1&key2=value2`), which will be appended as-is
    to the authorization endpoint. This can be used to customize the provider's login screen, e.g., by
    optimizing the GSuite login screen to a specific hosted domain via the
    [`hd` parameter](https://developers.google.com/identity/protocols/oauth2/openid-connect#hd-param),
    or to pre-select an authentication method in PingFederate via the
    [`pfidpadapterid` parameter](https://docs.pingidentity.com/bundle/pingfederate-93/page/nfr1564003024683.html).
- In `GetImage(/v1/images/{id})` response, the `vulns` field `discoveredAt` is replaced by `firstSystemOccurrence` starting release 49.0. This field represents the first time the CVE was ever discovered in the system.
- In `GetImage(/v1/images/{id})` response, a new field `firstImageOccurrence` is added to `vulns` which represents the first time a CVE was discovered in respective image.
- The default for the `--create-upgrader-sa` flag has changed to `true` in both the `roxctl sensor generate` and the
  `roxctl sensor get-bundle` commands. In order to restore the old behavior, you need to explicitly specify
  `--create-upgrader-sa=false`.
- UI: Hovering over a node in the Network Graph will show that node's listening ports (ROX-5469)
- Fixed an issue on the API docs page where the left menu panel no longer scrolled independently of the main content.
- UI: Added `Scanner` to the image single page in Vuln Mgmt (ROX-5289)
- In `v1/clusters` response, `status.lastContact` has been deprecated, hence use `healthStatus.lastContact` instead.
- UI: Disable the Next button when required fields are empty in the Cluster form (ROX-5519)
- `roxctl` can now be instructed to generate YAML files with support for Istio-enabled clusters, via the
  `--istio-support=<istio version>` flag. Istio versions in the range of 1.0-1.7 are supported. The flag is available
   for the commands `roxctl central generate`, `roxctl scanner generate`, `roxctl sensor generate`, and
   `roxctl sensor get-bundle`. The interactive installer (`roxctl central generate interactive`) will also prompt for
   this configuration option.
- Support for enforcing policies on DeploymentConfig resources in Openshift.
- The following deprecated roxctl flags have been removed for the command `sensor generate`:
  - `--admission-controller` (replaced by `--create-admission-controller`)
  - `--image` (replaced by `--main-image-repository`)
  - `--collector-image` (replaced by `--collector-image-repository`
  - `--runtime` (`--collection-method` is to be used instead)
  - `--monitoring-endpoint`

## [48.0]
- UI: Hovering over a namespace edge in the Network Graph will show the ports and protocols for it's connections (ROX-5228).
- UI: Hovering over a namespace edge in the Network Graph will show a summary of the directionality of it's connections (ROX-5215)
- UI: Hovering over a node edge in the Network Graph will show the ports and protocols for it's connection (ROX-5227)
- UI: Platform Configuration > Clusters  (ROX-5317)
  - add 'Cloud Provider' column
  - remove 'Current Sensor version' column
  - replace 'Upgrade status' column with 'Sensor Upgrade' and add tooltip which displays 'Sensor version' and 'Central version'
  - display cells in 'Sensor Upgrade' columns with same style as adjacent new Cluster Health columns
- UI: Added a toggle in the Network Policy Simulator in Network Graph to exclude ports and protocols (ROX-5248).
- UI: Platform Configuration > Clusters: Make CertificateExpiration look similar to recently improved Sensor Upgrade style and future cluster health style (ROX-5398)
  - Red X icon at left of phrase for less than 7 days (for example, in 59 minutes, in 7 hours, in 6 days on Friday)
  - Yellow triangle icon at left of phrase for less than 30 days (for example, in 29 days on 7/31/2020)
  - Green check icon at left of other phrases (for example, in 1 month on 7/31/2020, in 2 months)
- UI and strings from API: Replace term 'whitelist' with 'excluded scope' in policy context, and 'baseline' in process context (ROX-5315, ROX-5316)
- UI: Deployment Details in the Violations Side Panel now shows full deployment data if available. If not, a message will appear explaining that the deployment no longer exists.
- UI: When selecting a deployment in the Network Graph, the Network Flows table will now show some additional information: traffic, deployment name,
  namespace name, ports, protocols, connection type (ROX-5219)
- In `v1/clusters` response, `healthStatus.lastContact` field is added that represents last time sensor health was probed (aka last sensor contact). `status.lastContact` will be deprecated starting release 49.0, hence use `healthStatus.lastContact` instead.
- When attempting to scan an image, we now send back error messages under any of the following conditions:
  - no registries integrated
  - no matching registries found
  - no scanners integrated
- In `GetImage(/v1/images/{id})` response, the `vulns` field `discoveredAt` will be replaced by `firstSystemOccurrence` starting release 49.0. This field represents the first time the CVE was ever discovered in the system.

## [47.0]
- Configuration Management tables (except for Controls and Policies) are now paginated through the API, rather than loading all rows into the browser, for better performance in large environments (ROX-5067).
- Added a global flag `--token-file` to roxctl causing an API token to be read from the specified file (ROX-2319).
- Added strict validation for env var policies such that policies with non-raw sources must not specify expected values (ROX-5208). This change introduces a breaking adjustment to the `/v1.PolicyService/PostPolicy` RPC, with existing REST clients remaining unaffected.
- Emit warning if the default value for flag `--create-updater-sa` is used in roxctl (ROX-5264).
- New parameter `default` for flag `--collection-method`.
- UI: Omit Cluster column from Deployments list when entity context includes Namespace (ROX-5207)
- The help output of `roxctl` commands mentions implicit defaults for optional flags.
- UI: Fix a regression, where CSVs for a Compliance standard, or for a Cluster viewed in Compliance, were not scoped to the particular filter (ROX-5179)
- The following command line flags of `roxctl` have been deprecated:
  - Flag `--image` for `roxctl sensor generate`. Use `--main-image-repository` instead.
  - Flag `--collector-image` for `roxctl sensor generate`. Use `--collector-image-repository` instead.
  - Flag `--admission-controller` for `roxctl sensor generate k8s`. Use `--create-admission-controller` instead.

  The old flags are currently still supported but they are scheduled for removal in a future version of `roxctl`.

- UI: Added arrows to indicate directionality (ingress/egress) for Network Graph connections between deployments (ROX-5211).
- UI: Added `Image OS` to the image list and image single page in Vuln Mgmt (ROX-4083).
- Added the ability to make policies based on `Image OS` (ROX-4083).
- roxctl image scan and /v1/image/<image id> no longer return snoozed CVEs as a part of their output. The `include-snoozed` command line parameter
  and the `includeSnoozed` query parameter respectively can be used to include all CVEs.
- The 'namespace.metadata.stackrox.io/id' label is now removed in order to better support Terraform cluster management.
- UI: Hovering over a deployment in the Network Graph will show the ports and protocols for it's ingress/egress network flows (ROX-5226).
- Adding the annotation `auto-upgrade.stackrox.io/preserve-resources=true` on the `sensor` deployment and the `collector` daemonset
  will cause the auto-upgrader to preserve any overridden resource requests and limits whenever an upgrade is performed.

## [46.0]
- Added the following REST APIs:
  - PATCH `/v1/notifiers/{id}` modifies a given notifier, with optional stored credential reconciliation.
  - POST `/v1/notifiers/test/updated` checks if the given notifier is correctly configured, with optional stored credential reconciliation.
  - PATCH `/v1/scopedaccessctrl/config/{id}` modifies a given scoped access control plugin, with optional stored credential reconciliation.
  - POST `/v1/scopedaccessctrl/test/updated` checks if the given scoped access control plugin is correctly configured, with optional stored credential reconciliation
  - PATCH `/v1/externalbackups/{id}` modifies a given external backup, with optional stored credential reconciliation.
  - POST `/v1/externalbackups/test/updated` checks if the given external backup is correctly configured, with optional stored credential reconciliation.
- UI: Reset page to 1 when sort fields change (ROX-4267)
- Add a tcp prefix to the spec.Ports.name for the scanner-db service. Istio uses this name for protocol detection.
- Customer advisory: The default policy "Required Label: Email" will be deprecated starting release 48.0
- RocksDB is set as the default DB and completely replaces BadgerDB and replaces a majority of BoltDB. This should make Central significantly more performant.
  Users may see slowness during startup on initial upgrade as the data is being migrated.
- Added UI to show cluster credential expiry in the cluster page (ROX-5034).
- UI: The deployment event timeline should now visibly group events that would otherwise overlap. The grouped events will show a number in the top right that
  indicates how many events were grouped. Clicking on the icon will show an interactive tooltip that displays information for each event in a scrollable manner (ROX-5190).
- UI: Under Vulnerability Management, update "Deployment Count" column on policy entity list pages to show failing deployments count instead of all applicable deployments count (ROX-5176).
- StackRox now supports the Garden Linux operating system. Previous, collector pods would enter a crash loop when deployed on
  Garden Linux nodes.

## [45.0]
- Default policies that have been excluded for the kube-system namespace, have now been additionally excluded for the istio-system namespace.
- Default integration added for public Microsoft Container Registry
- Heads up advisory on `roxctl sensor generate k8s` command option changes slated for release in 47.0:
  1. `admission-controller` option will be renamed to `create-admission-controller`
  2. The default for `create-upgrader-sa` will change to `true`
  3. The default for `collection-method` will change to `KERNEL_MODULE`
  4. Deprecated option `runtime` will be removed
  6. `image` option  will be renamed to `main-image-repository`
  7. `collector-image` option will be renamed to `collector-image-repository`
  8. `monitoring-endpoint` option, which has already been deprecated, will be removed
- Add CVE Type to CVE list and overview pages (ROX-4482)
- UI: Open API Reference in current Web UI browser tab instead of a new tab and replace Help Center popup menu with two half-height links in left navigation for API Reference and Help Center (ROX-2200)
- UI: Move Images link on VM dashboard out of Applications menu, and into tile like Policies and CVEs link (ROX-5052)
- UI: Add Disable TLS Certificate Validation (Insecure) toggle for JFrog Artifactory registry in Platform Configuration > Integrations > New Integration (ROX-5031)
- UI: Add Disable TLS Certificate Validation (Insecure) toggle for Anchore Scanner, CoreOS Clair (Scanner), and Quay.io (Registry + Scanner) in Platform Configuration > Integrations > New Integration (ROX-5084)
- Added the ability to make secret creation for sensor, collector and admission controller optional when deploying using Helm charts.
- Added native Google Cloud Storage (GCS) external backup. This should now be the preferred way to backup to GCS as opposed to using the S3 integration because
  S3 upload to GCS is incompatible with large databases.
- The Central and Migrator binaries are now compiled without AVX2 instructions, which fixes an Illegal Instruction issue
  on older CPUs. SSE4.2 instructions are still used, which mean the lowest supported Intel processor is SandyBridge (2011) and the lowest
  supported AMD processor is BullDozer (2011).

## [44.0]
- Previously, a scan for an image that may have been retagged (e.g. using the latest tag) would return a stale scan if it had been previously scanned.
- UI: In Platform Configuration > Interactions: 1. replace "AWS ECR" with "Amazon ECR" and 2. replace "S3" (and "AWS S3" placeholder for Integration Name in New Integration pane) with "Amazon S3" (ROX-4912)
- Docker Registry Integration now doesn't require entering password every time an existing integration is tested or updated (part of ROX-4539).
- UI: Replace `Page 1 of 0` with `Page 1 of 1` for 0 results in table pagination (ROX-1072)
- Added `ExportPolicies(POST /v1/policies/export)` API which accepts a list of policy IDs and returns a list of json policies
- Added `ImportPolicies(POST /v1/policies/import)` API which accepts a json list of policies, imports them into your StackRox installation, and returns a list with success/failure details per policy
- Added UI to export a single policy from the policy details on the System Policies page
- Added UI to import a single policy from the System Policies page
- Sensor resource requests and limits have been increased to 1 core / 1GB and 2 cores / 4GB respectively.
- Added User Page in UI to show current User Permissions and Roles
- `roxctl` commands now gives users an error message when unexpected arguments are given (ROX-4709)
- UI: In Platform Configuration > Roles and Permissions > Add New Role form: 1. disable the Save button when required Role Name is empty; 2. display `(required)` at the right of the Role Name label with gold warning color if the input box is empty, otherwise with gray color (ROX-1808)
- UI: Increase timeout for Axios-fetch for GraphQL endpoint, to allow Vuln Mgmt pages in large-scale customer environments to load (ROX-4989)

## [43.0]
- Detection APIs were not properly handling suppressed CVEs and they were being included in evaluation. This is now resolved.
- Previously, the Scanner deployment did not mount the additional CA secret and thus would fail to scan self-signed registries. This is resolved.
- AWS S3 and AWS ECR integrations now accept an endpoint to work with non public AWS endpoints.
- UI: Fixed the display of the Privileged field when viewing a policy in the Vulnerability Management section (ROX-4752)
- API changes/deprecations related to supporting multiple roles:
  - `GenerateToken(/v1/apitokens/generate)`: the singular `role` field in the request field is deprecated; please use
    the array field `roles`.
  - `GetAPIToken(/v1/apitokens/{id})`, `GetAPITokens(/v1/apitokens)`: the singular `role` field in the response payload
    is deprecated; please use the array field `roles`.
  - Audit logs: the singular `user.role` field in the audit message payload is deprecated; please use the singular
    `user.permissions` field for the effective permissions of the user, and the array field `user.roles` for all the
    the individual roles associated with a user.
- The Compliance container within the Collector daemonset now has a hostpath of '/', which is needed to be able to read
  configuration files anywhere on the host. This requires the allowedHostVolumes within the stackrox-collector PSP to allow '/' to be mounted.
  For added security, the PSP has set '/' as readonly and the Collector container's docker socket mount has also been set to readonly.

## [42.0]
- All `/v1/` API endpoints now support pretty-printing.  Make requests with the `?pretty` path parameter to receive pretty-printed json responses.
- UI: added "Deployment Name" property in side panel for Deployment Details on Violations and Risk pages.
- UI: In the Risk view, the URL now includes any search filters applied. You can now share the link and see the same filtered view.
- UI: In the Config Management section, fixed a UI crash issue when going from a single image view within containing context, like a single cluster, down to that image's deployments. (ROX-4543)
- UI: In the Platform Configuration -> Clusters view, the text “On the latest version” has been changed to “Up to date with Central version” (ROX-4739).
- `SuppressCVEs(/v1/cves/suppress)` endpoint now only supports cve suppression/snoozing.
- `SuppressCVEs(/v1/cves/suppress)` endpoint now supports cve suppression/snoozing for specific duration.
- Added `UnsuppressCVEs(/v1/cves/unsuppress)` endpoint to support cve un-suppression/un-snoozing.
- Changed central and sensor's SecurityContextConstraint (SCC) priority to 0 for OpenShift, so that they don't supercede default SCCs.

## [41.0]
### Changed
- Updated RHEL base images from UBI7.7 to UBI8.1

## [40.0]
### Added
- Added the ability to customize the endpoints exposed by Central via a YAML-based configuration file.
- Added a Required Image Label policy type.  Policies of this type will create a violation for any deployment containing images that lack the required label.  This policy type uses a regex match on either the key or the key and the value of a label.
- Added a Disallowed Image Label policy type.  Policies of this type will create a violation for any deployment containing images with the disallowed label.  This policy type uses a regex match on either the key or the key and the value of a label.

### Changed
- Collector images shipped with versions of the StackRox platform prior to this were affected by CVE-2019-5482, CVE-2019-5481 and CVE-2019-5436. The cause was an older version of curl that was vulnerable to buffer overflow and double free vulnerabilities in the FTP handler. We have upgraded curl to a version that does not suffer from these vulnerabilties. The curl program is only used to download new collector modules from a fixed set of URLs that do not make use of FTP, therefore according to our assessment there never existed a risk of an attacker exploiting this vulnerability.
- The `-e`/`--endpoint` argument of `roxctl` now supports URLs as arguments. The path in this URLs must either be empty
  or `/` (i.e., `https://central.stackrox` and `https://central.stackrox/` are both allowed, while
  `https://central.stackrox/api` is not). If this format is used, the URL scheme determines whether or not an unecrypted
  (plaintext) connection is established; if the `--plaintext` flag is used explicitly, its value has to be compatible
  with the chosen scheme (e.g., specifying an `https://` URL along with `--plaintext` will result in an error, as will
  a `http://` URL in conjunction with `--plaintext=false`).
- Detection and image enrichment have been moved to the individual Sensor clusters. Sensor will proxy image scan requests
  through Central and then run detection to generate both runtime and deploytime alerts. These alerts are sent to Central and any
  enforcement if necessary will be executed by Sensor without a roundtrip to Central.

## [39.0]
### Added
- `roxctl central cert` can be used to download Central's TLS certificate, which is then passed to `roxctl --ca`.
- The Scanner deployment has been split into two separate deployments: Scanner and Scanner DB. The Scanner deployment is now
  controlled by a Horizontal Pod Autoscaler (HPA) that will automatically scale up the scanner as the number of requests increase.
- Added a feature to report telemetry about a StackRox installation.  This will default to off in existing installations and can be enabled through the System Configuration page.
- Added a feature to download a diagnostic bundle.  This can be accessed through the System Configuration page or through `roxctl central debug download-diagnostics`
- A new `ScannerBundle` resource type (for the purposes of StackRox RBAC) is introduced. The resource definition for this is:
    Read permission: Download the scanner bundle (with `roxctl scanner generate`)
    Write permission: N/A
- Related to above, `roxctl scanner generate` now requires users to have read permissions to the newly created `ScannerBundle` resource.
  Previously, this endpoint was accessible to any authenticated user.
- OIDC auth providers now support refresh tokens, in order to keep you logged in beyond the ID token expiration time
  configured in your identity provider (sometimes only 15 minutes or less). In order to use refresh tokens, a client
  secret must be specified in the OIDC auth provider configuration.

### Changed
- UseStartTLS field in the Email notifier configuration has been deprecated in lieu of an enum which supports several
different authentication methods
- `roxctl central generate k8s` and `roxctl central generate openshift` no longer contain prompts for the monitoring stack because
  it is now deprecated
- The scanner v2 preview is now removed
- The scanner's updater now pulls from https://definitions.stackrox.io, and not https://storage.googleapis.com/definitions.stackrox.io/ like it previously would.
- Fixed https://stack-rox.atlassian.net/browse/ROX-3985.
- Collector images shipped with versions of the StackRox platform prior to this were affected by CVE-2017-14062. The cause was an older version of libidn (parsing of internationalized domain names) that was vulnerable due to a possible buffer overflow. We have upgraded libidn to a version that no longer suffers from this vulnerability. Since libidn is only used by curl, and curl is only used to download new collector modules from a fixed set of URLs that do not make use of international domain names, according to our assessment there never existed a risk of an attacker exploiting this vulnerability.

## [38.0]
### Added
- Added a REST endpoint `/v1/group` that can be used to retrieve a single group by exact property match (cf. ROX-3928).
- Scanner version updated to 2.0.4
- Collector version updated to 3.0.2

## [37.0]
### Changed
- The "NIST 800-190" standard has been renamed to "NIST SP 800-190", for correctness.
The ID continues to be the same, so no API calls will need to be updated.
Existing data will be preserved and available on upgrade.

### Added
- Added a `roxctl sensor get-bundle <cluster-name-or-id>` command to download sensor bundles for existing
  clusters by name or ID.

## [36.0]
### Changed
- Removed the endpoints `GET /v1/complianceManagement/schedules`, `POST /v1/complianceManagement/schedules`,
  `POST /v1/complianceManagement/schedules/{schedule_id}`, and `DELETE /v1/complianceManagement/schedules/{schedule_id}`.
  These were purely experimental and did not function correctly.  They were erroneously included in the public API specification.
- All YAML files have been updated to no longer reference the deprecated `extensions/v1beta1` API group. Previously,
 we used these API versions for deployments, daemonsets and pod security policies. This should have no effect on existing
 installs, but will mean that new installs can successfully install on Kube 1.16.

## [35.0]
- Proxy configuration can now be changed at runtime by editing and applying `proxy-config-secret.yaml` in the cluster
  where central and scanner run (ROX-3348, #3994, #4127).
- The component object within the image object now contains a field "Source", which indicates how the component was identified. Components derived from package managers
  will have the type "OS" whereas components derived from language analysis will have the language as the source (e.g. PYTHON).
### Added
- Images based on the Red Hat Universal Base Image (UBI) are published in stackrox.io/main-rhel,
  stackrox.io/scanner-rhel, stackrox.io/scanner-db-rhel and collector.stackrox.io/collector-rhel repositories. These
  images are functionally equivalent to our regular images and use the same version tags.

## [34.0]
### Added
- Policy excluded scopes are now shown in the UI. Previously, we only showed excluded deployment names, and not the entire structure that was
  actually in the policy object. This means that users can now exclude by cluster, namespace and labels using the UI.
- There now exists a `roxctl collector support-packages upload <file>` command, which can be used to upload files from
  a Collector runtime support package to Central (e.g., kernel modules, eBPF probes). Assuming that Collectors can talk
  to Sensor, and Sensor can talk to Central, Collectors can then download these files they require at runtime from
  Central, even if none of the components has access the internet. Refer to the official documentation or contact
  StackRox support for information on obtaining a Collector support package.
- The `roxctl image scan` command now has a `--force` flag, which causes Central to re-pull the data from the registry and
  the scanner.

## [33.0]
### Changed
- Both the `runAsUser` and `fsGroup` for the central deployment are now 4000.
  This required changes in the the pod security policy, and the OpenShift Security Context Contraint (scc) objects.
  If you are upgrading from a previous version, please refer to the upgrade instructions on how to apply these changes
  to your existing deployment, pod security policy and OpenShift scc objects.
- CVEs with a CVSS score of 0 will now be displayed as "Pending" in the UI because it indicates that a CVE
  is still being analyzed or the CVE has been disputed. The API will continue to return a CVSS score of 0.
- Scopes now include support for Regex on the namespace and label fields including both Policy Scope and Exclusion Scope.
  The supported Regex syntax can be found here: https://github.com/google/re2/wiki/Syntax.
- The `validated` field in an auth provider is deprecated and will be removed in 3 releases. Please use the `active` field instead.
- RHSA vulnerabilities will now be displayed with the highest CVSS score from the CVEs it references. The referenced CVEs will
  now also be available. (ROX-3519, ROX-3550; d36f2ccf)
- `GetRisk(/v1/risks/{subjectType}/{subjectID})` endpoint is removed. For obtaining deployment risk, use `GetDeploymentWithRisk(/v1/deploymentswithrisk/{id})`. (8844549b)

## [32.0]
### Changed
- The port used for prometheus metrics can now be customized with the environment variable `ROX_METRICS_PORT`. Supported
  options include `disabled`, `:port-num` (will bind to wildcard address) and `host_or_addr:port`. IPv6 address literals
  are supported with brackets, like so: `[2001:db8::1234]:9090`. The default setting is still `:9090`. (ROX-3209)
- The `roxctl sensor generate` and `roxctl scanner generate` subcommands now accept an optional `--output-dir <dir>` flag
  that can be used to extract the bundle files to a custom directory. (ROX-2529)
- The `roxctl central debug dump` subcommand now accepts an optional `--output-dir <dir>` flag
  that can be used to specify a custom directory for the debug zip file.
- The format of collector tags changed from `<version>` to `<version>-latest`. This tag references a *mutable* image in
  canonical upstream repository (`collector.stackrox.io/collector`) that will get updated whenever kernel modules/eBPF
  probes for new Linux kernel versions become available. This decreases the need to rely on module downloads via
  the internet. If you configure StackRox to pull collector images from your private registry, you need to configure a
  periodic mirroring to take advantage of this effect.

## [31.0]
### Changed
- `roxctl` can now talk to Central instances exposed behind a non-gRPC-capable proxy (e.g., AWS ELB/ALB). To support
  this, requests go through an ephemeral client-side reverse proxy. If you observe any issues with `roxctl` that you
  suspect might be due to this change, pass the `--direct-grpc` flag to resort to the old connection behavior.
- `roxctl` can now talk to Central instances exposed via plaintext (either directly, or via a plaintext proxy talking to
  a plaintext or TLS-enabled backend). While we advise against this, this behavior can be enabled via the `--plaintext`
  flag in conjunction with the `--insecure` flag.
- `roxctl` now has a `--tolerations` flag that is true by default, and can be set to false to disable tolerations for
  tainted nodes from being added into `sensor.yaml`. If the flag is set to true, collectors will be deployed to and run on
  all nodes of the cluster.
- Changes to default TLS cert and `htpasswd` secrets (`central-default-tls-cert` and `central-htpasswd`) are now picked
  up automatically, without needing to restart Central. Note that Kubernetes secret changes may take up to a minute to
  get propagated to the pod.

## [30.0]
### Changed
- `TriggerRun(/v1/complianceManagement/runs)` endpoint is removed. All clients should use `TriggerRuns(/v1/compliancemanagement/runs)` to start a compliance run.
- The EmitTimestamp field that was unset in the ProcessIndicator resource has been removed
- Link field is removed from the violation message

## [28.0]
### Changed
- The Prometheus scrape endpoint has been moved from localhost:9090 to :9090 so users can use their own Prometheus installations and pull StackRox metrics.
- UpdatedAt in the deployment object has been corrected to Created

## [27.0]
### Changed
- Reprocessing of deployments and images has been moved to an interval of 4 hours
- Improved user experience for `roxctl central db restore`:
  - Resuming restores is now supported, either after connection interruptions (automatic) or
    after terminating `roxctl` (manual). In the latter case, resuming is performed automatically
    by invoking `roxctl` with the same database export file.
  - The `--timeout` flag now specifies the relative time (from the start of the `roxctl` invocation) after which
    `roxctl` will no longer automatically try to resume restore operations. This does not affect the
    restore operation on the server side, it can still be resumed by restarting `roxctl` with the same parameters.
  - Restore operations cannot be resumed across restarts of the Central pod. If a restore
    operation is interrupted, it must be resumed within 24 hours (and before Central restarts), otherwise it will be canceled.
  - `roxctl central db restore status` can be used to inspect the status of the ongoing restore process,
    if any.
  - `roxctl central db restore cancel` can be used to cancel any ongoing restore process.
  - The `--file` flag is deprecated (but still valid). The preferred invocation now is
    `roxctl central db restore <file>` instead of `roxctl central db restore --file <file>`. If for
    any reason the name of the database export file is `status` or `cancel`, insert an `--` in front
    of the file name, e.g., `roxctl central db restore -- status`.

### Added
- `roxctl central db backup` now supports an optional `--output` argument to specify the output location to write the backup to.

## [25.0]
### Added
- `roxctl sensor generate openshift` can be used to generate sensor bundles for OpenShift clusters from
  the command line.
### Changed
- Removed _DebugMetrics_ resource.
  Only users with _Admin_ role can access `/debug` endpoint.
  _Note: This is also applicable with authorization plugin for scoped access control enabled._
- Due to the addition of the `roxctl sensor generate openshift` command, the `--admission-controller`
  flags that are exclusive to Kubernetes (non-OpenShift, `k8s`) clusters must be specified *after* the
  `k8s` command.
  For example, `roxctl sensor generate --admission-controller=true k8s` is no longer a
  legal invocation; use `roxctl sensor generate k8s --admission-controller=true` instead.


## [24.0]
### Changed
- Queries against time fields involving a duration have now flipped directionality to a more intuitive way.
  Previously, searching `Image Creation Time: >3h` would show all images created _after_ 3 hours before the current time;
  now, it shows all images created more than three hours ago -- that is, _before_ the moment in time 3 hours before the current time.
- Removed the `/v1/deployments/metadata/multipliers` API.  User defined risk multipliers will no longer be taken into account.


## [23.0]
### Added
- Installer prompt to configure the size of the external volume for central.
### Changed
- Prometheus endpoint changed from https://localhost:8443 to http://localhost:9090.
- Scanner is now given certificates, and Central<->Scanner communication secured via mTLS.
- Central CPU Request changed from 1 core to 1.5 cores
- Central Memory Request changed from 2Gi to 4Gi
- Sensor CPU Request changed from .2 cores to .5 cores
- Sensor Memory Request changes from 250Mi to 500Mi
- Sensor CPU Limit changed from .5 cores to 1 core


## [22.0]
### Changed
- Default size of central's PV changed from 10Gi to 100Gi.<|MERGE_RESOLUTION|>--- conflicted
+++ resolved
@@ -69,16 +69,13 @@
   - This enhancement is enabled by default when `ROX_UNQUALIFIED_SEARCH_REGISTRIES` is `true` on Sensor, it can be disabled by setting `ROX_SENSOR_SINGLE_SCAN` to `false` on Sensor.
 - ROX-21651, ROX-22364, ROX-22365:  Further enhancements to the ACS and Compliance Operator integration are now available under the heading "Compliance (2.0)". Updates include improved views by profiles, limited control information and on demand reporting.  As part of the enhancements the APIs were updated and the count APIs were removed.  This feature remains in Tech Preview.
 - ROX-21288: The default timeout setting for ACS' admission controller webhooks has been reduced from 20 seconds to 10 seconds, which will result in an effective timeout within the ValidatingWebhookConfiguration of 12 seconds. This change has been motivated by the fact that OpenShift unconditionally caps webhook timeouts at 13 seconds. On non-OpenShift Kubernetes longer webhook timeouts are supported. Users currently depending on longer timeouts, for example because of enabled inline image scanning within webhooks, might need to specify a longer timeout explicitly, which can be done in the `SecuredCluster` CR (`admissionControl.timeoutSeconds`), in Helm (`admissionControl.dynamic.timeout`) or within a sensor deployment bundle (`ValidatingWebhookConfiguration` manifest within the file `admission-controller.yaml`).
-<<<<<<< HEAD
-- ROX-24471: Scanner V4 Matcher memory requirements were updates to align with the current consumption (see ROX-24355).
-=======
 - ROX-20621, ROX-17677, ROX-17678: New improved user interface for managing workload, node and platform vulnerabilities are now available under 'Vulnerability Management'.
 - ROX-17385: The 'Risk Acceptance' workflow is replaced by 'Exception Management'.
     - Pre-existing deferrals and false positive requests will be migrated to 'Exception Management'. 
     - Pre-existing globally snoozed Image CVEs will be migrated to create equivalent approved deferrals under 'Exception Management'.
     - `/v1/cve/requests` APIs (deprecated in 4.3.0) for managing vulnerability exceptions are now replaced with new `/v2/vulnerability-exceptions/` APIs.
 - ROX-22251: The ability to snooze Node and Platform CVEs is no longer enabled by default and can be enabled by setting `ROX_VULN_MGMT_LEGACY_SNOOZE` to `true` on Central.
->>>>>>> ec989c5f
+- ROX-24471: Scanner V4 Matcher memory requirements were updates to align with the current consumption (see ROX-24355).
 
 ## [4.4.0]
 
