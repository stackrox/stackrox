# Changelog
Entries in this file should be limited to:
-  Any changes that introduce a deprecation in functionality, OR
-  Obscure side-effects that are not obviously apparent based on the JIRA associated with the changes.
Please avoid adding duplicate information across this changelog and JIRA/doc input pages.

## [NEXT RELEASE]

- The default Admission Controller "fail open" timeout has been changed from 3 seconds to 20 seconds in Helm templates.
- The maximum Admission Controller "fail open" timeout has been set at 25 seconds in Helm template verification performed by the Operator.
  - This change is *not* backwards compatible; if an existing Custom Resource sets the value to > 25 seconds, then it will fail validation in case operator is downgraded. This change is accepted because the operator is still in v1alpha1 and subject to change.
- The admission webhook timeout is now set to the admission controller timeout plus 2 seconds.
- The "Process Ancestor" search term has been deprecated.
- Central will now respond with a 421 Misdirected Request status code to requests where the ServerName sent via TLS SNI
  does not match the `:authority` (`Host`) header. This feature can be turned off by setting the environment variable
  `ROX_ALLOW_MISDIRECTED_REQUESTS=true`.
- Registry integrations for ECR are now auto-generated if the cluster's cloud provider is AWS, and the nodes' Instance IAM Role has policies granting access to ECR.  Customers can turn this feature off by disabling the EC2 instance metadata service in their nodes.
- A new default policy added to detect Spring Cloud Function RCE vulnerability (CVE-2022-22963) and Spring Framework Spring4Shell RCE vulnerability (CVE-2022-22965).
- Fixed permissions checks in the UI that prevented users with certain limited permissions from creating report configurations.
- ROX-8789: Change operator catalog format from deprecated SQLite database format to new file-based format.
- ROX-8331: Increase the front-end limit on rendered nodes in the Network Graph from 1100 to 2000
- ROX-9792: Introduced central limit of 2000 nodes in a Network Graph to avoid out-of-memory crashes
- ROX-9946: Fixed default permissions for the default Vuln Reporter role to exclude the modify permission on notifiers, since it is not needed for report creation.
- Added AllowPrivilegeEscalation as a new policy criteria.
- ROX-10038: Removed limit of 10 inclusions and 10 exclusions from policy form
- ROX-10090: Made the username and password optional on the Artifactory integration form
- ROX-10217: Remove format validation from the URL field of the generic webhook integration form
- ROX-9435: Updated dryrun API to generate preview violations for disabled policies
<<<<<<< HEAD
- ROX-10021: RHCOS node support is dropped until major improvements are made in ROX-8944.
  - The UI shows the node scanning notes in the same manner as image scanning notes.
=======
- Support for security policies that do not have a policyVersion or have versions prior to 1.1 will be removed. If you have externally stored older policies, they cannot be imported.
- ROX-10021: RHCOS node support is dropped until major improvements are made in ROX-8944.
>>>>>>> 468bf0b4

## [69.1]

- A version of Scanner and ScannerDB will be installed in each OpenShift cluster to support images stored in the OpenShift Internal Image Registry.
  - The images are "slimmed" down versions of Scanner and ScannerDB
    - scanner-slim and scanner-db-slim
  - They require the same resources as the normal Scanner and ScannerDB.

## [69.0]

- `collector` image with `-slim` in the image tag is no longer published (`collector-slim` with suffix in the image name will continue to be published).
- `collector-rhel`, `main-rhel`, `scanner-rhel`, and `scanner-db-rhel` images are not published any more. These images were identical to non-rhel ones since version 3.66.
- Increased default Scanner memory limit from 3000 MiB to 4GiB.
- API changes/deprecations:
  - `GetKernelSupportAvailable (GET /v1/clusters-env/kernel-support-available)` is deprecated, use `GetClusterDefaultValues (GET /v1/cluster-defaults)` instead.
  - The following features have been deprecated and will be removed in version 3.71.0:
    - The external authorization plugin for scoped access control will be removed. Please use the existing in-product scoped access control.
    - The Anchore, Tenable, and Docker Trusted Registry integrations will be removed. Please use the ACS Scanner instead as it is more widely supported.
    - Alert and process comments will be removed.
  - `CreateRole` and `UpdateRole` in `/v1/roles/`: `role.access_scope_id` empty value is deprecated, will be set to the unrestricted access scope ID (`io.stackrox.authz.accessscope.unrestricted`) during the adoption period.
  - API endpoint `/api/helm/cluster/add` was deleted as not being used in the product.
- Improved accuracy of active component and vulnerability and presented it with higher confidence.
  - Analyzed dependencies between OS components and detected derived active components.
  - Added `Active` state to list of components and list of vulnerabilities under Vulnerability Management within the scope of a specific deployment.
  - Added `Inactive` state: the component or vulnerability was not run in the specific deployment.
  - Added image scope so that the Active State can be determined in the scope of a deployment for a specific image.
- The default gRPC port in Scanner's config map is changed to 8443, as that is what Scanner has actually been defaulting to this whole time.
  - Note: Scanner had been ignoring the default `httpsPort` and `grpcPort` in its config map, as Scanner expected `HTTPSPort` and `GRPCPort` (and `MetricsPort`, if ever specified).
- Scanner now supports Alpine 3.15.
- Scanner now identifies busybox as a base OS.
  - It does *not* find vulnerabilities nor packages, though. It solely identifies busybox as a base OS.
- CVEs in Ubuntu images will no longer link to http://people.ubuntu.com/~ubuntu-security/cve/<CVE>. Now it links to https://ubuntu.com/security/<CVE>.
- Setting ROX_DISABLE_AUTOGENERATED_REGISTRIES environment variable to true will ignore all new registry integrations from Sensors
- Vulnerability snoozing and un-snoozing will not impact image and component risk. Furthermore, it will not impact `Image Vulnerabilities` risk factor for deployments.
- In 3.70, support for security policies that do not have a policyVersion will be removed. Therefore, if you have externally stored older policies (without policyVersion or version prior to 1.1), you must convert them to use policyVersion 1.1. To do this, import the old policies into RHACS and then export them again. You can check the policyVersion field for your stored policies to identify if they need conversion.
- Vulnerability Risk Assessment: Deferral update requests that are in pending state can now be canceled.

## [68.0]

- AWS ECR integration supports AssumeRole authentication.
- The default policy to detect Log4Shell vulnerability has been updated to also detect CVE-2021-45046 and the remediation has been updated to reflect the latest guidance by the Apache Logging security team.
- Prior to this release, CVEs could be snoozed using global write access on `Images`. Starting this release, requests to snooze CVEs can be created only using `VulnerabilityManagementRequests` global write access and requests can be approved only using `VulnerabilityManagementApprovals` global write access. Roles with write access on `Images`, created prior to this release, are provided with both the newly added permissions. We recommend updating the roles to only include the least amount of resources required for each role. All new roles must be explicitly supplied with `VulnerabilityManagementRequests` and/or `VulnerabilityManagementApprovals` permissions in order to use CVE snoozing functionality.
- Editing the cluster configuration in the UI is now disabled for Helm-based installations.
- For `roxctl helm output` and `roxctl central generate` added a new flag `--image-defaults` that allows selecting the default registry from which container images will be taken for deploying central and scanner.
- For `roxctl helm output` deprecated flag `--rhacs` in favor of `--image-defaults=rhacs` (using `--rhacs` with `--image-defaults` results in an error).
- Default behavior of `roxctl helm output` results now in using container images from `registry.redhat.io` instead of `stackrox.io`.
- By default, notifications will be sent for every runtime policy violation instead of only the first encountered violation. If this is undesired, setting an environment variable `NOTIFY_EVERY_RUNTIME_EVENT` to `false` will restore the previous behavior. Please note that the environment variable will be removed in a future release, so please notify the ACS team if you have a valid use case.
- Certain ACS images were moved to new repositories:
  - main: from `registry.redhat.io/rh-acs/main` to `registry.redhat.io/advanced-cluster-security/rhacs-main-rhel8`
  - collector: from `registry.redhat.io/rh-acs/collector` (with `-latest` tag) to `registry.redhat.io/advanced-cluster-security/rhacs-collector-rhel8`
  - collector (slim): from `registry.redhat.io/rh-acs/collector` (with `-slim` tag) to `registry.redhat.io/advanced-cluster-security/rhacs-collector-slim-rhel8`
  - scanner: from `registry.redhat.io/rh-acs/scanner` to `registry.redhat.io/advanced-cluster-security/rhacs-scanner-rhel8`
  - scanner-db: from `registry.redhat.io/rh-acs/scanner-db` to `registry.redhat.io/advanced-cluster-security/rhacs-scanner-db-rhel8`
- Tags of `scanner`, `scanner-db`, and `collector` (including slim variant) images are now identical to the tag of `main` image (same as product version) for the released images. For example, a scanner image for ACS 3.68.0 is now identified as following `registry.redhat.io/advanced-cluster-security/rhacs-scanner-rhel8:3.68.0` and `stackrox.io/scanner:3.68.0`. Please make sure you follow this versioning scheme when upgrading manually. This scheme will be used for all future releases.
- Collector Slim image name and tag have changed. Now the `-slim` is not part of the image tag but part of the image name. This means that Collector Slim image for the release 3.68.0 is identified as `registry.redhat.io/advanced-cluster-security/rhacs-collector-slim-rhel8:3.68.0` and `collector.stackrox.io/collector-slim:3.68.0`.

## [67.2]

- A new default policy to detect Log4Shell vulnerability (CVE-2021-44228) has been added.

## [67.0]

- When the environment variable `ROX_NETWORK_ACCESS_LOG` for Central is enabled, the logs will now contain the request URI and `X-Forwarded-For` header values.
  Note: The network access logging feature was introduced in 51.0 and when enabled will cause noisy logging, and hence should be turned on
  only for the purpose of debugging network connectivity issues.
- Scanner container image `uid:gid` changed to `65534:65534` (user nobody).
- A new default Role called `Scope Manager` has been introduced, to be used to provide users the minimal set of
  privileges required to create and modify access scopes for the purpose of configuring access control or use in vulnerability reporting.
- The Compliance Operator integration now supports TailoredProfiles.
- Presence of `microdnf` (presence in the image and process execution) is treated as violation of policies `Red Hat Package Manager in Image` and `Red Hat Package Manager Execution` respectively.
- Central is now the only source for Scanner vulnerability updates.
  - Central, instead of Scanner, now queries definitions.stackrox.io in online-mode (determined based on `ROX_OFFLINE_MODE`).
  - `ROX_SCANNER_VULN_UPDATE_INTERVAL` determines the frequency Central should query definitions.stackrox.io, in online-mode. It is defaulted to 5 minutes.
  - Scanner's ConfigMap still has an `updater.interval` field for its own updating frequency, but it no longer has `updater.fetchFromCentral`.
- Users may upload Scanner vulnerability dumps even when we are not in "offline-mode".
  - If we are in online-mode, this vuln dump is used over the Scanner's requested one if it is more recent.
  - K8s and Istio vulns manually uploaded in online-mode are ignored. This is just for Scanner definitions.
- Roxctl's `image scan | image check | deployment check` commands received a usability overhaul.
  This includes introducing output format's `table, csv, json` for each command.
  Note: the `csv` and `json` output formats contain **breaking changes**, the old formats are kept as default but marked as deprecated.
  Ensure that you switch to the new formats in a timely manner.
- In policy exclusions, the deployment name can now be a regex. Earlier, it was an exact string match.

- Behaviour change: The built-in `None` role is no longer taken into account when determining the roles for a user. Therefore, users with only the `None`
  role will be logged out and not be able to log in, as a valid user must have some role assigned. Logout and login prevention are materialized with HTTP
  status 401 `Unauthorized` and error message reporting the lack of valid role.

## [66.0]

- Default system policies `DockerHub NGINX 1.10`, `Shellshock: Multiple CVEs`, and `Heartbleed: CVE-2014-0160` have been deprecated.
- Default system policy deletion is prohibited in fresh installations of 65 or greater. If the initial installation
  was done in a version lower than 65, then default policies can be deleted even after an upgrade to 65 or greater.
- `Analyst` permission set and corresponding role will no longer have `DebugLogs` permission. The only default role with this permission will be `Admin` role.
- The "Mount Docker Socket" policy has been renamed to "Mount Container Runtime Socket" and will now also detect if a deployment
  mounts the CRI-O socket for both Kubernetes and OpenShift.
- The policy "Docker CIS 4.4: Ensure images are scanned and rebuilt to include security patches" is now disabled by default
- Alpine-based images are now deprecated and all images will be based on UBI. main-rhel will continue to be pushed for consistency.
- Added `central.tolerations`, `scanner.tolerations` and `scanner.dbTolerations` to the `stackrox-central-services` Helm chart
- Added `sensor.tolerations` and `admission-control.tolerations` to the `stackrox-secured-cluster-services` Helm chart
- Operator now supports `tolerations`  for `Central` and `SecuredCluster`
- Operator now supports disabling the admin password generation by setting Central's option `adminPasswordGenerationDisabled` to `true`.
- Roxctl now supports shell completion for bash, zsh, fish and powershell
- Added `roxctl central debug authz-trace` command. It streams built-in authorizer traces for all incoming requests.
- Operator defaults changed for `SecuredCluster` fields `spec.admissionControl.listenOnCreates` and `spec.admissionControl.listenOnUpdates`
  from `false` to `true`. This should not affect these settings in existing `SecuredCluster` resource instances
  where the previous default had already been applied at instance creation (this typically happens when creating the resource from the OpenShift console).
  In some circumstances (for example if the instance was created without a `spec.admissionControl` section from the CLI),
  the default might not have been applied: a symptom of this is that the fields are not shown when printing the object.
  In these cases this update will change the behaviour of admission controller.
- Scanner no longer supports Oracle Linux
- Added component `Active` state to individual component and list of components under Vulnerability Management within the scope of a specific deployment. The Active state can be:
  - `Undetermined`: the component is not detected to be run in the specific deployment.
  - `Active`: the component was run in the specific deployment.

## [65.0]
- Starting 65.0, default system policies' criteria fields are read-only. This applies to all default system policies
  included in fresh install of 65.0 and later, and new default system policies added since 65.0. Policy criteria fields
  for user-defined policies, created through 'New' and 'Clone' operation, will continue to be editable.
- Newly added MITRE ATT&CK policy section is read-only for default system policies. MITRE ATT&CK section for user-defined
  policies, created through 'New' and 'Clone' operation, will continue to be editable.
- Alert titles for the PagerDuty, Slack, Microsoft Teams, JIRA and email notifiers now contain the cluster and policy names
  in addition to the deployment or image name if it exists.
- PagerDuty alerts for violations now include the full alert JSON as a custom detail.
- Message attribute keys for audit log based violation messages shortened to be more readable
- Cluster internal endpoints set to `*.svc` to be respected by OpenShift's cluster wide `noProxy` configuration
  - `sensor.stackrox` changed to `sensor.stackrox.svc`
  - `central.stackrox` changed to `central.stackrox.svc`
  - `scanner.stackrox` changed to `scanner.stackrox.svc`
  - `scanner-db.stackrox` changed to `scanner-db.stackrox.svc`
- Increased Operator memory requests from 80 MiB to 200 MiB and memory limits from 300 MiB to 1 GiB. The latter is to prevent operator restarts due to OOM on certain deployments.
- Customer advisory: Default system policies `DockerHub NGINX 1.10`, `Shellshock: Multiple CVEs`, and `Heartbleed: CVE-2014-0160` will be deprecated starting release `66.0`.

## [64.1]

- Cluster internal endpoints set to `*.svc` to be respected by OpenShift's cluster wide `noProxy` configuration
  - `sensor.stackrox` changed to `sensor.stackrox.svc`
  - `central.stackrox` changed to `central.stackrox.svc`
  - `scanner.stackrox` changed to `scanner.stackrox.svc`
  - `scanner-db.stackrox` changed to `scanner-db.stackrox.svc`
- Increased Operator memory requests from 80 MiB to 200 MiB and memory limits from 300 MiB to 1 GiB. The latter is to prevent operator restarts due to OOM on certain deployments.

## [64.0]

- Support for BadgerDB is being completely removed. Users running a version less than 48.0 will need to upgrade to 63.0
  prior to upgrading to 64.0. All backups taken prior to version 48.0 cannot be restored to 64.0 and newer.
- The `/v1/namespaces` endpoint now accepts pagination query parameters.
- Message attribute keys for audit log based violations changed to use capital case instead of lowercase in API response.
- On OpenShift, the names of all `SecurityContextConstraint` (SCC) resources are now prefixed with `stackrox-`.

## [63.1]

- Cluster internal endpoints set to `*.svc` to be respected by OpenShift's cluster wide `noProxy` configuration
  - `sensor.stackrox` changed to `sensor.stackrox.svc`
  - `central.stackrox` changed to `central.stackrox.svc`
  - `scanner.stackrox` changed to `scanner.stackrox.svc`
  - `scanner-db.stackrox` changed to `scanner-db.stackrox.svc`
- Increased Operator memory requests from 80 MiB to 200 MiB and memory limits from 300 MiB to 1 GiB. The latter is to prevent operator restarts due to OOM on certain deployments.

## [63.0]

- Clusters now can have labels.
- Role is now a combination of a permission set and an optional access scope.
- API changes/deprecations:
  - `AuthService(/v1/auth/status)`: `user_info.permissions.name` and `user_info.permissions.global_access` are
    deprecated, use `user_info.roles` instead.
  - `CreateRole(POST /v1/roles/{name})`, `UpdateRole(PUT /v1/roles/{name})`: specifying `resource_to_access` is
    disallowed, `permission_set_id` must be provided instead.
  - `GetRoles(GET /v1/roles)`, `GetRole(GET /v1/roles/{name})`: `resource_to_access` is never set, use
    `permission_set_id` instead.
  - In the GraphQL API, `Role { resourceToAccess: [Label!]! }` is deprecated, use
    `PermissionSet { resourceToAccess: [Label!]! }` instead.
  - In the GraphQL API, `Role { globalAccess: Access! }` is deprecated with no replacement intended.
- The operator now sets dynamic admission control settings (`enforceOnCreates`, `enforceOnUpdates`)
  based on `spec.admissionControl.listenOn*` in the `SecuredCluster` resource.

## [62.2]

- Cluster internal endpoints set to `*.svc` to be respected by OpenShift's cluster wide `noProxy` configuration
  - `sensor.stackrox` changed to `sensor.stackrox.svc`
  - `central.stackrox` changed to `central.stackrox.svc`
  - `scanner.stackrox` changed to `scanner.stackrox.svc`
  - `scanner-db.stackrox` changed to `scanner-db.stackrox.svc`
- Increased Operator memory requests from 80 MiB to 200 MiB and memory limits from 300 MiB to 1 GiB. The latter is to prevent operator restarts due to OOM on certain deployments.

## [62.1]

- Fixed RHSA-2021:2569, RHSA-2021:2574, RHSA-2021:2575, RHSA-2021:2717, RHBA-2021:2581 in RHEL images.

## [62.0]

- Scanner now supports alpine:edge and alpine:3.14.
- Scan results for alpine 3.2 - 3.7 were marked as stale before.
  It has since become clear that there are still updates to the secdb for these versions,
  so they are no longer marked stale.
- The `ROX_ALERT_RENOTIF_DEBOUNCE_DURATION` can be set to a duration (see https://golang.org/pkg/time/#ParseDuration
  for supported syntax), and if set, then duplicate notifications for deploy-time alerts for the same deployment-policy
  pair will not be sent if the previous alert was resolved more recently than the debounce duration.
- Scanner now supports alpine:edge.

## [61.0]

- `globalAccess` field in roles is no longer supported
- Policy matching on all fields has been made case-insensitive. For example, if you set "Volume Type" to "hostpath",
  that will match volumes that are "HostPath".
- Added the ability to make policies based on `Severity` (ROX-6639)
  - Added new default policy (disabled by default) for a `High` alert for fixable
    CVEs with severity at least Important (includes Important and Critical).
- roxctl image scan --format {csv,pretty} are now sorted by layer and severity
  instead of layer and CVSS.
- Image risk is now calculated using a score assigned to the Severity Rating,
  opposed to using the CVSS score. Severity Rating is a more accurate measure of
  a vulnerability's risk. (ROX-7133)

## [60.0]

- CVE Severity levels are now mapped to their respective Red Hat security ratings (https://access.redhat.com/security/updates/classification)
- StackRox Scanner passes Red Hat Scanner Certification
  - Images based on RHEL base images created after June 2020 will be scanned in a certified manner.
    - These images will say `rhel` as the OS instead of `centos`.
    - Language-related files like JAR (Java), egg-info (Python) will only be scanned if they are not provided by RPM.
      To determine if a file is provided by RPM, run `rpm -q --whatprovides <absolute filepath>` in the image.
  - Older RHEL-based images will be scanned the traditional way.
    - These images will continue to say `centos` is the base OS.
- StackRox Scanner now officially supports ubuntu:21.04 images

## [59.0]

- Added `GET /v1/centralhealth/upgradestatus` endpoint to support upgrade rollback.
- Scanner no longer supports RHEL/CentOS 5.
- Default value for `--json-fail-on-policy-violations` flag of `roxctl image check` changed
  from `false` to `true`.

## [58.1]

- A few CVSS3.1 scores for applicable vulnerabilities were miscalculated, but it has since been fixed.
- Fixed CVE-2021-20305, RHSA-2021:1206 in RHEL scanner images
- Fixed Java package scanning when the package has the word "agent"

## [58.0]

- The product no longer requires a license to run. Several license-related functionalities and flags
  have been removed from the product and related tooling, as well as from the Helm charts.
- Components now have `Fixed By` field that indicates the version that will fixes all the fixable vulnerabilities in the component.
  - Note:
    - It is supported only when StackRox Scanner is used.
    - It is not namespaced to distro.
- Added upgrade rollback function. By default, users may rollback to their previous version if upgrade fails before Central has started.
  After services started, users must explicitly specify the version they are rolling back to in central config `maintenance.forceRollbackVersion`.
- Added a `central.exposeMonitoring` option to the Central Services Helm chart, which, when set to `true`, allows exposing a `/metrics`
  endpoint on port 9090.


## [57.0]

- The published time for CVEs in RHEL and CentOS images is now populated correctly.
- Secured clusters deployed via Helm with `helmManaged` set to `false` can now be used with cluster init
  bundles, creating a new cluster within StackRox on-the-fly. Previously, `helmManaged=false` only worked
  with certificates that were specific to an existing cluster.
- `roxctl central generate openshift` and `roxctl sensor generate openshift` now accept an
  `--openshift-version` flag, which can be set to the major version (`3` or `4`) of the OpenShift platform
  to deploy on. By default, deployment files are generated in a compatibility mode that works on OpenShift
  3.11 as well as 4.x. When deploying to a cluster running a recent OpenShift version, set this flag to `4`
  in order to take advantage of features only supported on OpenShift 4.x.


## [56.0]
- Page titles now reflect the URL location of the user within the app in the browser tab and history.
- SAML authentication providers:
  - When using the "Dynamic configuration" option, the `IdP Metadata URL` can now specify a
    scheme of `https+insecure://` to instruct StackRox to skip TLS validation when fetching
    the metadata. It is **strongly** advised to limit the use of this to testing environments.
  - When using the "Static configuration" option, the `IdP Certificate(s) (PEM)` option now
    supports specifying multiple PEM-encoded certificates.
- When creating a new Role, Namespace and Node have been added to the default minimal access specification.
- Admission Control health status is now available as part of Cluster Health in System Health, and in the
in the Platform Configuration -> Clusters View.

- `roxctl image check` now has a `--json-fail-on-policy-violations` flag. Its current default value
   is `false` which preserves the legacy behavior of `--json` flag: the command does *not*
   exit with an error code, even if policy violations are present.

   This default value of `false` is also now deprecated and will change in three releases.
- New default policies:
  - Added default policies for Docker CIS checks
    - 4.1
    - 4.4
    - 4.7
    - 5.1
    - 5.7
    - 5.9
    - 5.15
    - 5.16
    - 5.19
    - 5.20
    - 5.21
- Splunk alert events send to HEC will no longer include policy description, remediation and rationale
 in order to allow for more violations underneath the HEC limit.
- The ROX_NETWORK_DETECTION_BASELINE_VIOLATION feature flag is now on by default: a deployment with network flows that
are outside of its network baseline can now raise violations
- New roxctl option for roxctl image check: --categories.  Specifying a comma separated list of categories will only run policies with categories in the specified list.

## [55.0]
- The `/v1/metadata` endpoint redacts version information from unauthenticated users.
- API changes/deprecations:
  - `/db/backup` is deprecated; please use `/api/extensions/backup` instead.
  - In the GraphQL API, `ProcessActivityEvent { whitelisted: Boolean! }` is deprecated, use
    `ProcessActivityEvent { inBaseline: Boolean! }` instead.
  - In the GraphQL schema, the type name `Policy { whitelists: [Whitelist]! }` changes to
    `Policy { whitelists: [Exclusion]! }` preserving the existing structure and field names.
  - In the GraphQL API, `Policy { whitelists: [Whitelist]! }` is deprecated, use
    `Policy { exclusions: [Whitelist]! }` instead.
  - `PolicyService(/v1/policies/*)`: in all affected responses, `Policy.whitelists` is now always empty, use
    `Policy.exclusions` instead. This is because the current policy version has been updated to "1.1" which deprecates
    the `Policy.whitelists` field. All previous policy versions are still accepted as input.
  - Deprecated `includeCertificates` flag in `/v1/externalbackups/*`. Certificates are included in central
    backups by default for both new and existing backup configs.
- Admission controller service will be deployed by default in new k8s and Openshift clusters.
The validating webhook configuration for exec and port forward events is not supported on and hence
will not be deployed on OpenShift clusters.
- `roxctl image check` now has a `--send-notifications` flag, which will send notifications for
  build time alerts to the notifiers configured in each violated policy.
- `roxctl central db backup` is deprecated; please use `roxctl central backup` instead.
- The following  roxctl flags have been deprecated for the command `sensor generate`:
  - `--create-admission-controller` (replaced by `--admission-controller-listen-on-creates`)
  - `--admission-controller-enabled` (replaced by `--admission-controller-enforce-on-creates`)
- Added retry flags to `roxctl image scan`, `roxctl image check`, and `roxctl deployment check`:
  - Introduced two new flags, `--retries` and `--retry-delay`, that change how the commands deal with errors
  - `--retries 3 --retry-delay 2` will retry the command three times on failure with two seconds delay between retries
  - As the default value for `retries` is 0, the behaviour of the commands is unchanged if the flag is not used
- Added a new flag `--admission-controller-listen-on-events` to `roxctl sensor generate k8s` and
`roxctl sensor generate openshift`, that controls the deployment of the admission controller webhook which
listens on Kubernetes events like exec and portforward. Default value is `true` for `roxctl sensor generate k8s`
and false for `roxctl sensor generate openshift`.

## [54.0]
- Added option to backup certificates for central.
- API changes/deprecations:
  - `ProcessWhitelistService(/v1/processwhitelists/*)`: all `processwhitelists/*` endpoints are deprecated, use
    `processbaselines/*` instead.
  - `ResolveAlert(/v1/alerts/{id}/resolve)`: `whitelist` is deprecated, use `add_to_baseline` instead.
  - In the `ListDeploymentsWithProcessInfo(/v1/deploymentswithprocessinfo)` response, `deployments.whitelist_statuses`
    is deprecated, use `deployments.baseline_statuses` instead.
  - `ROX_WHITELIST_GENERATION_DURATION` environment variable is deprecated, use `ROX_BASELINE_GENERATION_DURATION`
    instead.

## [53.0]
- [Security Advisory] Scanner was not validating Central client certificates allowing for intra-cluster unauthenticated users
  to initiate or get scans. This only affects environments without NetworkPolicy enforcement.

## [52.0]
- Added ContainerName as one of the policy criteria
- Added support for ubuntu:20.10 in Scanner.
- Added support for distroless images in Scanner.

## [51.1]
- UI: fix a browser crash when a port's exposure type is UNSET in the Deployment Details of a Risk side panel (ROX-5864)

## [51.0]
- UI: remove "phantom" turndown triangle on Network Flows table rows that have only one bidirectional connection on the same port and protocol
- UI: fix pagination in Vuln Mmgt so that filtering a list by searching will reset the page number to 1 (ROX-5751)
- A new environment variable for Central ROX_NETWORK_ACCESS_LOG, defaulted to false, is available.
When set to true, each network request to Central (via API, UI) is logged in the Central logs.
Note: When turned on, this environment variable will cause noisy logging, and hence should be turned on only for the
purpose of debugging network connectivity issues. Once network connectivity is established, we should advise
to immediately set this to false to stop logging.
- Added Namespace as one of the policy criteria
- UI: Display full height of Vulnerability Management side panel in Safari (ROX-5771)
- Added a `--force-http1` option to `roxctl` that will cause HTTP/2 to be avoided for all outgoing requests.
  This can be used in case of connectivity issues which are suspected to be due to an ingress or proxy.
- UI: Fix bug where some policy criteria values, with equal signs, are parsed incorrectly (ROX-5767)

## [50.0]
- UI: Do not display incomplete process status when Sensor Upgrade is up to date (ROX-5579)
- The minimum number of replicas for the Scanner Horizontal Pod Autoscaler has been set to 2 for better availability.
- The ROX_CONTINUE_UNKNOWN_OS feature flag is on by default in Scanner
  - Scans done by StackRox Scanner on images whose OS cannot be determined will no longer fail if the image also has feature components. Instead, they will continue and give partial scan results.
    - An example is the `fedora:32` image
- The default resource limit for Central has been changed to 4 cores. Please see the resource sizing guidelines in the help documentation for
  finer-grained settings.
- A new policy criteria on "Service Account" has been added which runs policy evaluation against the deployment's service account name.
- Use Red Hat CVSS scores instead of NVD for `rhel` and `centos` based images scanned by StackRox Scanner.
  - CVSS3 is used if it exists otherwise CVSS2 is used.
- Added support for .NET Core runtime CVEs (data from NVD).
  - This affects images with .NET Core and/or ASP.NET Core runtime(s) installed
- UI: Update the Network Graph when a different cluster is selected (ROX-5662)
- Support sub-CVEs for RHEAs and RHBAs as well as RHSAs for rhel/centos-based images.
  - Though it is not specified, it is possible RHEAs and RHBAs to have associated CVEs.
- The default policy "Required Label: Email" has been deprecated starting release 50.0.

## [49.0]
- OIDC authentication providers: added support for two rarely-needed configuration options:
  - The `Issuer` can now be prefixed with `https+insecure://` to instruct StackRox to skip TLS validation
    when talking to the provider endpoints. It is **strongly** advised to limit the use of this to testing
    environments.
  - The `Issuer` can now contain a querystring (`?key1=value1&key2=value2`), which will be appended as-is
    to the authorization endpoint. This can be used to customize the provider's login screen, e.g., by
    optimizing the GSuite login screen to a specific hosted domain via the
    [`hd` parameter](https://developers.google.com/identity/protocols/oauth2/openid-connect#hd-param),
    or to pre-select an authentication method in PingFederate via the
    [`pfidpadapterid` parameter](https://docs.pingidentity.com/bundle/pingfederate-93/page/nfr1564003024683.html).
- In `GetImage(/v1/images/{id})` response, the `vulns` field `discoveredAt` is replaced by `firstSystemOccurrence` starting release 49.0. This field represents the first time the CVE was ever discovered in the system.
- In `GetImage(/v1/images/{id})` response, a new field `firstImageOccurrence` is added to `vulns` which represents the first time a CVE was discovered in respective image.
- The default for the `--create-upgrader-sa` flag has changed to `true` in both the `roxctl sensor generate` and the
  `roxctl sensor get-bundle` commands. In order to restore the old behavior, you need to explicitly specify
  `--create-upgrader-sa=false`.
- UI: Hovering over a node in the Network Graph will show that node's listening ports (ROX-5469)
- Fixed an issue on the API docs page where the left menu panel no longer scrolled independently of the main content.
- UI: Added `Scanner` to the image single page in Vuln Mgmt (ROX-5289)
- In `v1/clusters` response, `status.lastContact` has been deprecated, hence use `healthStatus.lastContact` instead.
- UI: Disable the Next button when required fields are empty in the Cluster form (ROX-5519)
- `roxctl` can now be instructed to generate YAML files with support for Istio-enabled clusters, via the
  `--istio-support=<istio version>` flag. Istio versions in the range of 1.0-1.7 are supported. The flag is available
   for the commands `roxctl central generate`, `roxctl scanner generate`, `roxctl sensor generate`, and
   `roxctl sensor get-bundle`. The interactive installer (`roxctl central generate interactive`) will also prompt for
   this configuration option.
- Support for enforcing policies on DeploymentConfig resources in Openshift.
- The following deprecated roxctl flags have been removed for the command `sensor generate`:
  - `--admission-controller` (replaced by `--create-admission-controller`)
  - `--image` (replaced by `--main-image-repository`)
  - `--collector-image` (replaced by `--collector-image-repository`
  - `--runtime` (`--collection-method` is to be used instead)
  - `--monitoring-endpoint`

## [48.0]
- UI: Hovering over a namespace edge in the Network Graph will show the ports and protocols for it's connections (ROX-5228).
- UI: Hovering over a namespace edge in the Network Graph will show a summary of the directionality of it's connections (ROX-5215)
- UI: Hovering over a node edge in the Network Graph will show the ports and protocols for it's connection (ROX-5227)
- UI: Platform Configuration > Clusters  (ROX-5317)
  - add 'Cloud Provider' column
  - remove 'Current Sensor version' column
  - replace 'Upgrade status' column with 'Sensor Upgrade' and add tooltip which displays 'Sensor version' and 'Central version'
  - display cells in 'Sensor Upgrade' columns with same style as adjacent new Cluster Health columns
- UI: Added a toggle in the Network Policy Simulator in Network Graph to exclude ports and protocols (ROX-5248).
- UI: Platform Configuration > Clusters: Make CertificateExpiration look similar to recently improved Sensor Upgrade style and future cluster health style (ROX-5398)
  - Red X icon at left of phrase for less than 7 days (for example, in 59 minutes, in 7 hours, in 6 days on Friday)
  - Yellow triangle icon at left of phrase for less than 30 days (for example, in 29 days on 7/31/2020)
  - Green check icon at left of other phrases (for example, in 1 month on 7/31/2020, in 2 months)
- UI and strings from API: Replace term 'whitelist' with 'excluded scope' in policy context, and 'baseline' in process context (ROX-5315, ROX-5316)
- UI: Deployment Details in the Violations Side Panel now shows full deployment data if available. If not, a message will appear explaining that the deployment no longer exists.
- UI: When selecting a deployment in the Network Graph, the Network Flows table will now show some additional information: traffic, deployment name,
  namespace name, ports, protocols, connection type (ROX-5219)
- In `v1/clusters` response, `healthStatus.lastContact` field is added that represents last time sensor health was probed (aka last sensor contact). `status.lastContact` will be deprecated starting release 49.0, hence use `healthStatus.lastContact` instead.
- When attempting to scan an image, we now send back error messages under any of the following conditions:
  - no registries integrated
  - no matching registries found
  - no scanners integrated
- In `GetImage(/v1/images/{id})` response, the `vulns` field `discoveredAt` will be replaced by `firstSystemOccurrence` starting release 49.0. This field represents the first time the CVE was ever discovered in the system.

## [47.0]
- Configuration Management tables (except for Controls and Policies) are now paginated through the API, rather than loading all rows into the browser, for better performance in large environments (ROX-5067).
- Added a global flag `--token-file` to roxctl causing an API token to be read from the specified file (ROX-2319).
- Added strict validation for env var policies such that policies with non-raw sources must not specify expected values (ROX-5208). This change introduces a breaking adjustment to the `/v1.PolicyService/PostPolicy` RPC, with existing REST clients remaining unaffected.
- Emit warning if the default value for flag `--create-updater-sa` is used in roxctl (ROX-5264).
- New parameter `default` for flag `--collection-method`.
- UI: Omit Cluster column from Deployments list when entity context includes Namespace (ROX-5207)
- The help output of `roxctl` commands mentions implicit defaults for optional flags.
- UI: Fix a regression, where CSVs for a Compliance standard, or for a Cluster viewed in Compliance, were not scoped to the particular filter (ROX-5179)
- The following command line flags of `roxctl` have been deprecated:
  - Flag `--image` for `roxctl sensor generate`. Use `--main-image-repository` instead.
  - Flag `--collector-image` for `roxctl sensor generate`. Use `--collector-image-repository` instead.
  - Flag `--admission-controller` for `roxctl sensor generate k8s`. Use `--create-admission-controller` instead.

  The old flags are currently still supported but they are scheduled for removal in a future version of `roxctl`.

- UI: Added arrows to indicate directionality (ingress/egress) for Network Graph connections between deployments (ROX-5211).
- UI: Added `Image OS` to the image list and image single page in Vuln Mgmt (ROX-4083).
- Added the ability to make policies based on `Image OS` (ROX-4083).
- roxctl image scan and /v1/image/<image id> no longer return snoozed CVEs as a part of their output. The `include-snoozed` command line parameter
  and the `includeSnoozed` query parameter respectively can be used to include all CVEs.
- The 'namespace.metadata.stackrox.io/id' label is now removed in order to better support Terraform cluster management.
- UI: Hovering over a deployment in the Network Graph will show the ports and protocols for it's ingress/egress network flows (ROX-5226).
- Adding the annotation `auto-upgrade.stackrox.io/preserve-resources=true` on the `sensor` deployment and the `collector` daemonset
  will cause the auto-upgrader to preserve any overridden resource requests and limits whenever an upgrade is performed.

## [46.0]
- Added the following REST APIs:
  - PATCH `/v1/notifiers/{id}` modifies a given notifier, with optional stored credential reconciliation.
  - POST `/v1/notifiers/test/updated` checks if the given notifier is correctly configured, with optional stored credential reconciliation.
  - PATCH `/v1/scopedaccessctrl/config/{id}` modifies a given scoped access control plugin, with optional stored credential reconciliation.
  - POST `/v1/scopedaccessctrl/test/updated` checks if the given scoped access control plugin is correctly configured, with optional stored credential reconciliation
  - PATCH `/v1/externalbackups/{id}` modifies a given external backup, with optional stored credential reconciliation.
  - POST `/v1/externalbackups/test/updated` checks if the given external backup is correctly configured, with optional stored credential reconciliation.
- UI: Reset page to 1 when sort fields change (ROX-4267)
- Add a tcp prefix to the spec.Ports.name for the scanner-db service. Istio uses this name for protocol detection.
- Customer advisory: The default policy "Required Label: Email" will be deprecated starting release 48.0
- RocksDB is set as the default DB and completely replaces BadgerDB and replaces a majority of BoltDB. This should make Central significantly more performant.
  Users may see slowness during startup on initial upgrade as the data is being migrated.
- Added UI to show cluster credential expiry in the cluster page (ROX-5034).
- UI: The deployment event timeline should now visibly group events that would otherwise overlap. The grouped events will show a number in the top right that
  indicates how many events were grouped. Clicking on the icon will show an interactive tooltip that displays information for each event in a scrollable manner (ROX-5190).
- UI: Under Vulnerability Management, update "Deployment Count" column on policy entity list pages to show failing deployments count instead of all applicable deployments count (ROX-5176).
- StackRox now supports the Garden Linux operating system. Previous, collector pods would enter a crash loop when deployed on
  Garden Linux nodes.

## [45.0]
- Default policies that have been excluded for the kube-system namespace, have now been additionally excluded for the istio-system namespace.
- Default integration added for public Microsoft Container Registry
- Heads up advisory on `roxctl sensor generate k8s` command option changes slated for release in 47.0:
  1. `admission-controller` option will be renamed to `create-admission-controller`
  2. The default for `create-upgrader-sa` will change to `true`
  3. The default for `collection-method` will change to `KERNEL_MODULE`
  4. Deprecated option `runtime` will be removed
  6. `image` option  will be renamed to `main-image-repository`
  7. `collector-image` option will be renamed to `collector-image-repository`
  8. `monitoring-endpoint` option, which has already been deprecated, will be removed
- Add CVE Type to CVE list and overview pages (ROX-4482)
- UI: Open API Reference in current Web UI browser tab instead of a new tab and replace Help Center popup menu with two half-height links in left navigation for API Reference and Help Center (ROX-2200)
- UI: Move Images link on VM dashboard out of Applications menu, and into tile like Policies and CVEs link (ROX-5052)
- UI: Add Disable TLS Certificate Validation (Insecure) toggle for JFrog Artifactory registry in Platform Configuration > Integrations > New Integration (ROX-5031)
- UI: Add Disable TLS Certificate Validation (Insecure) toggle for Anchore Scanner, CoreOS Clair (Scanner), and Quay.io (Registry + Scanner) in Platform Configuration > Integrations > New Integration (ROX-5084)
- Added the ability to make secret creation for sensor, collector and admission controller optional when deploying using Helm charts.
- Added native Google Cloud Storage (GCS) external backup. This should now be the preferred way to backup to GCS as opposed to using the S3 integration because
  S3 upload to GCS is incompatible with large databases.
- The Central and Migrator binaries are now compiled without AVX2 instructions, which fixes an Illegal Instruction issue
  on older CPUs. SSE4.2 instructions are still used, which mean the lowest supported Intel processor is SandyBridge (2011) and the lowest
  supported AMD processor is BullDozer (2011).

## [44.0]
- Previously, a scan for an image that may have been retagged (e.g. using the latest tag) would return a stale scan if it had been previously scanned.
- UI: In Platform Configuration > Interactions: 1. replace "AWS ECR" with "Amazon ECR" and 2. replace "S3" (and "AWS S3" placeholder for Integration Name in New Integration pane) with "Amazon S3" (ROX-4912)
- Docker Registry Integration now doesn't require entering password every time an existing integration is tested or updated (part of ROX-4539).
- UI: Replace `Page 1 of 0` with `Page 1 of 1` for 0 results in table pagination (ROX-1072)
- Added `ExportPolicies(POST /v1/policies/export)` API which accepts a list of policy IDs and returns a list of json policies
- Added `ImportPolicies(POST /v1/policies/import)` API which accepts a json list of policies, imports them into your StackRox installation, and returns a list with success/failure details per policy
- Added UI to export a single policy from the policy details on the System Policies page
- Added UI to import a single policy from the System Policies page
- Sensor resource requests and limits have been increased to 1 core / 1GB and 2 cores / 4GB respectively.
- Added User Page in UI to show current User Permissions and Roles
- `roxctl` commands now gives users an error message when unexpected arguments are given (ROX-4709)
- UI: In Platform Configuration > Roles and Permissions > Add New Role form: 1. disable the Save button when required Role Name is empty; 2. display `(required)` at the right of the Role Name label with gold warning color if the input box is empty, otherwise with gray color (ROX-1808)
- UI: Increase timeout for Axios-fetch for GraphQL endpoint, to allow Vuln Mgmt pages in large-scale customer environments to load (ROX-4989)

## [43.0]
- Detection APIs were not properly handling suppressed CVEs and they were being included in evaluation. This is now resolved.
- Previously, the Scanner deployment did not mount the additional CA secret and thus would fail to scan self-signed registries. This is resolved.
- AWS S3 and AWS ECR integrations now accept an endpoint to work with non public AWS endpoints.
- UI: Fixed the display of the Privileged field when viewing a policy in the Vulnerability Management section (ROX-4752)
- API changes/deprecations related to supporting multiple roles:
  - `GenerateToken(/v1/apitokens/generate)`: the singular `role` field in the request field is deprecated; please use
    the array field `roles`.
  - `GetAPIToken(/v1/apitokens/{id})`, `GetAPITokens(/v1/apitokens)`: the singular `role` field in the response payload
    is deprecated; please use the array field `roles`.
  - Audit logs: the singular `user.role` field in the audit message payload is deprecated; please use the singular
    `user.permissions` field for the effective permissions of the user, and the array field `user.roles` for all the
    the individual roles associated with a user.
- The Compliance container within the Collector daemonset now has a hostpath of '/', which is needed to be able to read
  configuration files anywhere on the host. This requires the allowedHostVolumes within the stackrox-collector PSP to allow '/' to be mounted.
  For added security, the PSP has set '/' as readonly and the Collector container's docker socket mount has also been set to readonly.

## [42.0]
- All `/v1/` API endpoints now support pretty-printing.  Make requests with the `?pretty` path parameter to receive pretty-printed json responses.
- UI: added "Deployment Name" property in side panel for Deployment Details on Violations and Risk pages.
- UI: In the Risk view, the URL now includes any search filters applied. You can now share the link and see the same filtered view.
- UI: In the Config Management section, fixed a UI crash issue when going from a single image view within containing context, like a single cluster, down to that image's deployments. (ROX-4543)
- UI: In the Platform Configuration -> Clusters view, the text “On the latest version” has been changed to “Up to date with Central version” (ROX-4739).
- `SuppressCVEs(/v1/cves/suppress)` endpoint now only supports cve suppression/snoozing.
- `SuppressCVEs(/v1/cves/suppress)` endpoint now supports cve suppression/snoozing for specific duration.
- Added `UnsuppressCVEs(/v1/cves/unsuppress)` endpoint to support cve un-suppression/un-snoozing.
- Changed central and sensor's SecurityContextConstraint (SCC) priority to 0 for OpenShift, so that they don't supercede default SCCs.

## [41.0]
### Changed
- Updated RHEL base images from UBI7.7 to UBI8.1

## [40.0]
### Added
- Added the ability to customize the endpoints exposed by Central via a YAML-based configuration file.
- Added a Required Image Label policy type.  Policies of this type will create a violation for any deployment containing images that lack the required label.  This policy type uses a regex match on either the key or the key and the value of a label.
- Added a Disallowed Image Label policy type.  Policies of this type will create a violation for any deployment containing images with the disallowed label.  This policy type uses a regex match on either the key or the key and the value of a label.

### Changed
- Collector images shipped with versions of the StackRox platform prior to this were affected by CVE-2019-5482, CVE-2019-5481 and CVE-2019-5436. The cause was an older version of curl that was vulnerable to buffer overflow and double free vulnerabilities in the FTP handler. We have upgraded curl to a version that does not suffer from these vulnerabilties. The curl program is only used to download new collector modules from a fixed set of URLs that do not make use of FTP, therefore according to our assessment there never existed a risk of an attacker exploiting this vulnerability.
- The `-e`/`--endpoint` argument of `roxctl` now supports URLs as arguments. The path in this URLs must either be empty
  or `/` (i.e., `https://central.stackrox` and `https://central.stackrox/` are both allowed, while
  `https://central.stackrox/api` is not). If this format is used, the URL scheme determines whether or not an unecrypted
  (plaintext) connection is established; if the `--plaintext` flag is used explicitly, its value has to be compatible
  with the chosen scheme (e.g., specifying an `https://` URL along with `--plaintext` will result in an error, as will
  a `http://` URL in conjunction with `--plaintext=false`).
- Detection and image enrichment have been moved to the individual Sensor clusters. Sensor will proxy image scan requests
  through Central and then run detection to generate both runtime and deploytime alerts. These alerts are sent to Central and any
  enforcement if necessary will be executed by Sensor without a roundtrip to Central.

## [39.0]
### Added
- `roxctl central cert` can be used to download Central's TLS certificate, which is then passed to `roxctl --ca`.
- The Scanner deployment has been split into two separate deployments: Scanner and Scanner DB. The Scanner deployment is now
  controlled by a Horizontal Pod Autoscaler (HPA) that will automatically scale up the scanner as the number of requests increase.
- Added a feature to report telemetry about a StackRox installation.  This will default to off in existing installations and can be enabled through the System Configuration page.
- Added a feature to download a diagnostic bundle.  This can be accessed through the System Configuration page or through `roxctl central debug download-diagnostics`
- A new `ScannerBundle` resource type (for the purposes of StackRox RBAC) is introduced. The resource definition for this is:
    Read permission: Download the scanner bundle (with `roxctl scanner generate`)
    Write permission: N/A
- Related to above, `roxctl scanner generate` now requires users to have read permissions to the newly created `ScannerBundle` resource.
  Previously, this endpoint was accessible to any authenticated user.
- OIDC auth providers now support refresh tokens, in order to keep you logged in beyond the ID token expiration time
  configured in your identity provider (sometimes only 15 minutes or less). In order to use refresh tokens, a client
  secret must be specified in the OIDC auth provider configuration.

### Changed
- UseStartTLS field in the Email notifier configuration has been deprecated in lieu of an enum which supports several
different authentication methods
- `roxctl central generate k8s` and `roxctl central generate openshift` no longer contain prompts for the monitoring stack because
  it is now deprecated
- The scanner v2 preview is now removed
- The scanner's updater now pulls from https://definitions.stackrox.io, and not https://storage.googleapis.com/definitions.stackrox.io/ like it previously would.
- Fixed https://stack-rox.atlassian.net/browse/ROX-3985.
- Collector images shipped with versions of the StackRox platform prior to this were affected by CVE-2017-14062. The cause was an older version of libidn (parsing of internationalized domain names) that was vulnerable due to a possible buffer overflow. We have upgraded libidn to a version that no longer suffers from this vulnerability. Since libidn is only used by curl, and curl is only used to download new collector modules from a fixed set of URLs that do not make use of international domain names, according to our assessment there never existed a risk of an attacker exploiting this vulnerability.

## [38.0]
### Added
- Added a REST endpoint `/v1/group` that can be used to retrieve a single group by exact property match (cf. ROX-3928).
- Scanner version updated to 2.0.4
- Collector version updated to 3.0.2

## [37.0]
### Changed
- The "NIST 800-190" standard has been renamed to "NIST SP 800-190", for correctness.
The ID continues to be the same, so no API calls will need to be updated.
Existing data will be preserved and available on upgrade.

### Added
- Added a `roxctl sensor get-bundle <cluster-name-or-id>` command to download sensor bundles for existing
  clusters by name or ID.

## [36.0]
### Changed
- Removed the endpoints `GET /v1/complianceManagement/schedules`, `POST /v1/complianceManagement/schedules`,
  `POST /v1/complianceManagement/schedules/{schedule_id}`, and `DELETE /v1/complianceManagement/schedules/{schedule_id}`.
  These were purely experimental and did not function correctly.  They were erroneously included in the public API specification.
- All YAML files have been updated to no longer reference the deprecated `extensions/v1beta1` API group. Previously,
 we used these API versions for deployments, daemonsets and pod security policies. This should have no effect on existing
 installs, but will mean that new installs can successfully install on Kube 1.16.

## [35.0]
- Proxy configuration can now be changed at runtime by editing and applying `proxy-config-secret.yaml` in the cluster
  where central and scanner run (ROX-3348, #3994, #4127).
- The component object within the image object now contains a field "Source", which indicates how the component was identified. Components derived from package managers
  will have the type "OS" whereas components derived from language analysis will have the language as the source (e.g. PYTHON).
### Added
- Images based on the Red Hat Universal Base Image (UBI) are published in stackrox.io/main-rhel,
  stackrox.io/scanner-rhel, stackrox.io/scanner-db-rhel and collector.stackrox.io/collector-rhel repositories. These
  images are functionally equivalent to our regular images and use the same version tags.

## [34.0]
### Added
- Policy excluded scopes are now shown in the UI. Previously, we only showed excluded deployment names, and not the entire structure that was
  actually in the policy object. This means that users can now exclude by cluster, namespace and labels using the UI.
- There now exists a `roxctl collector support-packages upload <file>` command, which can be used to upload files from
  a Collector runtime support package to Central (e.g., kernel modules, eBPF probes). Assuming that Collectors can talk
  to Sensor, and Sensor can talk to Central, Collectors can then download these files they require at runtime from
  Central, even if none of the components has access the internet. Refer to the official documentation or contact
  StackRox support for information on obtaining a Collector support package.
- The `roxctl image scan` command now has a `--force` flag, which causes Central to re-pull the data from the registry and
  the scanner.

## [33.0]
### Changed
- Both the `runAsUser` and `fsGroup` for the central deployment are now 4000.
  This required changes in the the pod security policy, and the OpenShift Security Context Contraint (scc) objects.
  If you are upgrading from a previous version, please refer to the upgrade instructions on how to apply these changes
  to your existing deployment, pod security policy and OpenShift scc objects.
- CVEs with a CVSS score of 0 will now be displayed as "Pending" in the UI because it indicates that a CVE
  is still being analyzed or the CVE has been disputed. The API will continue to return a CVSS score of 0.
- Scopes now include support for Regex on the namespace and label fields including both Policy Scope and Exclusion Scope.
  The supported Regex syntax can be found here: https://github.com/google/re2/wiki/Syntax.
- The `validated` field in an auth provider is deprecated and will be removed in 3 releases. Please use the `active` field instead.
- RHSA vulnerabilities will now be displayed with the highest CVSS score from the CVEs it references. The referenced CVEs will
  now also be available. (ROX-3519, ROX-3550; d36f2ccf)
- `GetRisk(/v1/risks/{subjectType}/{subjectID})` endpoint is removed. For obtaining deployment risk, use `GetDeploymentWithRisk(/v1/deploymentswithrisk/{id})`. (8844549b)

## [32.0]
### Changed
- The port used for prometheus metrics can now be customized with the environment variable `ROX_METRICS_PORT`. Supported
  options include `disabled`, `:port-num` (will bind to wildcard address) and `host_or_addr:port`. IPv6 address literals
  are supported with brackets, like so: `[2001:db8::1234]:9090`. The default setting is still `:9090`. (ROX-3209)
- The `roxctl sensor generate` and `roxctl scanner generate` subcommands now accept an optional `--output-dir <dir>` flag
  that can be used to extract the bundle files to a custom directory. (ROX-2529)
- The `roxctl central debug dump` subcommand now accepts an optional `--output-dir <dir>` flag
  that can be used to specify a custom directory for the debug zip file.
- The format of collector tags changed from `<version>` to `<version>-latest`. This tag references a *mutable* image in
  canonical upstream repository (`collector.stackrox.io/collector`) that will get updated whenever kernel modules/eBPF
  probes for new Linux kernel versions become available. This decreases the need to rely on module downloads via
  the internet. If you configure StackRox to pull collector images from your private registry, you need to configure a
  periodic mirroring to take advantage of this effect.

## [31.0]
### Changed
- `roxctl` can now talk to Central instances exposed behind a non-gRPC-capable proxy (e.g., AWS ELB/ALB). To support
  this, requests go through an ephemeral client-side reverse proxy. If you observe any issues with `roxctl` that you
  suspect might be due to this change, pass the `--direct-grpc` flag to resort to the old connection behavior.
- `roxctl` can now talk to Central instances exposed via plaintext (either directly, or via a plaintext proxy talking to
  a plaintext or TLS-enabled backend). While we advise against this, this behavior can be enabled via the `--plaintext`
  flag in conjunction with the `--insecure` flag.
- `roxctl` now has a `--tolerations` flag that is true by default, and can be set to false to disable tolerations for
  tainted nodes from being added into `sensor.yaml`. If the flag is set to true, collectors will be deployed to and run on
  all nodes of the cluster.
- Changes to default TLS cert and `htpasswd` secrets (`central-default-tls-cert` and `central-htpasswd`) are now picked
  up automatically, without needing to restart Central. Note that Kubernetes secret changes may take up to a minute to
  get propagated to the pod.

## [30.0]
### Changed
- `TriggerRun(/v1/complianceManagement/runs)` endpoint is removed. All clients should use `TriggerRuns(/v1/compliancemanagement/runs)` to start a compliance run.
- The EmitTimestamp field that was unset in the ProcessIndicator resource has been removed
- Link field is removed from the violation message

## [28.0]
### Changed
- The Prometheus scrape endpoint has been moved from localhost:9090 to :9090 so users can use their own Prometheus installations and pull StackRox metrics.
- UpdatedAt in the deployment object has been corrected to Created

## [27.0]
### Changed
- Reprocessing of deployments and images has been moved to an interval of 4 hours
- Improved user experience for `roxctl central db restore`:
  - Resuming restores is now supported, either after connection interruptions (automatic) or
    after terminating `roxctl` (manual). In the latter case, resuming is performed automatically
    by invoking `roxctl` with the same database export file.
  - The `--timeout` flag now specifies the relative time (from the start of the `roxctl` invocation) after which
    `roxctl` will no longer automatically try to resume restore operations. This does not affect the
    restore operation on the server side, it can still be resumed by restarting `roxctl` with the same parameters.
  - Restore operations cannot be resumed across restarts of the Central pod. If a restore
    operation is interrupted, it must be resumed within 24 hours (and before Central restarts), otherwise it will be canceled.
  - `roxctl central db restore status` can be used to inspect the status of the ongoing restore process,
    if any.
  - `roxctl central db restore cancel` can be used to cancel any ongoing restore process.
  - The `--file` flag is deprecated (but still valid). The preferred invocation now is
    `roxctl central db restore <file>` instead of `roxctl central db restore --file <file>`. If for
    any reason the name of the database export file is `status` or `cancel`, insert an `--` in front
    of the file name, e.g., `roxctl central db restore -- status`.

### Added
- `roxctl central db backup` now supports an optional `--output` argument to specify the output location to write the backup to.

## [25.0]
### Added
- `roxctl sensor generate openshift` can be used to generate sensor bundles for OpenShift clusters from
  the command line.
### Changed
- Removed _DebugMetrics_ resource.
  Only users with _Admin_ role can access `/debug` endpoint.
  _Note: This is also applicable with authorization plugin for scoped access control enabled._
- Due to the addition of the `roxctl sensor generate openshift` command, the `--admission-controller`
  flags that are exclusive to Kubernetes (non-OpenShift, `k8s`) clusters must be specified *after* the
  `k8s` command.
  For example, `roxctl sensor generate --admission-controller=true k8s` is no longer a
  legal invocation; use `roxctl sensor generate k8s --admission-controller=true` instead.


## [24.0]
### Changed
- Queries against time fields involving a duration have now flipped directionality to a more intuitive way.
  Previously, searching `Image Creation Time: >3h` would show all images created _after_ 3 hours before the current time;
  now, it shows all images created more than three hours ago -- that is, _before_ the moment in time 3 hours before the current time.
- Removed the `/v1/deployments/metadata/multipliers` API.  User defined risk multipliers will no longer be taken into account.


## [23.0]
### Added
- Installer prompt to configure the size of the external volume for central.
### Changed
- Prometheus endpoint changed from https://localhost:8443 to http://localhost:9090.
- Scanner is now given certificates, and Central<->Scanner communication secured via mTLS.
- Central CPU Request changed from 1 core to 1.5 cores
- Central Memory Request changed from 2Gi to 4Gi
- Sensor CPU Request changed from .2 cores to .5 cores
- Sensor Memory Request changes from 250Mi to 500Mi
- Sensor CPU Limit changed from .5 cores to 1 core


## [22.0]
### Changed
- Default size of central's PV changed from 10Gi to 100Gi.<|MERGE_RESOLUTION|>--- conflicted
+++ resolved
@@ -26,13 +26,9 @@
 - ROX-10090: Made the username and password optional on the Artifactory integration form
 - ROX-10217: Remove format validation from the URL field of the generic webhook integration form
 - ROX-9435: Updated dryrun API to generate preview violations for disabled policies
-<<<<<<< HEAD
+- Support for security policies that do not have a policyVersion or have versions prior to 1.1 will be removed. If you have externally stored older policies, they cannot be imported.
 - ROX-10021: RHCOS node support is dropped until major improvements are made in ROX-8944.
   - The UI shows the node scanning notes in the same manner as image scanning notes.
-=======
-- Support for security policies that do not have a policyVersion or have versions prior to 1.1 will be removed. If you have externally stored older policies, they cannot be imported.
-- ROX-10021: RHCOS node support is dropped until major improvements are made in ROX-8944.
->>>>>>> 468bf0b4
 
 ## [69.1]
 
