--- conflicted
+++ resolved
@@ -5,13 +5,6 @@
 Please avoid adding duplicate information across this changelog and JIRA/doc input pages.
 
 ## [NEXT RELEASE]
-<<<<<<< HEAD
-=======
-- ROX-11348: The email notifier now allows for unauthenticated SMTP. By default, 
-authentication is still required for an email notifier, but the user can now choose to turn it off.
-- Previously, the syslog integration did not respect a configured TCP proxy. This is now fixed.
-- ROX-9484: When integrating Quay registry you can now optionally use robot account instead of just OAuth tokens. In fact this is Quay's recommended integration credentials. However, integration with Quay scanner still requires an OAuth token.
->>>>>>> 1e384b79
 
 ### Removed Features
 - ROX-11784: The `RenamePolicyCategory` and `DeletePolicyCategory` methods in the
@@ -28,6 +21,7 @@
   authentication is still required for an email notifier, but the user can now choose to turn it off.
 - Previously, the syslog integration did not respect a configured TCP proxy. This is now fixed.
 - The default technique used by string expression searches will be to match any substrings in future release. Currently, string search uses prefix matching technique in most cases.
+- ROX-9484: When integrating Quay registry you can now optionally use robot account instead of just OAuth tokens. In fact this is Quay's recommended integration credentials. However, integration with Quay scanner still requires an OAuth token.
 - The `init-db` init-container for ScannerDB now specifies resource requests/limits which match the `db` container in ScannerDB.
 
 ## [3.71.0]
