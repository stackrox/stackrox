--- conflicted
+++ resolved
@@ -9,18 +9,15 @@
 - Added a new parameter `--image-defaults` to `roxctl helm output` that allows selecting the default registry from which container images will be taken for deploying central and scanner.
 - The default gRPC port in Scanner's config map is changed to 8443, as that is what Scanner has actually been defaulting to this whole time.
   - Note: Scanner has been ignoring the default `httpsPort` and `grpcPort` in its config map, as Scanner expects `HTTPSPort` and `GRPCPort` (and `MetricsPort`, if ever specified).
-<<<<<<< HEAD
-- Editing the cluster configuration in the UI is now disabled for Helm-based installations.
-=======
 - Tags of `scanner`, `scanner-db`, and `collector` (including slim variant) images are now identical to the tag of `main` image (same as product version) for the released images.
 - AWS ECR integration supports AssumeRole authentication.
 - The default policy to detect Log4Shell vulnerability has been updated to also detect CVE-2021-45046 and the remediation has been updated to reflect the latest guidance by the Apache Logging security team.
 - Prior to this release, CVEs could be snoozed using global write access on `Images`. Starting this release, requests to snooze CVEs can be created only using `VulnerabilityManagementRequests` global write access and requests can be approved only using `VulnerabilityManagementApprovals` global write access. Roles with write access on `Images`, created prior to this release, are provided with both the newly added permissions. We recommend updating the roles to only include the least amount of resources required for each role. All new roles must be explicitly supplied with `VulnerabilityManagementRequests` and/or `VulnerabilityManagementApprovals` permissions in order to use CVE snoozing functionality.
+- Editing the cluster configuration in the UI is now disabled for Helm-based installations.
 
 ## [67.2]
 
 - A new default policy to detect Log4Shell vulnerability (CVE-2021-44228) has been added.
->>>>>>> ddab5a41
 
 ## [67.0]
 
