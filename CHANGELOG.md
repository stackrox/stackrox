
# Changelog

Entries in this file should be limited to:

- Any changes that introduce a deprecation in functionality, OR
- Obscure side-effects that are not obviously apparent based on the JIRA associated with the changes.
Please avoid adding duplicate information across this changelog and JIRA/doc input pages.

## [NEXT RELEASE]

### Added Features
- ROX-18525, ROX-19158: A new `cluster` flag has been added to the `roxctl` commands and APIs that perform image scans, this enables delegating scans to specific secured clusters on demand.
- ROX-19156: Ad-hoc image scanning is now enabled for images in the OCP integrated registry.
  - RHACS attempts to infer the OCP project name from the image path and utilize the project secrets for registry authentication.

- ROX-19561: A new environment variable, `ROX_CENTRAL_MAX_INIT_SYNC_SENSORS`, has been introduced in Central, with a default value of `0` (unlimited).
  When a value greater than `0` is assigned to it, it serves as a limit on the number of sensors performing initial synchronization.
  This synchronization occurs once sensors establish a connection with Central. It is recommended to set this limit when a significant
  number of secured clusters are connected to a single Central instance.

### Removed Features

- ROX-9510: As announced in release 69.0, empty value for `role.access_scope_id` is not supported anymore for `CreateRole` and `UpdateRole` in `/v1/roles/`. Role creation and update now require passing an identifier referencing a valid access scope in `role.access_scope_id`.

### Deprecated Features

### Technical Changes
- Increased minimum Node.js version to 18.0.0 because 16 reached end of life. This change affects `yarn` commands in the ui folder.
- ROX-19738: Previously categories passed to the detection service's APIs `v1/detect/build, v1/detect/deploy, v1/detect/deploy/yaml`
  have been _always_ lower-cased by the backend. However, this is not the case anymore to support custom categories, which
  are required to be title-cased.
<<<<<<< HEAD
- ROX-19566: The results of registry TLS checks made by Sensor are now cached (for 15 minutes by default, which can be changed by setting the `ROX_SENSOR_REGISTRY_TLS_CHECK_CACHE_TTL` environment variable). This will result in faster Sensor startup times in clusters with a large number of pull secrets.
=======
- ROX-14701: Starting from 4.3.0 release, `roxctl` binaries for `ppc64le` and `s390x` architectures are available for download from `https://mirror.openshift.com/pub/rhacs/assets/<version>/Linux/roxctl-<ppc64le|s390x>` (e.g. <https://mirror.openshift.com/pub/rhacs/assets/4.3.0/Linux/roxctl-s390x>).
>>>>>>> f6086864

## [4.2.0]



### Added Features

- Telemetry collection enabled by default for self-managed installations. Opt-out is available on bundle generation, or at any time via the System Configuration UI.
- Integration with OpenShift Container Platform monitoring is configured and enabled by default for OpenShift 4 installations. The flag `monitoring.openshift.enabled: false` disables the integration.
- A new environment variable `ROX_DISABLE_REGISTRY_REPO_LIST` has been added to Central (defaults to `false`). When set to `true` will disable registry repo list (`/v2/_catalog`) usage when matching integrations to image registries.
- A new environment variable `ROX_REGISTRY_MIRRORING_ENABLED` has been added to Sensor that is set to `true` by default and enables processing registry mirrors during Sensor image enrichment. Mirror details are obtained via the `ImageContentSourcePolicy`, `ImageDigestMirrorSet`, and `ImageTagMirrorSet` CRs.
- ROX-17112: CORE_BPF collection is now generally available.
- ROX-17702: Product usage metrics experimental API: `/v1/product/usage/secured-units/current`, `/v1/product/usage/secured-units/max`. New `/api/product/usage/secured-units/csv` endpoint.
- ROX-19096, ROX-19098, ROX-19099: StackRox Scanner now supports alpine:v3.18, debian:12, ubuntu:23.04, ubuntu:23.10

### Removed Features

- The `--offline-mode` flag for the `roxctl scanner generate` command was removed, as Scanner's default behavior is
  to fetch vulnerability updates from Central.
- In version 4.0, RHACS released the collections feature that replaced access scopes used in report configurations.
  RHACS automatically created equivalent collections for access scopes used in existing report configurations and migrated report configurations to use newly-created collections.
  If the migration failed, the report configurations became non-functional, and RHACS logged the error messages in Central logs. In this release, any report configurations that could not be migrated will be deleted.

### Deprecated Features

- RBAC risk was deprecated in release 4.0 due to poor performance.
- (Tech preview feature) CLI command `roxctl generate netpol` is deprecated in favor of `roxctl netpol generate`
- (Tech preview feature) CLI command `roxctl connextivity-map` is deprecated in favor of `roxctl netpol connectivity map`
- The CIS Docker v1.2.0 standard will be removed from RHACS Compliance checks starting in RHACS version 4.4.
- The Syslog notifier used to send the message header incorrect - the severity and name fields were flipped. Starting in this release, there is now an option
  to choose which format the header should be sent it: `CEF` which is the correct order or `CEF (legacy field order)` which is the older incorrect way.
  The UI will default to `CEF` but when using the API if a value isn't selected, it will default to `CEF (legacy field order)`.
  Starting in version 4.4 the notifier will default to `CEF`.
- A few public endpoints will soon require authentication, ensure that any flow interacting with these endpoints is authenticated going forward:
  - `/v1/featureflags`
  - `/v1/resources`

### Technical Changes

- ROX-16962: A new parameter `spec.admissionControl.replicas` has been added to the `SecuredCluster` CRD.
- ROX-18073: The implementation of Add Capabilities policy criteria has been fixed to ensure violations are generated
  correctly for the specified values.
- Rollback to a 3.y release or the 4.0 release will no longer be supported starting from 4.3.
- Rollbacks from future releases to the 4.2 or later release will no longer require `ForceRollbackVersion` to be set.
- ROX-18173: A few previously public endpoints now require authentication: `/v1/metadata`,
  `/v1/database/status`, `/v1/mitreattackvectors`. This reduces the surface for DoS attacks and
  prevents an attacker from taking advantage of the information served by these endpoints.
- Non autogenerated image integrations will no longer use repo list (`/v2/_catalog`) during matching.
- ROX-18477: Fixed an issue that breaks operator installations if a `Central` or `SecuredCluster` CR configures egress proxy environment variables while openshift cluster-wide proxy is enabled.
- ROX-15969: The column `Component Upgrade` in vulnerability reports has been renamed to `CVE Fixed In`.
- The removal of `/v1/report` APIs in this release, that was communicated in release 4.0.0, has been postponed by one release. Consequently, the `/v1/report` APIs will continue to be available in this release.
- The `/api/docs/swagger` API previously required read on the resource `Integration`.
  Now it only requires users to be authenticated to via the API docs.
- StackRox Scanner will now opt to scan the image whose architecture matches the Scanner's architecture instead of always opting for amd64 when scanning a multi-arch image.
  - For example, if StackRox Scanner is running on arm64, and there is an arm64 version of the multi-arch image, it will scan that arm64 image.
  - If there is no image which matches Scanner's architecture, then it will attempt to scan the amd64 version, as it did previously.

## [4.1.0]

### Added Features

- Two new default permission sets `Vulnerability Management Consumer` and `Vulnerability Management Admin` have been added for vulnerability management.
  - `Vulnerability Management Consumer` provides read-only access to analyze vulnerabilities and initiate risk acceptance process.
  - `Vulnerability Management Admin` provides administrative access to analyze vulnerabilities, generate reports, and manage risk acceptance process.
- A default role `Network Graph Viewer` has been added that provides sufficient privileges to display network graphs.
- A new command `roxctl central login` has been added that allows to use a user's token within roxctl instead of an API token or admin password.
- ROX-15447: A new `DelegatedRegistryConfig` API at `/v1/delegatedregistryconfig` has been added that provides dynamic configuration for local registry scanning (replaces `ROX_FORCE_LOCAL_IMAGE_SCANNING`).
- A new environment variable `ROX_DISABLE_SIGNATURE_FETCHING` has been added to Central and Sensor which stops fetching image signatures in case the signature verification feature shall not be used.
  You may set this in case there's too much load on registries due to attempts to fetch image signatures.
  Note that if the environment variable is set, no signatures will be fetched and thus the signature verification feature cannot be used.
- ROX-16532: Resource limits and requests for the node-inventory container can now be configured via the operator.
- A new environment variable `ROX_SCAN_TIMEOUT` has been added to Sensor which allows for customizing the image scan timeout used in Sensor initiated scans.
- ROX-17365: A new environment variable `ROX_DELEGATED_SCANNING_DISABLED` has been added that disables delegated scanning capabilities while leaving other local scanning capabilities intact.
- ROX-16703: Helm setting `scanner.disable=false` now valid for any secured cluster (instead of OpenShift only). This enables scanner slim to be installed in non-OCP secured clusters.

### Removed Features

- ROX-14398: As announced in 3.74, the permission `Access` replaces the deprecated permission `Role`.
- ROX-14398: As announced in 3.74, the `Scope Manager` system role and permission set will be removed. If existing product installations do have customer references to either the `Scope Manager` system role or the `Scope Manager` system permission set, then the referenced object will be adjusted to contain a description mentioning its deprecation. Furthermore, the objects will not be marked as system resources, and will not be supported anymore.
- ROX-17031: env var `ROX_FORCE_LOCAL_IMAGE_SCANNING` has been removed and replaced by the `DelegatedRegistryConfig` API.
- ROX-13888: As announced in 3.74, the permission `WorkflowAdministration` replaces the deprecated permissions `Vulnerability Reports` and `Policy`.

- KernelModule collection has been removed, following deprecation in 4.0.
    - Secured clusters configured to use KernelModule collection will automatically switch to EBPF

### Deprecated Features

- Vulnerability Management 1.0 sections Image CVEs, Image Components, Images, Deployments, and Namespaces are deprecated and will be removed in the future. Once removed, use Vulnerability Management 2.0 for managing workload vulnerabilities.
- Custom Security Context Constraints (SCC) (e.g.: `stackrox-collector`, `stackrox-admission-control`, `stackrox-sensor`) are deprecated and will be removed in the future.
  Users should ensure that those SCCs are not being used by workloads other than Stackrox/RHACS.
- The default permission set `Vulnerability Management Approver` is deprecated and will be removed in a future release. Customers are advised to use `Vulnerability Management Admin` permission set instead. When `Vulnerability Management Approver` permission set is removed existing roles using it will be updated to use `Vulnerability Management Admin`.
- The default permission set `Vulnerability Management Requester` is deprecated and will be removed in a future release. Customers are advised to use `Vulnerability Management Consumer` permission set instead. When `Vulnerability Management Requester` permission set is removed existing roles using it will be updated to use `Vulnerability Management Consumer`.
- The default permission set `Vulnerability Report Creator` is deprecated and will be removed in a future release. Customers are advised to use `Vulnerability Management Admin` permission set instead. When `Vulnerability Report Creator` permission set is removed existing roles using it will be updated to use `Vulnerability Management Admin`.
- `/v1/imagecves/suppress` and `/v1/imagecves/unsuppress` APIs used to defer image vulnerabilities globally and undo deferral are deprecated and will be removed in a future release. Once removed, use Risk Acceptance workflow to defer image vulnerabilities globally.

### Technical Changes

- The Central PVC stackrox-db is no longer required after this upgrade. To obsolete existing PVC, please check the docs online.
- The output of `roxctl central whoami` now includes the username as well.
- Helm setting `collector.nodeInventoryResources` has been renamed to `collector.nodeScanningResources`.
- ROX-16959: Helm setting `admissionController.replicas` has been added to configure admission controller replicas.
- The k8s-istio.zip file inside of scanner-vuln-updates.zip (the file downloaded from https://install.stackrox.io/scanner/scanner-vuln-updates.zip for updating Scanner vulnerabilities in offline-mode)
  is no longer needed. We will continue to populate it to support older versions of the product, but it will be ignored.
- The time interval used to determine the frequency to scan orchestrator-level components (Kubernetes, OpenShift, Istio) is now configurable
  via ROX_ORCHESTRATOR_VULN_SCAN_INTERVAL.
- Image Integrations will now be synced with secured clusters that have local scanning enabled.

## [4.0.0]

### Added Features

- ROX-15102: new `public_config.telemetry` boolean property of the `/v1/config`
  endpoint request that allows for querying the state, enabling or disabling the
  configured telemetry collection.
- ROX-10818: vulnerability scanning of node components installed through RPM on
  OpenShift cluster nodes running Core OS (RHCOS).
- ROX-15434: new `ROX_FORCE_LOCAL_IMAGE_SCANNING` env var added to sensor which forces all images observed by sensor to be analyzed by the local scanner (OCP only)
- ROX-11268: new ListeningEndpointsService at `/v1/listening_endpoints/deployment` reports which processes are listening on which ports.

### Removed Features

- ROX-14336: product `BuildDate` attribute was removed. It won't be returned by
`/debug/versions.json` endpoint and `roxctl version --json` command.
- ROX-12750: As announced in 3.73.0 (ROX-11101), some permissions for permission sets are being grouped for simplification. The deprecation process will remove and replace the deprecated permissions with the replacing permission as listed below. The access level granted to the replacing permission will be the lowest among all access levels of the replaced permissions.
  - Permission `Administration` replaces the deprecated permissions `AllComments, Config, DebugLogs, NetworkGraphConfig, ProbeUpload, ScannerBundle, ScannerDefinitions, SensorUpgradeConfig, ServiceIdentity`.
  - Permission `Compliance` replaces the deprecated permission `ComplianceRuns`.


### Deprecated Features
- Deprecated `/v1/telemetry/configure` service.
- The `expiration` field in the `Exclusion` proto has been deprecated and will be removed in a future release.
- The `--offline-mode` flag for the `roxctl scanner generate` command is deprecated, as Scanner's default behavior is
  to fetch vulnerability updates from Central. The flag will be removed as part of the 4.2.0 release.
- ROX-15925: The KernelModule collection method is deprecated in favor of EBPF. This method will be removed in the 4.1 release.
- Deprecated v1.0 of Network Graph. Please switch to the new 2.0 version for improved functionality and a better user experience.
- ROX-15337: RHACS Operator is not published to Red Hat Operator Catalogs for OpenShift versions 4.9 and earlier.
- The API endpoint `/v1/serviceaccounts` is deprecated and will be changed as part of the 4.2.0 release.
- PDF export in current version of the Vulnerability Management UI is deprecated and will be removed in the 4.2.0 release. Use the vuln reporting feature instead, for more comprehensive CSV data.
- All `/v1/report` APIs for creating and managing vulnerability reports are deprecated and will be replaced with new `/v2/reports` APIs in 4.2.0 release.

### Required Actions
- The `Analyst` permission set will change behaviour: instead of allowing read to all resources except `DebugLogs`, it will
  allow read to all resources except `Administration`.
  If you were using the `Analyst` role or permission set for actions requiring read on `AllComments`, `Config`,
  `NetworkGraphConfig`, `ProbeUpload`, `ScannerBundle`, `ScannerDefinitions`, `SensorUpgradeConfig` or `ServiceIdentity`
  resources, you should preemptively create a new permission set with read access on the `Administration`
  and other required resources, and reference it instead of `Analyst` in the created roles.

### Technical Changes
- Active Vulnerability Management has been moved behind that ROX_ACTIVE_VULN_MGMT flag and has been defaulted to false due to
  performance. If Active Vulnerability Management is desired, then a user may set this flag to true and it will be reactivated;
  however, it is recommended to increase the memory limit of Central.
- ROX-14251: StackRox now uses IMDSv2 to retrieve AWS metadata instead of IMDSv1.
- ROX-12750: The `Analyst` permission set which used to have read access on all permissions except
  the now deprecated `DebugLogs` permission now has read access to all permissions except `Administration`.
- The default resources for Sensor have moved to a request of 2 cores, 4GB of RAM and a limit of 4 cores, 8GB of RAM in order to
  support a higher number of clusters without modification.
- ROX-14280: ACS operator default channel changes from `latest` to `stable`. Users of older versions must follow the upgrade procedure in order to preserve ACS data in case of issues with the upgrade.
- ROX-14917: Helm charts versioning scheme changed. Previously the product version (Major).(Minor).(Patch) was rendered to the Helm chart version (Minor).(Patch).0, e.g. 3.74.2 -> 74.2.0. The new versioning scheme maps product version (Major).(Minor).(Patch) to the Helm chart version as (Major*100).(Minor).(Patch), e.g. 4.0.2 -> 400.0.2.

## [3.74.0]

### Added Features

- ROX-13814: A new "Public Kubernetes Registry" image integration is now available as a replacement
  for the (now deprecated) "Public Kubernetes GCR" image integration.

### Removed Features
- ROX-12316: As announced in 3.72, the permission `Cluster` replaces the deprecated permission `ClusterCVE`.
- ROX-13535: Built-in documentation link redirects now to the online version.
- The `docs` image and the embedded documentation have been removed from the product.

### Deprecated Features
- ROX-12620: We continue to simplify access control management by grouping some permissions in permission sets. As a result:
  - The permission `WorkflowAdministration` will deprecate the permissions `Policy, VulnerabilityReports`.
- ROX-14398: We continue to simplify access control management by grouping some permissions in permission sets. As a result:
  - The permission `Access` will deprecate the permissions `Role`.
  - The default role `Scope Manager` will be removed.

- ROX-14400: product `BuildDate` attribute is deprecated and will be removed in `4.0` release. It won't be returned by
`/debug/versions.json` endpoint and `roxctl version --json` command.

### Required Actions
- The permission `WorkflowAdministration` will replace `Policy, VulnerabilityReports` in permission sets starting with the 4.1 release.
  You should preemptively start replacing the `Policy` and `VulnerabilityReports` resources within your permission sets in favor of `WorkflowAdministration`.
  During the migration of the permission sets within the 4.1, the `WorfklowAdministration` permission will have the lowest access permission granted for either `Policy` or `VulnerabilityReports`.
  As an example, a permission set with `WRITE Policy` and `READ VulnerabilityReports` access will have `READ WorkflowAdministration` access after the migration within the 4.1 release, leading to
  potentially unwanted side-effects and missing access if you did not update your permission sets beforehand.
- The permission `Access` will replace `Role` in permission sets starting with the 4.1 release. You should preemptively start replacing
  the `Role` resource within your permission sets in favor of `Access`. During the migration of the permission sets within the 4.1, the
  `Access` permission will have the lowest access permission granted for either `Access` or `Role`. As an example, a permission set with
  `READ Access` and `WRITE Role` will have `READ Access` after the migration, leading to potentially unwanted side-effects and missing access
  if the permission sets were not updated beforehand.
- The default `ScopeManager` role will be removed starting with release 4.1. During the migration, Authentication provider rules referencing that role
  will be updated to use the `None` role. Should Authentication Provider rules reference the `ScopeManager` role for other purposes than
  Vulnerability Report management, a similar role should be manually created and referenced in the Authentication provider rules instead of `ScopeManager`.

- ROX-13814: The "Public Kubernetes GCR" image integration is now deprecated in line with
  [upstream](https://kubernetes.io/blog/2022/11/28/registry-k8s-io-faster-cheaper-ga/).

### Technical Changes
- ROX-12967: Re-introduce `rpm` to the main image in order to be able to parse installed packages on RHCOS nodes (from Compliance container)

### Major Upcoming Changes
- The 3.74.z set of releases will be the last major release in the 3.x series. The next release will be 4.0.
- Postgres will become the backing database as of 4.0.
- Restoring a backup taken on a 3.y release will no longer be supported starting from 4.1.
- The stackrox-db PVC will no longer be used starting from 4.1. All users must upgrade from a 3.y release to 4.0 prior to
  upgrading to a later release in order to properly migrate to Postgres.

## [3.73.1]

### Added Features

### Removed Features

### Deprecated Features

### Technical Changes
3.73.0 introduced a change to ACS autogenerated image integration workflows.
However, this change in workflow caused Central to take too long on startup (details [here](https://access.redhat.com/node/6990153)).
To fix the issue introduced in 3.73.0, 3.73.1 will reinstate the old workflow.
Therefore, autogenerated integrations may not work successfully in environments with various credentials
used for multiple repos within a global registry.

## [3.73.0]
### Removed Features
- ROX-12839: we will stop shipping the docs embedded in the product, starting with the release following this one (docs will still be available online)
- ROX-6194: `ROX_WHITELIST_GENERATION_DURATION` env var is removed in favor of `ROX_BASELINE_GENERATION_DURATION`;
  `DeploymentWithProcessInfo` items in `/v1/deploymentswithprocessinfo` endpoint response do not include
  `whitelist_statuses` anymore.
- `Label` and `Annotation` search options are removed. Use the following search options:
  - **Resource | Deprecated Search Option | New Search Option**
  - Node | Label | Node Label
  - Node | Annotation | Node Annotation
  - Namespace | Label | Namespace Label
  - Deployment | Label | Deployment Label
  - ServiceAccount | Label | Service Account Label
  - ServiceAccount | Annotation | Service Account Annotation
  - K8sRole | Label | Role Label
  - K8sRole | Annotation | Role Annotation
  - K8sRoleBinding | Label | Role Binding Label
  - K8sRoleAnnotation | Annotation | Role Binding Annotation
- `ids` field in `/v1/cves/suppress` and `/v1/cves/unsuppress` API payload renamed to `cves`.
- ROX-11592: Support to Get / Update / Mutate / Remove of groups via the `props` field and without the `props.id` field
  being set in the `/v1/groups` endpoint have been removed.
- The unused "ComplianceRunSchedule" resource has been removed.
- ROX-11101: As announced in 3.71.0 (ROX-8520), some permissions for permission sets are being grouped for simplification. The deprecation process will remove and replace the deprecated permissions with the replacing permission as listed below. The access level granted to the replacing permission will be the lowest among all access levels of the replaced permissions.
  - Permission `Access` replaces the deprecated permissions `AuthProvider, Group, Licenses, User`.
  - Permission `DeploymentExtension` replaces the deprecated permissions `Indicator, NetworkBaseline, ProcessWhitelist, Risk`.
  - Permission `Integration` replaces the deprecated permissions `APIToken, BackupPlugins, ImageIntegration, Notifier, SignatureIntegration`.
  - Permission `Image` replaces the deprecated permission `ImageComponent`.
  - Note: the `Role` permission, previously announced as being grouped under `Access` remains a standalone permission.
  - Important: As stated above, the access level granted to the replacing permission will be the lowest among all access levels of the replaced permissions. This can impact the ability of some created roles to perform their intended duty. Consolidation of the mapping from replaced resources to new ones can help assess the desired access level, should any issue be experienced.
- ROX-13034: Central reaches out to scanner `scanner.<namespace>.svc` now to respect OpenShift's `NO_PROXY` configuration.

### Deprecated Features
- ROX-11101: As first announced in 3.71.0 for ROX-8250, we continue to simplify access control management by grouping some permissions in permission sets. As a result:
  - New permission `Administration` will deprecate the permissions `AllComments, Config, DebugLogs, NetworkGraphConfig, ProbeUpload, ScannerBundle, ScannerDefinitions, SensorUpgradeConfig, ServiceIdentity`.
  - The permission `Compliance` will deprecate the permission `ComplianceRuns`.

### Technical Changes
- ROX-11937: The Splunk integration now processes all additional standards of the compliance operator (ocp4-cis & ocp4-cis-node) correctly.
- ROX-9342: Sensor no longer uses `anyuid` Security Context Constraint (SCC).
  The default SCC for sensor is now `restricted[-v2]` or `stackrox-sensor` depending on the settings.
  Both the `runAsUser` and `fsGroup` for the admission-control and sensor deployments are no longer hardcoded to 4000 on Openshift clusters
  to allow using the `restricted` and `restricted-v2` SCCs.
- The service account "central", which is used by the central deployment, will now include `get` and `list` access to the following resources in the namespace where central is deployed to:
  `pods`, `events`, and `namespaces`. This fixes an issue when generating diagnostic bundles to now correctly include all relevant information within the namespace of central.
- ROX-13265: Fix missing rationale and remediation texts for default policy "Deployments should have at least one ingress Network Policy"
- ROX-13500: Previously, deployment YAML check on V1 CronJob workload would cause Central to panic. This is now fixed.
- `cves.ids` field of `storage.VulnerabilityRequest` object, which is in the response of `VulnerabilityRequestService` (`/v1/cve/requests/`) endpoints, has been renamed to `cves.cves`.
- ROX-13347: Vulnerability reporting scopes specifying cluster and/or namespace names now perform exact matches on those entities, as opposed to the erroneous prefix match.

## [3.72.0]

### Removed Features
- ROX-11784: The `RenamePolicyCategory` and `DeletePolicyCategory` methods in the
  `v1/policycategories` endpoint have been removed.
- Support for violation tags and process tags has been removed.
### Deprecated Features
- ROX-11284: Permission `ClusterCVE` is deprecated and will be superseded by the existing permission `Cluster`.
- `Label` and `Annotation` search options are deprecated and will be removed in 3.73. Use the following search options starting 3.73:
  - **Resource | Deprecated Search Option | New Search Option**
  - Node | Label | Node Label
  - Node | Annotation | Node Annotation
  - Namespace | Label | Namespace Label
  - Deployment | Label | Deployment Label
  - ServiceAccount | Label | Service Account Label
  - ServiceAccount | Annotation | Service Account Annotation
  - K8sRole | Label | Role Label
  - K8sRole | Annotation | Role Annotation
  - K8sRoleBinding | Label | Role Binding Label
  - K8sRoleAnnotation | Annotation | Role Binding Annotation

### Technical Changes
- ROX-11181: Any clusters that have been unhealthy (defined as central being unable to reach sensor running on those clusters) for a configured period of time will be automatically removed. The number of days after which an 'unhealthy' cluster is removed can be configured in the System Configuration page or using the cluster API.
  - Any cluster that is expected to be unavailable for a period of time (e.g. clusters used in disaster recovery), can be tagged with a customizable label. Clusters with those labels will never be removed automatically.
  - By default, this unhealthy cluster removal is disabled (number of days set to 0)
- ROX-7591: Policy `Fixable CVSS >= 6 and Privileged` disabled by default on new installations, new policy `Severity Important and Privileged` added and enabled by default.
- ROX-11348: The email notifier now allows for unauthenticated SMTP. By default,
  authentication is still required for an email notifier, but the user can now choose to turn it off.
- Previously, the syslog integration did not respect a configured TCP proxy. This is now fixed.
- The default technique used by string expression searches will be to match any substrings in future release. Currently, string search uses prefix matching technique in most cases.
- ROX-9484: When integrating Quay registry you can now optionally use robot account instead of just OAuth tokens. In fact this is Quay's recommended integration credentials. However, integration with Quay scanner still requires an OAuth token.
- The `init-db` init-container for ScannerDB now specifies resource requests/limits which match the `db` container in ScannerDB.
- Starting 3.73, CSV export API `/api/vm/export/csv` would require to pass `CVE Type` filter as part of the input query parameter. Requests that do not have the filter would error out.
  - Examples : `CVE Type:NODE_CVE`, `CVE Type:IMAGE_CVE`, `CVE Type:K8S_CVE`

## [3.71.0]

- ROX-8051: The default collection method is changed from KernelModule to eBPF, following improved eBPF performance in collector.
- ROX-11070: There have been changes made to the `v1/groups` API, including a deprecation:
  - Each group will now have a new field, `props.id` which uniquely identifies it.
  - Get / Update / Mutate / Remove of groups via the `props` field and without the `props.id` field being set is deprecated and will be removed in release 3.73.
  - Get of groups via the `props` field and without the `props.id` field being set will fail if more than one group was found for the given `props` field.
- ROX-11349: Updated rationale and remediation texts for default policy "Deployments should have at least one ingress Network Policy"
- ROX-11443: The default value for `--include-snoozed` option of `roxctl image scan` command is set to `false`. The result of `roxctl image scan` execution without `--include-snoozed` flag will not include deferred CVEs anymore.
- ROX-9292: The default expiration time of tokens issued by auth providers has been lowered to 12 hours.
- ROX-9760: The deployment tab on violation detail now contains a list of network policies in the deployment's namespace.
- ROX-9358: The diagnostic bundle includes notifiers, auth providers and auth provider groups, access control roles with attached permission set and access scope, and system configuration. Users with `DebugLogs` permission will be able to read listed entities from a generated diagnostic bundle regardless of their respective permissions.
- ROX-10819: The documentation for API v1/notifiers ("GetNotifiers") previously stated that the request could be filtered by name or type. This is incorrect as this API never allowed filtering. The documentation has been fixed to reflect that.
- ROX-9614: Add `file` query parameter to Central's `/api/extensions/scannerdefinitions`, allowing retrieval of individual files (not directories) from Scanner's Definition bundle using their full path within the archive. Add `sensorEndpoint` to Scanner's configmap, so Scanner in slim mode knows how to reach Sensor from its cluster.
- ROX-9928: Policy "OpenShift: Advanced Cluster Security Central Admin Secret Accessed" renamed to "OpenShift: Central Admin Secret Accessed"
- ROX-8277: changed UserAgent Header for all requests from stackrox operator to kubernetes API server to show appropriate version of the operator, for example: `rhacs-operator/v3.70.0 opensource (linux/amd64)`
- `ids` field in `/v1/cves/suppress` and `/v1/cves/unsuppress` API payload will be renamed to `cves` in 73.0 release.
- `cves.ids` field of `storage.VulnerabilityRequest` object, which is in the response of `VulnerabilityRequestService` endpoints, will be renamed to `cves.cves` in 73.0 release.
- ROX-8520: Permissions for permission sets will be grouped for simplification. As a result, the following permissions will be deprecated in favor of a new permission:
  - New permission `Access` will deprecate the permissions `AuthPlugin, AuthProvider, Group, Licenses, Role, User`.
  - New permission `DeploymentExtension` will deprecate the permissions `Indicator, NetworkBaseline, ProcessWhitelist, Risk`.
  - New permission `Integration` will deprecate the permissions `APIToken, BackupPlugins, ImageIntegration, Notifier, SignatureIntegration`.
  Each deprecated permission will be removed in a future release.
- Permission `ImageComponent` is deprecated and will be superseded by the existing permission `Image`. Similar to the permission changes introduced with ROX-8520, `ImageComponent` will be removed in a future release.
- /v1/telemetry and /v1/licenses endpoints, and related CLI functionality, are now deprecated and will be removed in 2 releases.
  - These endpoints are deprecated as license files are not required to run the platform
- `firstNodeOccurrence` field of `storage.Node` object, which is in the response of Node endpoints, has been removed.
- `vulns` fields of `storage.Node` object, which is in the response payload of `v1/nodes` is deprecated and will be removed in future release.
- `/v1/cves/suppress` and `/v1/cves/unsuppress` has been deprecated and will be removed in the future.
  - Use `/v1/imagecves/suppress` and `/v1/imagecves/unsuppress` to snooze and unsnooze image  vulnerabilities.
  - Use `/v1/nodecves/suppress` and `/v1/nodecves/unsuppress` to snooze and unsnooze node/host vulnerabilities.
  - Use `/v1/clustercves/suppress` and `/v1/clustercves/unsuppress` to snooze and unsnooze platform (k8s, istio, and openshift) vulnerabilities.
- /v1/compliance/results was never implemented and will be removed in this release
- In release 73.0, the /v1/compliance/runresults endpoint will contain a slimmed down version of the ComplianceDomain object. This allows for greater scalability and reduced memory usage.
- When the underlying database changes to Postgres the api `/db/restore` will no longer be a supported means for database restores.  At that time using `roxctl` will be the supported mechanism for database restores.
- PodSecurityPolicies can be disabled when generating deployment bundles and when configuring the Helm charts. The Helm charts also support auto-sensing
  availability of the PodSecurityPolicies API. PodSecurityPolicies must be disabled when deploying to Kubernetes >= v1.25.
- ROX-11533: Fixed preferred node affinity for Central, Sensor and Scanner pods so that OpenShift Infra nodes are favored more than Compute nodes. Match expressions will also prefer not scheduling on Control Plane nodes on both Kubernetes and OpenShift clusters, including kube versions 1.25 and newer.
- ROX-10948: A new default policy added to detect if a deployment is running with a container that has allowPrivilegeEscalation set to true. The policy is enabled by default.
- ROX-10699: A new default policy added to detect if a deployment has any service that is externally exposed through any methods. The policy is disabled by default.
- Scanner's "db" container no longer mounts the "scanner-db-password" secret. Instead, the init container, "init-db", mounts it.
  - This means the configuration for the init container has been updated to include "POSTGRES_PASSWORD_FILE" and some volume mounts which are now required.
- Debian 9 has reached EOL, so Scanner now marks Debian 9 images as stale.
  - The Debian Security Tracker has also stopped tracking Debian 9 vulnerabilities, so there will be no more new Debian 9 vulnerabilities.
- Support for violation comments and process comments has been removed.

## [70.0]

- The default Admission Controller "fail open" timeout has been changed from 3 seconds to 20 seconds in Helm templates.
- The maximum Admission Controller "fail open" timeout has been set at 25 seconds in Helm template verification performed by the Operator.
  - This change is *not* backwards compatible; if an existing Custom Resource sets the value to > 25 seconds, then it will fail validation in case operator is downgraded. This change is accepted because the operator is still in v1alpha1 and subject to change.
- The admission webhook timeout is now set to the admission controller timeout plus 2 seconds.
- The "Process Ancestor" search term has been deprecated.
- Central will now respond with a 421 Misdirected Request status code to requests where the ServerName sent via TLS SNI
  does not match the `:authority` (`Host`) header. This feature can be turned off by setting the environment variable
  `ROX_ALLOW_MISDIRECTED_REQUESTS=true`.
- Registry integrations for ECR are now auto-generated if the cluster's cloud provider is AWS, and the nodes' Instance IAM Role has policies granting access to ECR.  Customers can turn this feature off by disabling the EC2 instance metadata service in their nodes.
- A new default policy added to detect Spring Cloud Function RCE vulnerability (CVE-2022-22963) and Spring Framework Spring4Shell RCE vulnerability (CVE-2022-22965).
- Fixed permissions checks in the UI that prevented users with certain limited permissions from creating report configurations.
- ROX-8957: A new default policy added to detect missing ingress NetworkPolicy associated with deployments. The policy is disabled by default.
  - Two new policy criteria were added to alert on missing ingress or egress NetworkPolicy associations.
- ROX-8789: Change operator catalog format from deprecated SQLite database format to new file-based format.
- ROX-8331: Increase the front-end limit on rendered nodes in the Network Graph from 1100 to 2000
- ROX-9792: Introduced central limit of 2000 nodes in a Network Graph to avoid out-of-memory crashes
- ROX-9946: Fixed default permissions for the default Vuln Reporter role to exclude the modify permission on notifiers, since it is not needed for report creation.
- Added AllowPrivilegeEscalation as a new policy criteria.
- ROX-10038: Removed limit of 10 inclusions and 10 exclusions from policy form
- ROX-10090: Made the username and password optional on the Artifactory integration form
- ROX-10217: Remove format validation from the URL field of the generic webhook integration form
- ROX-9435: Updated dryrun API to generate preview violations for disabled policies
- Support for security policies that do not have a policyVersion or have versions prior to 1.1 will be removed. If you have externally stored older policies, they cannot be imported.
- ROX-10021: RHCOS node support is dropped until major improvements are made in ROX-8944.
  - The UI shows the node scanning notes in the same manner as image scanning notes.
- ROX-10097: Updated the base for the docs image from `nginx-118:1-46` to `nginx-120:latest`.
- ROX-10666: `FROM` option will be deprecated from `Disallowed Dockerfile line` policy field and removed in a future release. Any policies containing `Disallowed dockerfile line` policy field with `FROM` option must be updated to remove those policy sections. For more information, please refer "Known Issues" section in Red-Hat ACS 3.69 release notes.
- ROX-10270: The `RenamePolicyCategory` and `DeletePolicyCategory` methods in the
`v1/policycategories` endpoint have been deprecated, and will be removed in future releases.
  - For questions about this change, please contact the Red Hat support team at support@redhat.com.
- ROX-10018: The policy `OpenShift: Kubeadmin Secret Accessed` will no longer trigger if the request was from the default OpenShift `oauth-apiserver-sa` service account, because this is an expected access pattern for the OpenShift apiserver.
- Violation tags and process tags are deprecated, and will be removed in version 3.72.0.
- Users who do not want to include the RBAC factor in risk calculation can set
  the "ROX_INCLUDE_RBAC_IN_RISK" environment variable to "false" in the Central deployment spec.
- Kubernetes' PodSecurityPolicy API is deprecated which is why installation of PodSecurityPolicies will be disabled with version 3.71.0.

## [69.1]

- A version of Scanner and ScannerDB will be installed in each OpenShift cluster to support images stored in the OpenShift Internal Image Registry.
  - The images are "slimmed" down versions of Scanner and ScannerDB
    - scanner-slim and scanner-db-slim
  - They require the same resources as the normal Scanner and ScannerDB.

## [69.0]

- `collector` image with `-slim` image tag is no longer published (`collector-slim` with suffix in the image name will continue to be published).
- `collector-rhel`, `main-rhel`, `scanner-rhel`, and `scanner-db-rhel` images are not published any more. These images were identical to non-rhel ones since version 3.66.
- Increased default Scanner memory limit from 3000 MiB to 4GiB.
- API changes/deprecations:
  - `GetKernelSupportAvailable (GET /v1/clusters-env/kernel-support-available)` is deprecated, use `GetClusterDefaultValues (GET /v1/cluster-defaults)` instead.
  - The following features have been deprecated and will be removed in version 3.71.0:
    - The external authorization plugin for scoped access control will be removed. Please use the existing in-product scoped access control.
    - The Anchore, Tenable, and Docker Trusted Registry integrations will be removed. Please use the ACS Scanner instead as it is more widely supported.
    - Alert and process comments will be removed.
  - `CreateRole` and `UpdateRole` in `/v1/roles/`: `role.access_scope_id` empty value is deprecated, will be set to the unrestricted access scope ID (`io.stackrox.authz.accessscope.unrestricted`) during the adoption period.
  - API endpoint `/api/helm/cluster/add` was deleted as not being used in the product.
- Improved accuracy of active component and vulnerability and presented it with higher confidence.
  - Analyzed dependencies between OS components and detected derived active components.
  - Added `Active` state to list of components and list of vulnerabilities under Vulnerability Management within the scope of a specific deployment.
  - Added `Inactive` state: the component or vulnerability was not run in the specific deployment.
  - Added image scope so that the Active State can be determined in the scope of a deployment for a specific image.
- The default gRPC port in Scanner's config map is changed to 8443, as that is what Scanner has actually been defaulting to this whole time.
  - Note: Scanner had been ignoring the default `httpsPort` and `grpcPort` in its config map, as Scanner expected `HTTPSPort` and `GRPCPort` (and `MetricsPort`, if ever specified).
- Scanner now supports Alpine 3.15.
- Scanner now identifies busybox as a base OS.
  - It does *not* find vulnerabilities nor packages, though. It solely identifies busybox as a base OS.
- CVEs in Ubuntu images will no longer link to http://people.ubuntu.com/~ubuntu-security/cve/<CVE>. Now it links to https://ubuntu.com/security/<CVE>.
- Setting ROX_DISABLE_AUTOGENERATED_REGISTRIES environment variable to true will ignore all new registry integrations from Sensors
- Vulnerability snoozing and un-snoozing will not impact image and component risk. Furthermore, it will not impact `Image Vulnerabilities` risk factor for deployments.
- In 3.70, support for security policies that do not have a policyVersion will be removed. Therefore, if you have externally stored older policies (without policyVersion or version prior to 1.1), you must convert them to use policyVersion 1.1. To do this, import the old policies into RHACS and then export them again. You can check the policyVersion field for your stored policies to identify if they need conversion.
- Vulnerability Risk Assessment: Deferral update requests that are in pending state can now be canceled.

## [68.0]

- AWS ECR integration supports AssumeRole authentication.
- The default policy to detect Log4Shell vulnerability has been updated to also detect CVE-2021-45046 and the remediation has been updated to reflect the latest guidance by the Apache Logging security team.
- Prior to this release, CVEs could be snoozed using global write access on `Images`. Starting this release, requests to snooze CVEs can be created only using `VulnerabilityManagementRequests` global write access and requests can be approved only using `VulnerabilityManagementApprovals` global write access. Roles with write access on `Images`, created prior to this release, are provided with both the newly added permissions. We recommend updating the roles to only include the least amount of resources required for each role. All new roles must be explicitly supplied with `VulnerabilityManagementRequests` and/or `VulnerabilityManagementApprovals` permissions in order to use CVE snoozing functionality.
- Editing the cluster configuration in the UI is now disabled for Helm-based installations.
- For `roxctl helm output` and `roxctl central generate` added a new flag `--image-defaults` that allows selecting the default registry from which container images will be taken for deploying central and scanner.
- For `roxctl helm output` deprecated flag `--rhacs` in favor of `--image-defaults=rhacs` (using `--rhacs` with `--image-defaults` results in an error).
- Default behavior of `roxctl helm output` results now in using container images from `registry.redhat.io` instead of `stackrox.io`.
- By default, notifications will be sent for every runtime policy violation instead of only the first encountered violation. If this is undesired, setting an environment variable `NOTIFY_EVERY_RUNTIME_EVENT` to `false` will restore the previous behavior. Please note that the environment variable will be removed in a future release, so please notify the ACS team if you have a valid use case.
- Certain ACS images were moved to new repositories:
  - main: from `registry.redhat.io/rh-acs/main` to `registry.redhat.io/advanced-cluster-security/rhacs-main-rhel8`
  - collector: from `registry.redhat.io/rh-acs/collector` (with `-latest` tag) to `registry.redhat.io/advanced-cluster-security/rhacs-collector-rhel8`
  - collector (slim): from `registry.redhat.io/rh-acs/collector` (with `-slim` tag) to `registry.redhat.io/advanced-cluster-security/rhacs-collector-slim-rhel8`
  - scanner: from `registry.redhat.io/rh-acs/scanner` to `registry.redhat.io/advanced-cluster-security/rhacs-scanner-rhel8`
  - scanner-db: from `registry.redhat.io/rh-acs/scanner-db` to `registry.redhat.io/advanced-cluster-security/rhacs-scanner-db-rhel8`
- Tags of `scanner`, `scanner-db`, and `collector` (including slim variant) images are now identical to the tag of `main` image (same as product version) for the released images. For example, a scanner image for ACS 3.68.0 is now identified as following `registry.redhat.io/advanced-cluster-security/rhacs-scanner-rhel8:3.68.0` and `stackrox.io/scanner:3.68.0`. Please make sure you follow this versioning scheme when upgrading manually. This scheme will be used for all future releases.
- Collector Slim image name and tag have changed. Now the `-slim` is not part of the image tag but part of the image name. This means that Collector Slim image for the release 3.68.0 is identified as `registry.redhat.io/advanced-cluster-security/rhacs-collector-slim-rhel8:3.68.0` and `collector.stackrox.io/collector-slim:3.68.0`.

## [67.2]

- A new default policy to detect Log4Shell vulnerability (CVE-2021-44228) has been added.

## [67.0]

- When the environment variable `ROX_NETWORK_ACCESS_LOG` for Central is enabled, the logs will now contain the request URI and `X-Forwarded-For` header values.
  Note: The network access logging feature was introduced in 51.0 and when enabled will cause noisy logging, and hence should be turned on
  only for the purpose of debugging network connectivity issues.
- Scanner container image `uid:gid` changed to `65534:65534` (user nobody).
- A new default Role called `Scope Manager` has been introduced, to be used to provide users the minimal set of
  privileges required to create and modify access scopes for the purpose of configuring access control or use in vulnerability reporting.
- The Compliance Operator integration now supports TailoredProfiles.
- Presence of `microdnf` (presence in the image and process execution) is treated as violation of policies `Red Hat Package Manager in Image` and `Red Hat Package Manager Execution` respectively.
- Central is now the only source for Scanner vulnerability updates.
  - Central, instead of Scanner, now queries definitions.stackrox.io in online-mode (determined based on `ROX_OFFLINE_MODE`).
  - `ROX_SCANNER_VULN_UPDATE_INTERVAL` determines the frequency Central should query definitions.stackrox.io, in online-mode. It is defaulted to 5 minutes.
  - Scanner's ConfigMap still has an `updater.interval` field for its own updating frequency, but it no longer has `updater.fetchFromCentral`.
- Users may upload Scanner vulnerability dumps even when we are not in "offline-mode".
  - If we are in online-mode, this vuln dump is used over the Scanner's requested one if it is more recent.
  - K8s and Istio vulns manually uploaded in online-mode are ignored. This is just for Scanner definitions.
- Roxctl's `image scan | image check | deployment check` commands received a usability overhaul.
  This includes introducing output format's `table, csv, json` for each command.
  Note: the `csv` and `json` output formats contain **breaking changes**, the old formats are kept as default but marked as deprecated.
  Ensure that you switch to the new formats in a timely manner.
- In policy exclusions, the deployment name can now be a regex. Earlier, it was an exact string match.

- Behaviour change: The built-in `None` role is no longer taken into account when determining the roles for a user. Therefore, users with only the `None`
  role will be logged out and not be able to log in, as a valid user must have some role assigned. Logout and login prevention are materialized with HTTP
  status 401 `Unauthorized` and error message reporting the lack of valid role.

## [66.0]

- Default system policies `DockerHub NGINX 1.10`, `Shellshock: Multiple CVEs`, and `Heartbleed: CVE-2014-0160` have been deprecated.
- Default system policy deletion is prohibited in fresh installations of 65 or greater. If the initial installation
  was done in a version lower than 65, then default policies can be deleted even after an upgrade to 65 or greater.
- `Analyst` permission set and corresponding role will no longer have `DebugLogs` permission. The only default role with this permission will be `Admin` role.
- The "Mount Docker Socket" policy has been renamed to "Mount Container Runtime Socket" and will now also detect if a deployment
  mounts the CRI-O socket for both Kubernetes and OpenShift.
- The policy "Docker CIS 4.4: Ensure images are scanned and rebuilt to include security patches" is now disabled by default
- Alpine-based images are now deprecated and all images will be based on UBI. main-rhel will continue to be pushed for consistency.
- Added `central.tolerations`, `scanner.tolerations` and `scanner.dbTolerations` to the `stackrox-central-services` Helm chart
- Added `sensor.tolerations` and `admission-control.tolerations` to the `stackrox-secured-cluster-services` Helm chart
- Operator now supports `tolerations`  for `Central` and `SecuredCluster`
- Operator now supports disabling the admin password generation by setting Central's option `adminPasswordGenerationDisabled` to `true`.
- Roxctl now supports shell completion for bash, zsh, fish and powershell
- Added `roxctl central debug authz-trace` command. It streams built-in authorizer traces for all incoming requests.
- Operator defaults changed for `SecuredCluster` fields `spec.admissionControl.listenOnCreates` and `spec.admissionControl.listenOnUpdates`
  from `false` to `true`. This should not affect these settings in existing `SecuredCluster` resource instances
  where the previous default had already been applied at instance creation (this typically happens when creating the resource from the OpenShift console).
  In some circumstances (for example if the instance was created without a `spec.admissionControl` section from the CLI),
  the default might not have been applied: a symptom of this is that the fields are not shown when printing the object.
  In these cases this update will change the behaviour of admission controller.
- Scanner no longer supports Oracle Linux
- Added component `Active` state to individual component and list of components under Vulnerability Management within the scope of a specific deployment. The Active state can be:
  - `Undetermined`: the component is not detected to be run in the specific deployment.
  - `Active`: the component was run in the specific deployment.

## [65.0]
- Starting 65.0, default system policies' criteria fields are read-only. This applies to all default system policies
  included in fresh install of 65.0 and later, and new default system policies added since 65.0. Policy criteria fields
  for user-defined policies, created through 'New' and 'Clone' operation, will continue to be editable.
- Newly added MITRE ATT&CK policy section is read-only for default system policies. MITRE ATT&CK section for user-defined
  policies, created through 'New' and 'Clone' operation, will continue to be editable.
- Alert titles for the PagerDuty, Slack, Microsoft Teams, JIRA and email notifiers now contain the cluster and policy names
  in addition to the deployment or image name if it exists.
- PagerDuty alerts for violations now include the full alert JSON as a custom detail.
- Message attribute keys for audit log based violation messages shortened to be more readable
- Cluster internal endpoints set to `*.svc` to be respected by OpenShift's cluster wide `noProxy` configuration
  - `sensor.stackrox` changed to `sensor.stackrox.svc`
  - `central.stackrox` changed to `central.stackrox.svc`
  - `scanner.stackrox` changed to `scanner.stackrox.svc`
  - `scanner-db.stackrox` changed to `scanner-db.stackrox.svc`
- Increased Operator memory requests from 80 MiB to 200 MiB and memory limits from 300 MiB to 1 GiB. The latter is to prevent operator restarts due to OOM on certain deployments.
- Customer advisory: Default system policies `DockerHub NGINX 1.10`, `Shellshock: Multiple CVEs`, and `Heartbleed: CVE-2014-0160` will be deprecated starting release `66.0`.

## [64.1]

- Cluster internal endpoints set to `*.svc` to be respected by OpenShift's cluster wide `noProxy` configuration
  - `sensor.stackrox` changed to `sensor.stackrox.svc`
  - `central.stackrox` changed to `central.stackrox.svc`
  - `scanner.stackrox` changed to `scanner.stackrox.svc`
  - `scanner-db.stackrox` changed to `scanner-db.stackrox.svc`
- Increased Operator memory requests from 80 MiB to 200 MiB and memory limits from 300 MiB to 1 GiB. The latter is to prevent operator restarts due to OOM on certain deployments.

## [64.0]

- Support for BadgerDB is being completely removed. Users running a version less than 48.0 will need to upgrade to 63.0
  prior to upgrading to 64.0. All backups taken prior to version 48.0 cannot be restored to 64.0 and newer.
- The `/v1/namespaces` endpoint now accepts pagination query parameters.
- Message attribute keys for audit log based violations changed to use capital case instead of lowercase in API response.
- On OpenShift, the names of all `SecurityContextConstraint` (SCC) resources are now prefixed with `stackrox-`.

## [63.1]

- Cluster internal endpoints set to `*.svc` to be respected by OpenShift's cluster wide `noProxy` configuration
  - `sensor.stackrox` changed to `sensor.stackrox.svc`
  - `central.stackrox` changed to `central.stackrox.svc`
  - `scanner.stackrox` changed to `scanner.stackrox.svc`
  - `scanner-db.stackrox` changed to `scanner-db.stackrox.svc`
- Increased Operator memory requests from 80 MiB to 200 MiB and memory limits from 300 MiB to 1 GiB. The latter is to prevent operator restarts due to OOM on certain deployments.

## [63.0]

- Clusters now can have labels.
- Role is now a combination of a permission set and an optional access scope.
- API changes/deprecations:
  - `AuthService(/v1/auth/status)`: `user_info.permissions.name` and `user_info.permissions.global_access` are
    deprecated, use `user_info.roles` instead.
  - `CreateRole(POST /v1/roles/{name})`, `UpdateRole(PUT /v1/roles/{name})`: specifying `resource_to_access` is
    disallowed, `permission_set_id` must be provided instead.
  - `GetRoles(GET /v1/roles)`, `GetRole(GET /v1/roles/{name})`: `resource_to_access` is never set, use
    `permission_set_id` instead.
  - In the GraphQL API, `Role { resourceToAccess: [Label!]! }` is deprecated, use
    `PermissionSet { resourceToAccess: [Label!]! }` instead.
  - In the GraphQL API, `Role { globalAccess: Access! }` is deprecated with no replacement intended.
- The operator now sets dynamic admission control settings (`enforceOnCreates`, `enforceOnUpdates`)
  based on `spec.admissionControl.listenOn*` in the `SecuredCluster` resource.

## [62.2]

- Cluster internal endpoints set to `*.svc` to be respected by OpenShift's cluster wide `noProxy` configuration
  - `sensor.stackrox` changed to `sensor.stackrox.svc`
  - `central.stackrox` changed to `central.stackrox.svc`
  - `scanner.stackrox` changed to `scanner.stackrox.svc`
  - `scanner-db.stackrox` changed to `scanner-db.stackrox.svc`
- Increased Operator memory requests from 80 MiB to 200 MiB and memory limits from 300 MiB to 1 GiB. The latter is to prevent operator restarts due to OOM on certain deployments.

## [62.1]

- Fixed RHSA-2021:2569, RHSA-2021:2574, RHSA-2021:2575, RHSA-2021:2717, RHBA-2021:2581 in RHEL images.

## [62.0]

- Scanner now supports alpine:edge and alpine:3.14.
- Scan results for alpine 3.2 - 3.7 were marked as stale before.
  It has since become clear that there are still updates to the secdb for these versions,
  so they are no longer marked stale.
- The `ROX_ALERT_RENOTIF_DEBOUNCE_DURATION` can be set to a duration (see https://golang.org/pkg/time/#ParseDuration
  for supported syntax), and if set, then duplicate notifications for deploy-time alerts for the same deployment-policy
  pair will not be sent if the previous alert was resolved more recently than the debounce duration.
- Scanner now supports alpine:edge.

## [61.0]

- `globalAccess` field in roles is no longer supported
- Policy matching on all fields has been made case-insensitive. For example, if you set "Volume Type" to "hostpath",
  that will match volumes that are "HostPath".
- Added the ability to make policies based on `Severity` (ROX-6639)
  - Added new default policy (disabled by default) for a `High` alert for fixable
    CVEs with severity at least Important (includes Important and Critical).
- roxctl image scan --format {csv,pretty} are now sorted by layer and severity
  instead of layer and CVSS.
- Image risk is now calculated using a score assigned to the Severity Rating,
  opposed to using the CVSS score. Severity Rating is a more accurate measure of
  a vulnerability's risk. (ROX-7133)

## [60.0]

- CVE Severity levels are now mapped to their respective Red Hat security ratings (https://access.redhat.com/security/updates/classification)
- StackRox Scanner passes Red Hat Scanner Certification
  - Images based on RHEL base images created after June 2020 will be scanned in a certified manner.
    - These images will say `rhel` as the OS instead of `centos`.
    - Language-related files like JAR (Java), egg-info (Python) will only be scanned if they are not provided by RPM.
      To determine if a file is provided by RPM, run `rpm -q --whatprovides <absolute filepath>` in the image.
  - Older RHEL-based images will be scanned the traditional way.
    - These images will continue to say `centos` is the base OS.
- StackRox Scanner now officially supports ubuntu:21.04 images

## [59.0]

- Added `GET /v1/centralhealth/upgradestatus` endpoint to support upgrade rollback.
- Scanner no longer supports RHEL/CentOS 5.
- Default value for `--json-fail-on-policy-violations` flag of `roxctl image check` changed
  from `false` to `true`.

## [58.1]

- A few CVSS3.1 scores for applicable vulnerabilities were miscalculated, but it has since been fixed.
- Fixed CVE-2021-20305, RHSA-2021:1206 in RHEL scanner images
- Fixed Java package scanning when the package has the word "agent"

## [58.0]

- The product no longer requires a license to run. Several license-related functionalities and flags
  have been removed from the product and related tooling, as well as from the Helm charts.
- Components now have `Fixed By` field that indicates the version that will fixes all the fixable vulnerabilities in the component.
  - Note:
    - It is supported only when StackRox Scanner is used.
    - It is not namespaced to distro.
- Added upgrade rollback function. By default, users may rollback to their previous version if upgrade fails before Central has started.
  After services started, users must explicitly specify the version they are rolling back to in central config `maintenance.forceRollbackVersion`.
- Added a `central.exposeMonitoring` option to the Central Services Helm chart, which, when set to `true`, allows exposing a `/metrics`
  endpoint on port 9090.


## [57.0]

- The published time for CVEs in RHEL and CentOS images is now populated correctly.
- Secured clusters deployed via Helm with `helmManaged` set to `false` can now be used with cluster init
  bundles, creating a new cluster within StackRox on-the-fly. Previously, `helmManaged=false` only worked
  with certificates that were specific to an existing cluster.
- `roxctl central generate openshift` and `roxctl sensor generate openshift` now accept an
  `--openshift-version` flag, which can be set to the major version (`3` or `4`) of the OpenShift platform
  to deploy on. By default, deployment files are generated in a compatibility mode that works on OpenShift
  3.11 as well as 4.x. When deploying to a cluster running a recent OpenShift version, set this flag to `4`
  in order to take advantage of features only supported on OpenShift 4.x.


## [56.0]
- Page titles now reflect the URL location of the user within the app in the browser tab and history.
- SAML authentication providers:
  - When using the "Dynamic configuration" option, the `IdP Metadata URL` can now specify a
    scheme of `https+insecure://` to instruct StackRox to skip TLS validation when fetching
    the metadata. It is **strongly** advised to limit the use of this to testing environments.
  - When using the "Static configuration" option, the `IdP Certificate(s) (PEM)` option now
    supports specifying multiple PEM-encoded certificates.
- When creating a new Role, Namespace and Node have been added to the default minimal access specification.
- Admission Control health status is now available as part of Cluster Health in System Health, and in the
in the Platform Configuration -> Clusters View.

- `roxctl image check` now has a `--json-fail-on-policy-violations` flag. Its current default value
   is `false` which preserves the legacy behavior of `--json` flag: the command does *not*
   exit with an error code, even if policy violations are present.

   This default value of `false` is also now deprecated and will change in three releases.
- New default policies:
  - Added default policies for Docker CIS checks
    - 4.1
    - 4.4
    - 4.7
    - 5.1
    - 5.7
    - 5.9
    - 5.15
    - 5.16
    - 5.19
    - 5.20
    - 5.21
- Splunk alert events send to HEC will no longer include policy description, remediation and rationale
 in order to allow for more violations underneath the HEC limit.
- The ROX_NETWORK_DETECTION_BASELINE_VIOLATION feature flag is now on by default: a deployment with network flows that
are outside of its network baseline can now raise violations
- New roxctl option for roxctl image check: --categories.  Specifying a comma separated list of categories will only run policies with categories in the specified list.

## [55.0]
- The `/v1/metadata` endpoint redacts version information from unauthenticated users.
- API changes/deprecations:
  - `/db/backup` is deprecated; please use `/api/extensions/backup` instead.
  - In the GraphQL API, `ProcessActivityEvent { whitelisted: Boolean! }` is deprecated, use
    `ProcessActivityEvent { inBaseline: Boolean! }` instead.
  - In the GraphQL schema, the type name `Policy { whitelists: [Whitelist]! }` changes to
    `Policy { whitelists: [Exclusion]! }` preserving the existing structure and field names.
  - In the GraphQL API, `Policy { whitelists: [Whitelist]! }` is deprecated, use
    `Policy { exclusions: [Whitelist]! }` instead.
  - `PolicyService(/v1/policies/*)`: in all affected responses, `Policy.whitelists` is now always empty, use
    `Policy.exclusions` instead. This is because the current policy version has been updated to "1.1" which deprecates
    the `Policy.whitelists` field. All previous policy versions are still accepted as input.
  - Deprecated `includeCertificates` flag in `/v1/externalbackups/*`. Certificates are included in central
    backups by default for both new and existing backup configs.
- Admission controller service will be deployed by default in new k8s and Openshift clusters.
The validating webhook configuration for exec and port forward events is not supported on and hence
will not be deployed on OpenShift clusters.
- `roxctl image check` now has a `--send-notifications` flag, which will send notifications for
  build time alerts to the notifiers configured in each violated policy.
- `roxctl central db backup` is deprecated; please use `roxctl central backup` instead.
- The following  roxctl flags have been deprecated for the command `sensor generate`:
  - `--create-admission-controller` (replaced by `--admission-controller-listen-on-creates`)
  - `--admission-controller-enabled` (replaced by `--admission-controller-enforce-on-creates`)
- Added retry flags to `roxctl image scan`, `roxctl image check`, and `roxctl deployment check`:
  - Introduced two new flags, `--retries` and `--retry-delay`, that change how the commands deal with errors
  - `--retries 3 --retry-delay 2` will retry the command three times on failure with two seconds delay between retries
  - As the default value for `retries` is 0, the behaviour of the commands is unchanged if the flag is not used
- Added a new flag `--admission-controller-listen-on-events` to `roxctl sensor generate k8s` and
`roxctl sensor generate openshift`, that controls the deployment of the admission controller webhook which
listens on Kubernetes events like exec and portforward. Default value is `true` for `roxctl sensor generate k8s`
and false for `roxctl sensor generate openshift`.

## [54.0]
- Added option to backup certificates for central.
- API changes/deprecations:
  - `ProcessWhitelistService(/v1/processwhitelists/*)`: all `processwhitelists/*` endpoints are deprecated, use
    `processbaselines/*` instead.
  - `ResolveAlert(/v1/alerts/{id}/resolve)`: `whitelist` is deprecated, use `add_to_baseline` instead.
  - In the `ListDeploymentsWithProcessInfo(/v1/deploymentswithprocessinfo)` response, `deployments.whitelist_statuses`
    is deprecated, use `deployments.baseline_statuses` instead.
  - `ROX_WHITELIST_GENERATION_DURATION` environment variable is deprecated, use `ROX_BASELINE_GENERATION_DURATION`
    instead.

## [53.0]
- [Security Advisory] Scanner was not validating Central client certificates allowing for intra-cluster unauthenticated users
  to initiate or get scans. This only affects environments without NetworkPolicy enforcement.

## [52.0]
- Added ContainerName as one of the policy criteria
- Added support for ubuntu:20.10 in Scanner.
- Added support for distroless images in Scanner.

## [51.1]
- UI: fix a browser crash when a port's exposure type is UNSET in the Deployment Details of a Risk side panel (ROX-5864)

## [51.0]
- UI: remove "phantom" turndown triangle on Network Flows table rows that have only one bidirectional connection on the same port and protocol
- UI: fix pagination in Vuln Mmgt so that filtering a list by searching will reset the page number to 1 (ROX-5751)
- A new environment variable for Central ROX_NETWORK_ACCESS_LOG, defaulted to false, is available.
When set to true, each network request to Central (via API, UI) is logged in the Central logs.
Note: When turned on, this environment variable will cause noisy logging, and hence should be turned on only for the
purpose of debugging network connectivity issues. Once network connectivity is established, we should advise
to immediately set this to false to stop logging.
- Added Namespace as one of the policy criteria
- UI: Display full height of Vulnerability Management side panel in Safari (ROX-5771)
- Added a `--force-http1` option to `roxctl` that will cause HTTP/2 to be avoided for all outgoing requests.
  This can be used in case of connectivity issues which are suspected to be due to an ingress or proxy.
- UI: Fix bug where some policy criteria values, with equal signs, are parsed incorrectly (ROX-5767)

## [50.0]
- UI: Do not display incomplete process status when Sensor Upgrade is up to date (ROX-5579)
- The minimum number of replicas for the Scanner Horizontal Pod Autoscaler has been set to 2 for better availability.
- The ROX_CONTINUE_UNKNOWN_OS feature flag is on by default in Scanner
  - Scans done by StackRox Scanner on images whose OS cannot be determined will no longer fail if the image also has feature components. Instead, they will continue and give partial scan results.
    - An example is the `fedora:32` image
- The default resource limit for Central has been changed to 4 cores. Please see the resource sizing guidelines in the help documentation for
  finer-grained settings.
- A new policy criteria on "Service Account" has been added which runs policy evaluation against the deployment's service account name.
- Use Red Hat CVSS scores instead of NVD for `rhel` and `centos` based images scanned by StackRox Scanner.
  - CVSS3 is used if it exists otherwise CVSS2 is used.
- Added support for .NET Core runtime CVEs (data from NVD).
  - This affects images with .NET Core and/or ASP.NET Core runtime(s) installed
- UI: Update the Network Graph when a different cluster is selected (ROX-5662)
- Support sub-CVEs for RHEAs and RHBAs as well as RHSAs for rhel/centos-based images.
  - Though it is not specified, it is possible RHEAs and RHBAs to have associated CVEs.
- The default policy "Required Label: Email" has been deprecated starting release 50.0.

## [49.0]
- OIDC authentication providers: added support for two rarely-needed configuration options:
  - The `Issuer` can now be prefixed with `https+insecure://` to instruct StackRox to skip TLS validation
    when talking to the provider endpoints. It is **strongly** advised to limit the use of this to testing
    environments.
  - The `Issuer` can now contain a querystring (`?key1=value1&key2=value2`), which will be appended as-is
    to the authorization endpoint. This can be used to customize the provider's login screen, e.g., by
    optimizing the GSuite login screen to a specific hosted domain via the
    [`hd` parameter](https://developers.google.com/identity/protocols/oauth2/openid-connect#hd-param),
    or to pre-select an authentication method in PingFederate via the
    [`pfidpadapterid` parameter](https://docs.pingidentity.com/bundle/pingfederate-93/page/nfr1564003024683.html).
- In `GetImage(/v1/images/{id})` response, the `vulns` field `discoveredAt` is replaced by `firstSystemOccurrence` starting release 49.0. This field represents the first time the CVE was ever discovered in the system.
- In `GetImage(/v1/images/{id})` response, a new field `firstImageOccurrence` is added to `vulns` which represents the first time a CVE was discovered in respective image.
- The default for the `--create-upgrader-sa` flag has changed to `true` in both the `roxctl sensor generate` and the
  `roxctl sensor get-bundle` commands. In order to restore the old behavior, you need to explicitly specify
  `--create-upgrader-sa=false`.
- UI: Hovering over a node in the Network Graph will show that node's listening ports (ROX-5469)
- Fixed an issue on the API docs page where the left menu panel no longer scrolled independently of the main content.
- UI: Added `Scanner` to the image single page in Vuln Mgmt (ROX-5289)
- In `v1/clusters` response, `status.lastContact` has been deprecated, hence use `healthStatus.lastContact` instead.
- UI: Disable the Next button when required fields are empty in the Cluster form (ROX-5519)
- `roxctl` can now be instructed to generate YAML files with support for Istio-enabled clusters, via the
  `--istio-support=<istio version>` flag. Istio versions in the range of 1.0-1.7 are supported. The flag is available
   for the commands `roxctl central generate`, `roxctl scanner generate`, `roxctl sensor generate`, and
   `roxctl sensor get-bundle`. The interactive installer (`roxctl central generate interactive`) will also prompt for
   this configuration option.
- Support for enforcing policies on DeploymentConfig resources in Openshift.
- The following deprecated roxctl flags have been removed for the command `sensor generate`:
  - `--admission-controller` (replaced by `--create-admission-controller`)
  - `--image` (replaced by `--main-image-repository`)
  - `--collector-image` (replaced by `--collector-image-repository`
  - `--runtime` (`--collection-method` is to be used instead)
  - `--monitoring-endpoint`

## [48.0]
- UI: Hovering over a namespace edge in the Network Graph will show the ports and protocols for it's connections (ROX-5228).
- UI: Hovering over a namespace edge in the Network Graph will show a summary of the directionality of it's connections (ROX-5215)
- UI: Hovering over a node edge in the Network Graph will show the ports and protocols for it's connection (ROX-5227)
- UI: Platform Configuration > Clusters  (ROX-5317)
  - add 'Cloud Provider' column
  - remove 'Current Sensor version' column
  - replace 'Upgrade status' column with 'Sensor Upgrade' and add tooltip which displays 'Sensor version' and 'Central version'
  - display cells in 'Sensor Upgrade' columns with same style as adjacent new Cluster Health columns
- UI: Added a toggle in the Network Policy Simulator in Network Graph to exclude ports and protocols (ROX-5248).
- UI: Platform Configuration > Clusters: Make CertificateExpiration look similar to recently improved Sensor Upgrade style and future cluster health style (ROX-5398)
  - Red X icon at left of phrase for less than 7 days (for example, in 59 minutes, in 7 hours, in 6 days on Friday)
  - Yellow triangle icon at left of phrase for less than 30 days (for example, in 29 days on 7/31/2020)
  - Green check icon at left of other phrases (for example, in 1 month on 7/31/2020, in 2 months)
- UI and strings from API: Replace term 'whitelist' with 'excluded scope' in policy context, and 'baseline' in process context (ROX-5315, ROX-5316)
- UI: Deployment Details in the Violations Side Panel now shows full deployment data if available. If not, a message will appear explaining that the deployment no longer exists.
- UI: When selecting a deployment in the Network Graph, the Network Flows table will now show some additional information: traffic, deployment name,
  namespace name, ports, protocols, connection type (ROX-5219)
- In `v1/clusters` response, `healthStatus.lastContact` field is added that represents last time sensor health was probed (aka last sensor contact). `status.lastContact` will be deprecated starting release 49.0, hence use `healthStatus.lastContact` instead.
- When attempting to scan an image, we now send back error messages under any of the following conditions:
  - no registries integrated
  - no matching registries found
  - no scanners integrated
- In `GetImage(/v1/images/{id})` response, the `vulns` field `discoveredAt` will be replaced by `firstSystemOccurrence` starting release 49.0. This field represents the first time the CVE was ever discovered in the system.

## [47.0]
- Configuration Management tables (except for Controls and Policies) are now paginated through the API, rather than loading all rows into the browser, for better performance in large environments (ROX-5067).
- Added a global flag `--token-file` to roxctl causing an API token to be read from the specified file (ROX-2319).
- Added strict validation for env var policies such that policies with non-raw sources must not specify expected values (ROX-5208). This change introduces a breaking adjustment to the `/v1.PolicyService/PostPolicy` RPC, with existing REST clients remaining unaffected.
- Emit warning if the default value for flag `--create-updater-sa` is used in roxctl (ROX-5264).
- New parameter `default` for flag `--collection-method`.
- UI: Omit Cluster column from Deployments list when entity context includes Namespace (ROX-5207)
- The help output of `roxctl` commands mentions implicit defaults for optional flags.
- UI: Fix a regression, where CSVs for a Compliance standard, or for a Cluster viewed in Compliance, were not scoped to the particular filter (ROX-5179)
- The following command line flags of `roxctl` have been deprecated:
  - Flag `--image` for `roxctl sensor generate`. Use `--main-image-repository` instead.
  - Flag `--collector-image` for `roxctl sensor generate`. Use `--collector-image-repository` instead.
  - Flag `--admission-controller` for `roxctl sensor generate k8s`. Use `--create-admission-controller` instead.

  The old flags are currently still supported but they are scheduled for removal in a future version of `roxctl`.

- UI: Added arrows to indicate directionality (ingress/egress) for Network Graph connections between deployments (ROX-5211).
- UI: Added `Image OS` to the image list and image single page in Vuln Mgmt (ROX-4083).
- Added the ability to make policies based on `Image OS` (ROX-4083).
- roxctl image scan and /v1/image/<image id> no longer return snoozed CVEs as a part of their output. The `include-snoozed` command line parameter
  and the `includeSnoozed` query parameter respectively can be used to include all CVEs.
- The 'namespace.metadata.stackrox.io/id' label is now removed in order to better support Terraform cluster management.
- UI: Hovering over a deployment in the Network Graph will show the ports and protocols for it's ingress/egress network flows (ROX-5226).
- Adding the annotation `auto-upgrade.stackrox.io/preserve-resources=true` on the `sensor` deployment and the `collector` daemonset
  will cause the auto-upgrader to preserve any overridden resource requests and limits whenever an upgrade is performed.

## [46.0]
- Added the following REST APIs:
  - PATCH `/v1/notifiers/{id}` modifies a given notifier, with optional stored credential reconciliation.
  - POST `/v1/notifiers/test/updated` checks if the given notifier is correctly configured, with optional stored credential reconciliation.
  - PATCH `/v1/scopedaccessctrl/config/{id}` modifies a given scoped access control plugin, with optional stored credential reconciliation.
  - POST `/v1/scopedaccessctrl/test/updated` checks if the given scoped access control plugin is correctly configured, with optional stored credential reconciliation
  - PATCH `/v1/externalbackups/{id}` modifies a given external backup, with optional stored credential reconciliation.
  - POST `/v1/externalbackups/test/updated` checks if the given external backup is correctly configured, with optional stored credential reconciliation.
- UI: Reset page to 1 when sort fields change (ROX-4267)
- Add a tcp prefix to the spec.Ports.name for the scanner-db service. Istio uses this name for protocol detection.
- Customer advisory: The default policy "Required Label: Email" will be deprecated starting release 48.0
- RocksDB is set as the default DB and completely replaces BadgerDB and replaces a majority of BoltDB. This should make Central significantly more performant.
  Users may see slowness during startup on initial upgrade as the data is being migrated.
- Added UI to show cluster credential expiry in the cluster page (ROX-5034).
- UI: The deployment event timeline should now visibly group events that would otherwise overlap. The grouped events will show a number in the top right that
  indicates how many events were grouped. Clicking on the icon will show an interactive tooltip that displays information for each event in a scrollable manner (ROX-5190).
- UI: Under Vulnerability Management, update "Deployment Count" column on policy entity list pages to show failing deployments count instead of all applicable deployments count (ROX-5176).
- StackRox now supports the Garden Linux operating system. Previous, collector pods would enter a crash loop when deployed on
  Garden Linux nodes.

## [45.0]
- Default policies that have been excluded for the kube-system namespace, have now been additionally excluded for the istio-system namespace.
- Default integration added for public Microsoft Container Registry
- Heads up advisory on `roxctl sensor generate k8s` command option changes slated for release in 47.0:
  1. `admission-controller` option will be renamed to `create-admission-controller`
  2. The default for `create-upgrader-sa` will change to `true`
  3. The default for `collection-method` will change to `KERNEL_MODULE`
  4. Deprecated option `runtime` will be removed
  6. `image` option  will be renamed to `main-image-repository`
  7. `collector-image` option will be renamed to `collector-image-repository`
  8. `monitoring-endpoint` option, which has already been deprecated, will be removed
- Add CVE Type to CVE list and overview pages (ROX-4482)
- UI: Open API Reference in current Web UI browser tab instead of a new tab and replace Help Center popup menu with two half-height links in left navigation for API Reference and Help Center (ROX-2200)
- UI: Move Images link on VM dashboard out of Applications menu, and into tile like Policies and CVEs link (ROX-5052)
- UI: Add Disable TLS Certificate Validation (Insecure) toggle for JFrog Artifactory registry in Platform Configuration > Integrations > New Integration (ROX-5031)
- UI: Add Disable TLS Certificate Validation (Insecure) toggle for Anchore Scanner, CoreOS Clair (Scanner), and Quay.io (Registry + Scanner) in Platform Configuration > Integrations > New Integration (ROX-5084)
- Added the ability to make secret creation for sensor, collector and admission controller optional when deploying using Helm charts.
- Added native Google Cloud Storage (GCS) external backup. This should now be the preferred way to backup to GCS as opposed to using the S3 integration because
  S3 upload to GCS is incompatible with large databases.
- The Central and Migrator binaries are now compiled without AVX2 instructions, which fixes an Illegal Instruction issue
  on older CPUs. SSE4.2 instructions are still used, which mean the lowest supported Intel processor is SandyBridge (2011) and the lowest
  supported AMD processor is BullDozer (2011).

## [44.0]
- Previously, a scan for an image that may have been retagged (e.g. using the latest tag) would return a stale scan if it had been previously scanned.
- UI: In Platform Configuration > Interactions: 1. replace "AWS ECR" with "Amazon ECR" and 2. replace "S3" (and "AWS S3" placeholder for Integration Name in New Integration pane) with "Amazon S3" (ROX-4912)
- Docker Registry Integration now doesn't require entering password every time an existing integration is tested or updated (part of ROX-4539).
- UI: Replace `Page 1 of 0` with `Page 1 of 1` for 0 results in table pagination (ROX-1072)
- Added `ExportPolicies(POST /v1/policies/export)` API which accepts a list of policy IDs and returns a list of json policies
- Added `ImportPolicies(POST /v1/policies/import)` API which accepts a json list of policies, imports them into your StackRox installation, and returns a list with success/failure details per policy
- Added UI to export a single policy from the policy details on the System Policies page
- Added UI to import a single policy from the System Policies page
- Sensor resource requests and limits have been increased to 1 core / 1GB and 2 cores / 4GB respectively.
- Added User Page in UI to show current User Permissions and Roles
- `roxctl` commands now gives users an error message when unexpected arguments are given (ROX-4709)
- UI: In Platform Configuration > Roles and Permissions > Add New Role form: 1. disable the Save button when required Role Name is empty; 2. display `(required)` at the right of the Role Name label with gold warning color if the input box is empty, otherwise with gray color (ROX-1808)
- UI: Increase timeout for Axios-fetch for GraphQL endpoint, to allow Vuln Mgmt pages in large-scale customer environments to load (ROX-4989)

## [43.0]
- Detection APIs were not properly handling suppressed CVEs and they were being included in evaluation. This is now resolved.
- Previously, the Scanner deployment did not mount the additional CA secret and thus would fail to scan self-signed registries. This is resolved.
- AWS S3 and AWS ECR integrations now accept an endpoint to work with non public AWS endpoints.
- UI: Fixed the display of the Privileged field when viewing a policy in the Vulnerability Management section (ROX-4752)
- API changes/deprecations related to supporting multiple roles:
  - `GenerateToken(/v1/apitokens/generate)`: the singular `role` field in the request field is deprecated; please use
    the array field `roles`.
  - `GetAPIToken(/v1/apitokens/{id})`, `GetAPITokens(/v1/apitokens)`: the singular `role` field in the response payload
    is deprecated; please use the array field `roles`.
  - Audit logs: the singular `user.role` field in the audit message payload is deprecated; please use the singular
    `user.permissions` field for the effective permissions of the user, and the array field `user.roles` for all the
    the individual roles associated with a user.
- The Compliance container within the Collector daemonset now has a hostpath of '/', which is needed to be able to read
  configuration files anywhere on the host. This requires the allowedHostVolumes within the stackrox-collector PSP to allow '/' to be mounted.
  For added security, the PSP has set '/' as readonly and the Collector container's docker socket mount has also been set to readonly.

## [42.0]
- All `/v1/` API endpoints now support pretty-printing.  Make requests with the `?pretty` path parameter to receive pretty-printed json responses.
- UI: added "Deployment Name" property in side panel for Deployment Details on Violations and Risk pages.
- UI: In the Risk view, the URL now includes any search filters applied. You can now share the link and see the same filtered view.
- UI: In the Config Management section, fixed a UI crash issue when going from a single image view within containing context, like a single cluster, down to that image's deployments. (ROX-4543)
- UI: In the Platform Configuration -> Clusters view, the text “On the latest version” has been changed to “Up to date with Central version” (ROX-4739).
- `SuppressCVEs(/v1/cves/suppress)` endpoint now only supports cve suppression/snoozing.
- `SuppressCVEs(/v1/cves/suppress)` endpoint now supports cve suppression/snoozing for specific duration.
- Added `UnsuppressCVEs(/v1/cves/unsuppress)` endpoint to support cve un-suppression/un-snoozing.
- Changed central and sensor's SecurityContextConstraint (SCC) priority to 0 for OpenShift, so that they don't supercede default SCCs.

## [41.0]
### Changed
- Updated RHEL base images from UBI7.7 to UBI8.1

## [40.0]
### Added
- Added the ability to customize the endpoints exposed by Central via a YAML-based configuration file.
- Added a Required Image Label policy type.  Policies of this type will create a violation for any deployment containing images that lack the required label.  This policy type uses a regex match on either the key or the key and the value of a label.
- Added a Disallowed Image Label policy type.  Policies of this type will create a violation for any deployment containing images with the disallowed label.  This policy type uses a regex match on either the key or the key and the value of a label.

### Changed
- Collector images shipped with versions of the StackRox platform prior to this were affected by CVE-2019-5482, CVE-2019-5481 and CVE-2019-5436. The cause was an older version of curl that was vulnerable to buffer overflow and double free vulnerabilities in the FTP handler. We have upgraded curl to a version that does not suffer from these vulnerabilties. The curl program is only used to download new collector modules from a fixed set of URLs that do not make use of FTP, therefore according to our assessment there never existed a risk of an attacker exploiting this vulnerability.
- The `-e`/`--endpoint` argument of `roxctl` now supports URLs as arguments. The path in this URLs must either be empty
  or `/` (i.e., `https://central.stackrox` and `https://central.stackrox/` are both allowed, while
  `https://central.stackrox/api` is not). If this format is used, the URL scheme determines whether or not an unecrypted
  (plaintext) connection is established; if the `--plaintext` flag is used explicitly, its value has to be compatible
  with the chosen scheme (e.g., specifying an `https://` URL along with `--plaintext` will result in an error, as will
  a `http://` URL in conjunction with `--plaintext=false`).
- Detection and image enrichment have been moved to the individual Sensor clusters. Sensor will proxy image scan requests
  through Central and then run detection to generate both runtime and deploytime alerts. These alerts are sent to Central and any
  enforcement if necessary will be executed by Sensor without a roundtrip to Central.

## [39.0]
### Added
- `roxctl central cert` can be used to download Central's TLS certificate, which is then passed to `roxctl --ca`.
- The Scanner deployment has been split into two separate deployments: Scanner and Scanner DB. The Scanner deployment is now
  controlled by a Horizontal Pod Autoscaler (HPA) that will automatically scale up the scanner as the number of requests increase.
- Added a feature to report telemetry about a StackRox installation.  This will default to off in existing installations and can be enabled through the System Configuration page.
- Added a feature to download a diagnostic bundle.  This can be accessed through the System Configuration page or through `roxctl central debug download-diagnostics`
- A new `ScannerBundle` resource type (for the purposes of StackRox RBAC) is introduced. The resource definition for this is:
    Read permission: Download the scanner bundle (with `roxctl scanner generate`)
    Write permission: N/A
- Related to above, `roxctl scanner generate` now requires users to have read permissions to the newly created `ScannerBundle` resource.
  Previously, this endpoint was accessible to any authenticated user.
- OIDC auth providers now support refresh tokens, in order to keep you logged in beyond the ID token expiration time
  configured in your identity provider (sometimes only 15 minutes or less). In order to use refresh tokens, a client
  secret must be specified in the OIDC auth provider configuration.

### Changed
- UseStartTLS field in the Email notifier configuration has been deprecated in lieu of an enum which supports several
different authentication methods
- `roxctl central generate k8s` and `roxctl central generate openshift` no longer contain prompts for the monitoring stack because
  it is now deprecated
- The scanner v2 preview is now removed
- The scanner's updater now pulls from https://definitions.stackrox.io, and not https://storage.googleapis.com/definitions.stackrox.io/ like it previously would.
- Fixed https://stack-rox.atlassian.net/browse/ROX-3985.
- Collector images shipped with versions of the StackRox platform prior to this were affected by CVE-2017-14062. The cause was an older version of libidn (parsing of internationalized domain names) that was vulnerable due to a possible buffer overflow. We have upgraded libidn to a version that no longer suffers from this vulnerability. Since libidn is only used by curl, and curl is only used to download new collector modules from a fixed set of URLs that do not make use of international domain names, according to our assessment there never existed a risk of an attacker exploiting this vulnerability.

## [38.0]
### Added
- Added a REST endpoint `/v1/group` that can be used to retrieve a single group by exact property match (cf. ROX-3928).
- Scanner version updated to 2.0.4
- Collector version updated to 3.0.2

## [37.0]
### Changed
- The "NIST 800-190" standard has been renamed to "NIST SP 800-190", for correctness.
The ID continues to be the same, so no API calls will need to be updated.
Existing data will be preserved and available on upgrade.

### Added
- Added a `roxctl sensor get-bundle <cluster-name-or-id>` command to download sensor bundles for existing
  clusters by name or ID.

## [36.0]
### Changed
- Removed the endpoints `GET /v1/complianceManagement/schedules`, `POST /v1/complianceManagement/schedules`,
  `POST /v1/complianceManagement/schedules/{schedule_id}`, and `DELETE /v1/complianceManagement/schedules/{schedule_id}`.
  These were purely experimental and did not function correctly.  They were erroneously included in the public API specification.
- All YAML files have been updated to no longer reference the deprecated `extensions/v1beta1` API group. Previously,
 we used these API versions for deployments, daemonsets and pod security policies. This should have no effect on existing
 installs, but will mean that new installs can successfully install on Kube 1.16.

## [35.0]
- Proxy configuration can now be changed at runtime by editing and applying `proxy-config-secret.yaml` in the cluster
  where central and scanner run (ROX-3348, #3994, #4127).
- The component object within the image object now contains a field "Source", which indicates how the component was identified. Components derived from package managers
  will have the type "OS" whereas components derived from language analysis will have the language as the source (e.g. PYTHON).
### Added
- Images based on the Red Hat Universal Base Image (UBI) are published in stackrox.io/main-rhel,
  stackrox.io/scanner-rhel, stackrox.io/scanner-db-rhel and collector.stackrox.io/collector-rhel repositories. These
  images are functionally equivalent to our regular images and use the same version tags.

## [34.0]
### Added
- Policy excluded scopes are now shown in the UI. Previously, we only showed excluded deployment names, and not the entire structure that was
  actually in the policy object. This means that users can now exclude by cluster, namespace and labels using the UI.
- There now exists a `roxctl collector support-packages upload <file>` command, which can be used to upload files from
  a Collector runtime support package to Central (e.g., kernel modules, eBPF probes). Assuming that Collectors can talk
  to Sensor, and Sensor can talk to Central, Collectors can then download these files they require at runtime from
  Central, even if none of the components has access the internet. Refer to the official documentation or contact
  StackRox support for information on obtaining a Collector support package.
- The `roxctl image scan` command now has a `--force` flag, which causes Central to re-pull the data from the registry and
  the scanner.

## [33.0]
### Changed
- Both the `runAsUser` and `fsGroup` for the central deployment are now 4000.
  This required changes in the the pod security policy, and the OpenShift Security Context Contraint (scc) objects.
  If you are upgrading from a previous version, please refer to the upgrade instructions on how to apply these changes
  to your existing deployment, pod security policy and OpenShift scc objects.
- CVEs with a CVSS score of 0 will now be displayed as "Pending" in the UI because it indicates that a CVE
  is still being analyzed or the CVE has been disputed. The API will continue to return a CVSS score of 0.
- Scopes now include support for Regex on the namespace and label fields including both Policy Scope and Exclusion Scope.
  The supported Regex syntax can be found here: https://github.com/google/re2/wiki/Syntax.
- The `validated` field in an auth provider is deprecated and will be removed in 3 releases. Please use the `active` field instead.
- RHSA vulnerabilities will now be displayed with the highest CVSS score from the CVEs it references. The referenced CVEs will
  now also be available. (ROX-3519, ROX-3550; d36f2ccf)
- `GetRisk(/v1/risks/{subjectType}/{subjectID})` endpoint is removed. For obtaining deployment risk, use `GetDeploymentWithRisk(/v1/deploymentswithrisk/{id})`. (8844549b)

## [32.0]
### Changed
- The port used for prometheus metrics can now be customized with the environment variable `ROX_METRICS_PORT`. Supported
  options include `disabled`, `:port-num` (will bind to wildcard address) and `host_or_addr:port`. IPv6 address literals
  are supported with brackets, like so: `[2001:db8::1234]:9090`. The default setting is still `:9090`. (ROX-3209)
- The `roxctl sensor generate` and `roxctl scanner generate` subcommands now accept an optional `--output-dir <dir>` flag
  that can be used to extract the bundle files to a custom directory. (ROX-2529)
- The `roxctl central debug dump` subcommand now accepts an optional `--output-dir <dir>` flag
  that can be used to specify a custom directory for the debug zip file.
- The format of collector tags changed from `<version>` to `<version>-latest`. This tag references a *mutable* image in
  canonical upstream repository (`collector.stackrox.io/collector`) that will get updated whenever kernel modules/eBPF
  probes for new Linux kernel versions become available. This decreases the need to rely on module downloads via
  the internet. If you configure StackRox to pull collector images from your private registry, you need to configure a
  periodic mirroring to take advantage of this effect.

## [31.0]
### Changed
- `roxctl` can now talk to Central instances exposed behind a non-gRPC-capable proxy (e.g., AWS ELB/ALB). To support
  this, requests go through an ephemeral client-side reverse proxy. If you observe any issues with `roxctl` that you
  suspect might be due to this change, pass the `--direct-grpc` flag to resort to the old connection behavior.
- `roxctl` can now talk to Central instances exposed via plaintext (either directly, or via a plaintext proxy talking to
  a plaintext or TLS-enabled backend). While we advise against this, this behavior can be enabled via the `--plaintext`
  flag in conjunction with the `--insecure` flag.
- `roxctl` now has a `--tolerations` flag that is true by default, and can be set to false to disable tolerations for
  tainted nodes from being added into `sensor.yaml`. If the flag is set to true, collectors will be deployed to and run on
  all nodes of the cluster.
- Changes to default TLS cert and `htpasswd` secrets (`central-default-tls-cert` and `central-htpasswd`) are now picked
  up automatically, without needing to restart Central. Note that Kubernetes secret changes may take up to a minute to
  get propagated to the pod.

## [30.0]
### Changed
- `TriggerRun(/v1/complianceManagement/runs)` endpoint is removed. All clients should use `TriggerRuns(/v1/compliancemanagement/runs)` to start a compliance run.
- The EmitTimestamp field that was unset in the ProcessIndicator resource has been removed
- Link field is removed from the violation message

## [28.0]
### Changed
- The Prometheus scrape endpoint has been moved from localhost:9090 to :9090 so users can use their own Prometheus installations and pull StackRox metrics.
- UpdatedAt in the deployment object has been corrected to Created

## [27.0]
### Changed
- Reprocessing of deployments and images has been moved to an interval of 4 hours
- Improved user experience for `roxctl central db restore`:
  - Resuming restores is now supported, either after connection interruptions (automatic) or
    after terminating `roxctl` (manual). In the latter case, resuming is performed automatically
    by invoking `roxctl` with the same database export file.
  - The `--timeout` flag now specifies the relative time (from the start of the `roxctl` invocation) after which
    `roxctl` will no longer automatically try to resume restore operations. This does not affect the
    restore operation on the server side, it can still be resumed by restarting `roxctl` with the same parameters.
  - Restore operations cannot be resumed across restarts of the Central pod. If a restore
    operation is interrupted, it must be resumed within 24 hours (and before Central restarts), otherwise it will be canceled.
  - `roxctl central db restore status` can be used to inspect the status of the ongoing restore process,
    if any.
  - `roxctl central db restore cancel` can be used to cancel any ongoing restore process.
  - The `--file` flag is deprecated (but still valid). The preferred invocation now is
    `roxctl central db restore <file>` instead of `roxctl central db restore --file <file>`. If for
    any reason the name of the database export file is `status` or `cancel`, insert an `--` in front
    of the file name, e.g., `roxctl central db restore -- status`.

### Added
- `roxctl central db backup` now supports an optional `--output` argument to specify the output location to write the backup to.

## [25.0]
### Added
- `roxctl sensor generate openshift` can be used to generate sensor bundles for OpenShift clusters from
  the command line.
### Changed
- Removed _DebugMetrics_ resource.
  Only users with _Admin_ role can access `/debug` endpoint.
  _Note: This is also applicable with authorization plugin for scoped access control enabled._
- Due to the addition of the `roxctl sensor generate openshift` command, the `--admission-controller`
  flags that are exclusive to Kubernetes (non-OpenShift, `k8s`) clusters must be specified *after* the
  `k8s` command.
  For example, `roxctl sensor generate --admission-controller=true k8s` is no longer a
  legal invocation; use `roxctl sensor generate k8s --admission-controller=true` instead.


## [24.0]
### Changed
- Queries against time fields involving a duration have now flipped directionality to a more intuitive way.
  Previously, searching `Image Creation Time: >3h` would show all images created _after_ 3 hours before the current time;
  now, it shows all images created more than three hours ago -- that is, _before_ the moment in time 3 hours before the current time.
- Removed the `/v1/deployments/metadata/multipliers` API.  User defined risk multipliers will no longer be taken into account.


## [23.0]
### Added
- Installer prompt to configure the size of the external volume for central.
### Changed
- Prometheus endpoint changed from https://localhost:8443 to http://localhost:9090.
- Scanner is now given certificates, and Central<->Scanner communication secured via mTLS.
- Central CPU Request changed from 1 core to 1.5 cores
- Central Memory Request changed from 2Gi to 4Gi
- Sensor CPU Request changed from .2 cores to .5 cores
- Sensor Memory Request changes from 250Mi to 500Mi
- Sensor CPU Limit changed from .5 cores to 1 core


## [22.0]
### Changed
- Default size of central's PV changed from 10Gi to 100Gi.<|MERGE_RESOLUTION|>--- conflicted
+++ resolved
@@ -30,11 +30,8 @@
 - ROX-19738: Previously categories passed to the detection service's APIs `v1/detect/build, v1/detect/deploy, v1/detect/deploy/yaml`
   have been _always_ lower-cased by the backend. However, this is not the case anymore to support custom categories, which
   are required to be title-cased.
-<<<<<<< HEAD
+- ROX-14701: Starting from 4.3.0 release, `roxctl` binaries for `ppc64le` and `s390x` architectures are available for download from `https://mirror.openshift.com/pub/rhacs/assets/<version>/Linux/roxctl-<ppc64le|s390x>` (e.g. <https://mirror.openshift.com/pub/rhacs/assets/4.3.0/Linux/roxctl-s390x>).
 - ROX-19566: The results of registry TLS checks made by Sensor are now cached (for 15 minutes by default, which can be changed by setting the `ROX_SENSOR_REGISTRY_TLS_CHECK_CACHE_TTL` environment variable). This will result in faster Sensor startup times in clusters with a large number of pull secrets.
-=======
-- ROX-14701: Starting from 4.3.0 release, `roxctl` binaries for `ppc64le` and `s390x` architectures are available for download from `https://mirror.openshift.com/pub/rhacs/assets/<version>/Linux/roxctl-<ppc64le|s390x>` (e.g. <https://mirror.openshift.com/pub/rhacs/assets/4.3.0/Linux/roxctl-s390x>).
->>>>>>> f6086864
 
 ## [4.2.0]
 
