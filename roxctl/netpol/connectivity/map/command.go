package connectivitymap

import (
	"os"

	"github.com/pkg/errors"
	"github.com/spf13/cobra"
	"github.com/stackrox/rox/pkg/errox"
	"github.com/stackrox/rox/roxctl/common/environment"
	"github.com/stackrox/rox/roxctl/common/npg"
)

// Cmd represents 'netpol connectivity map' command
type Cmd struct {
	// Properties that are bound to cobra flags.
	stopOnFirstError      bool
	treatWarningsAsErrors bool
	inputFolderPath       string
	outputFilePath        string
	removeOutputPath      bool
	outputToFile          bool
	focusWorkload         string
	outputFormat          string
	exposure              bool
	explain               bool

	// injected or constructed values
	env environment.Environment
}

// Command defines the map command tree
func Command(cliEnvironment environment.Environment) *cobra.Command {
	cmd := NewCmd(cliEnvironment)
	c := &cobra.Command{
		Use:   "map <folder-path>",
		Short: "Analyze connectivity based on network policies and other resources",
		Long:  `Based on a given folder containing deployment and network policy YAMLs, will analyze permitted cluster connectivity. Will write to stdout if no output flags are provided.`,

		Args: cobra.ExactArgs(1),
		RunE: func(c *cobra.Command, args []string) error {
			return cmd.RunE(c, args)
		},
	}
	return cmd.AddFlags(c)
}

func (cmd *Cmd) validate() error {
	if err := cmd.setupPath(cmd.outputFilePath); err != nil {
		return errors.Wrap(err, "failed to set up file path")
	}
	return nil
}

func (cmd *Cmd) setupPath(path string) error {
	if _, err := os.Stat(path); err == nil && !cmd.removeOutputPath {
		return errox.AlreadyExists.Newf("path %s already exists. Use --remove to overwrite or select a different path.", path)
	} else if !os.IsNotExist(err) {
		return errors.Wrapf(err, "failed to check if path %s exists", path)
	}
	return nil
}

// RunE executes the command and returns potential errors
func (cmd *Cmd) RunE(_ *cobra.Command, args []string) error {
	analyzer, err := cmd.construct(args)
	if err != nil {
		return err
	}
	if err := cmd.validate(); err != nil {
		return err
	}
	warns, errs := cmd.analyze(analyzer)
	err = npg.SummarizeErrors(warns, errs, cmd.treatWarningsAsErrors, cmd.env.Logger())
	if err != nil {
		return errors.Wrap(err, "building connectivity map")
	}
	return nil
}

// AddFlags is for parsing flags and storing their values
func (cmd *Cmd) AddFlags(c *cobra.Command) *cobra.Command {
<<<<<<< HEAD
	c.Flags().BoolVar(&cmd.treatWarningsAsErrors, "strict", false, "Treat warnings as errors")
	c.Flags().BoolVar(&cmd.stopOnFirstError, "fail", false, "Fail on the first encountered error")
	c.Flags().BoolVar(&cmd.removeOutputPath, "remove", false, "Remove the output path if it already exists")
	c.Flags().BoolVar(&cmd.outputToFile, "save-to-file", false, "Whether to save connections list output into default file")
	c.Flags().StringVarP(&cmd.outputFilePath, "output-file", "f", "", "Save connections list output into specific file")
	c.Flags().StringVarP(&cmd.focusWorkload, "focus-workload", "", "", "Focus on connections of specified workload name in the output")
	c.Flags().StringVarP(&cmd.outputFormat, "output-format", "o", defaultOutputFormat, "Configure the connections list in specific format, supported formats: txt|json|md|dot|csv")
	c.Flags().BoolVar(&cmd.exposure, "exposure", false, "Enhance the analysis of permitted connectivity with exposure analysis")
	c.Flags().BoolVar(&cmd.explain, "explain", false, "Enhance the analysis of permitted connectivity with explanations per denied/allowed connection; supported only for txt output format")
=======
	c.Flags().BoolVar(&cmd.treatWarningsAsErrors, "strict", false, "Treat warnings as errors.")
	c.Flags().BoolVar(&cmd.stopOnFirstError, "fail", false, "Fail on the first encountered error.")
	c.Flags().BoolVar(&cmd.removeOutputPath, "remove", false, "Remove the output path if it already exists.")
	c.Flags().BoolVar(&cmd.outputToFile, "save-to-file", false, "Whether to save connections list output into default file.")
	c.Flags().StringVarP(&cmd.outputFilePath, "output-file", "f", "", "Save connections list output into specific file.")
	c.Flags().StringVarP(&cmd.focusWorkload, "focus-workload", "", "", "Focus on connections of specified workload name in the output.")
	c.Flags().StringVarP(&cmd.outputFormat, "output-format", "o", defaultOutputFormat, "Configure the connections list in specific format, supported formats: txt|json|md|dot|csv.")
	c.Flags().BoolVar(&cmd.exposure, "exposure", false, "Enhance the analysis of permitted connectivity with exposure analysis.")
>>>>>>> 9530a8dd
	return c
}<|MERGE_RESOLUTION|>--- conflicted
+++ resolved
@@ -79,17 +79,6 @@
 
 // AddFlags is for parsing flags and storing their values
 func (cmd *Cmd) AddFlags(c *cobra.Command) *cobra.Command {
-<<<<<<< HEAD
-	c.Flags().BoolVar(&cmd.treatWarningsAsErrors, "strict", false, "Treat warnings as errors")
-	c.Flags().BoolVar(&cmd.stopOnFirstError, "fail", false, "Fail on the first encountered error")
-	c.Flags().BoolVar(&cmd.removeOutputPath, "remove", false, "Remove the output path if it already exists")
-	c.Flags().BoolVar(&cmd.outputToFile, "save-to-file", false, "Whether to save connections list output into default file")
-	c.Flags().StringVarP(&cmd.outputFilePath, "output-file", "f", "", "Save connections list output into specific file")
-	c.Flags().StringVarP(&cmd.focusWorkload, "focus-workload", "", "", "Focus on connections of specified workload name in the output")
-	c.Flags().StringVarP(&cmd.outputFormat, "output-format", "o", defaultOutputFormat, "Configure the connections list in specific format, supported formats: txt|json|md|dot|csv")
-	c.Flags().BoolVar(&cmd.exposure, "exposure", false, "Enhance the analysis of permitted connectivity with exposure analysis")
-	c.Flags().BoolVar(&cmd.explain, "explain", false, "Enhance the analysis of permitted connectivity with explanations per denied/allowed connection; supported only for txt output format")
-=======
 	c.Flags().BoolVar(&cmd.treatWarningsAsErrors, "strict", false, "Treat warnings as errors.")
 	c.Flags().BoolVar(&cmd.stopOnFirstError, "fail", false, "Fail on the first encountered error.")
 	c.Flags().BoolVar(&cmd.removeOutputPath, "remove", false, "Remove the output path if it already exists.")
@@ -98,6 +87,6 @@
 	c.Flags().StringVarP(&cmd.focusWorkload, "focus-workload", "", "", "Focus on connections of specified workload name in the output.")
 	c.Flags().StringVarP(&cmd.outputFormat, "output-format", "o", defaultOutputFormat, "Configure the connections list in specific format, supported formats: txt|json|md|dot|csv.")
 	c.Flags().BoolVar(&cmd.exposure, "exposure", false, "Enhance the analysis of permitted connectivity with exposure analysis.")
->>>>>>> 9530a8dd
+  c.Flags().BoolVar(&cmd.explain, "explain", false, "Enhance the analysis of permitted connectivity with explanations per denied/allowed connection; supported only for txt output format.")
 	return c
 }