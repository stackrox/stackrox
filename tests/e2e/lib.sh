--- conflicted
+++ resolved
@@ -248,14 +248,7 @@
       central_exposure_route_enabled="$central_exposure_route_enabled" \
       customize_envVars="$customize_envVars" \
     envsubst \
-<<<<<<< HEAD
-      < "${CENTRAL_YAML_PATH}" \
-      > /tmp/central-cr.yaml
-
-    kubectl apply -n stackrox -f /tmp/central-cr.yaml
-=======
-      < tests/e2e/yaml/central-cr.envsubst.yaml | kubectl apply -n stackrox -f -
->>>>>>> f2eef880
+      < "${CENTRAL_YAML_PATH}" | kubectl apply -n stackrox -f -
 
     wait_for_object_to_appear stackrox deploy/central 300
 }
