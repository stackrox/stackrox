--- conflicted
+++ resolved
@@ -38,11 +38,8 @@
 StackRox integrates with every stage of container lifecycle: build, deploy and
 runtime.
 
-<<<<<<< HEAD
+
 The StackRox Kubernetes Security platform is built on the foundation of 
-=======
-Note: the StackRox Kubernetes Security platform is built on the foundation of
->>>>>>> 8c567afa
 the product formerly known as Prevent, which itself was called Mitigate and
 Apollo. You may find references to these previous names in code or
 documentation.
@@ -50,12 +47,9 @@
 ---
 
 ## Community
-<<<<<<< HEAD
-You can chat directly with us on the [#stackrox channel in the CNCF Slack](https://www.stackrox.io/slack/).
-=======
+
 You can reach out to us through [Slack](https://cloud-native.slack.com/archives/C01TDE3GK0E) (#stackrox).
 For alternative ways, stop by our Community Hub [stackrox.io](https://www.stackrox.io/).
->>>>>>> 8c567afa
 
 For event updates, blogs and other resources follow the StackRox community site at [stackrox.io](https://www.stackrox.io/).
 
@@ -251,14 +245,7 @@
 
 Then go to https://localhost:8000/ in your web browser.
 
-<<<<<<< HEAD
 **Username** = The default user is `admin` 
-=======
-When the deployment has completed a port-forward should exist, so you can connect
-to https://localhost:8000/. Credentials for the 'admin' user can be found in
-`./deploy/k8s/central-deploy/password`
-(`deploy/openshift/central-deploy/password` in the OpenShift case).
->>>>>>> 8c567afa
 
 **Password (Helm)**   = The password is in the generated `stackrox-admin-password.txt` folder. 
 
@@ -449,13 +436,10 @@
 
 If you're using GoLand for development, the following can help improve the experience.
 
-<<<<<<< HEAD
+
 Make sure the `Protocol Buffers` plugin is installed. The plugin comes installed by default in GoLand.  
 If it isn't, use `Help | Find Action...`, type `Plugins` and hit enter, then switch to `Marketplace`, type its name and install the plugin. 
-=======
-Make sure the `Protocol Buffers` plugin is installed. The plugin comes installed by default in GoLand.
-If it isn't, use `Help | Find Action...`, type `Plugins` and hit enter, then switch to `Marketplace`, type its name and install the plugin.
->>>>>>> 8c567afa
+
 This plugin does not know where to look for `.proto` imports by default in GoLand therefore you need to explicitly
 configure paths for this plugin. See <https://github.com/jvolkman/intellij-protobuf-editor#path-settings>.
 
@@ -471,16 +455,11 @@
 
 #### Debugging
 
-<<<<<<< HEAD
 <details><summary>Click to expand</summary>
   
 **Kubernetes debugger setup**
   
 With GoLand, you can naturally use breakpoints and debugger when running unit tests in IDE.  
-=======
-With GoLand, you can naturally use breakpoints and debugger when running unit tests in IDE.
-If you would like to debug local or even remote deployment, follow the procedure below.
->>>>>>> 8c567afa
 
 If you would like to debug local or even remote deployment, follow the procedure below.
 
