--- conflicted
+++ resolved
@@ -149,15 +149,8 @@
   that function.
 - Avoid naked returns
 ```go
-<<<<<<< HEAD
-// Bad: naked return requires to look on the func declaration
-// to know what is being returned. Moreover, there is a danger of
-// shadowing a variable defined in the return arguments
-// (e.g., `err`) later in the code.
-=======
 // Bad: naked return requires to look on the func declaration to know what is
 // being returned.
->>>>>>> da8f0fea
 func split(sum int) (x, y int) {
 	x = sum * 4 / 9
 	y = sum - x
@@ -166,12 +159,8 @@
 ```
 
 ```go
-<<<<<<< HEAD
-// Good: it is clear what is returned by looking only at the return statement
-=======
 // Good: it is known what is being returned by looking only at the return
 // statement.
->>>>>>> da8f0fea
 func split(sum int) (x, y int) {
 	x = sum * 4 / 9
 	y = sum - x
