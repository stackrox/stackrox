name: Unit Tests
on:
  push:
    tags:
    - '*'
    branches:
    - master
    - release-*
  pull_request:
    types:
    - opened
    - reopened
    - synchronize

concurrency:
  group: ${{ github.workflow }}-${{ github.head_ref || github.run_id }}
  cancel-in-progress: true

jobs:
  go:
    strategy:
      fail-fast: false
      matrix:
        gotags: [ 'GOTAGS=""', 'GOTAGS=release' ]
    runs-on: ubuntu-latest
    outputs:
      new-jiras: ${{ steps.junit2jira.outputs.new-jiras }}
    container:
<<<<<<< HEAD
      image: quay.io/stackrox-io/apollo-ci:stackrox-test-0.4.9-3-g197bcc25d6
      volumes:  # job-preamble deletes unused host runner files under /mnt
=======
      image: quay.io/stackrox-io/apollo-ci:stackrox-test-0.4.9
      volumes:
>>>>>>> 4535a8c0
        - /usr:/mnt/usr
        - /opt:/mnt/opt
    steps:
    - name: Checkout
      uses: actions/checkout@v5
      with:
        fetch-depth: 0

    - uses: ./.github/actions/job-preamble
      with:
        gcp-account: ${{ secrets.GCP_SERVICE_ACCOUNT_STACKROX_CI }}

    - name: Cache Go dependencies
      uses: ./.github/actions/cache-go-dependencies

    - name: Go Unit Tests
      run: ${{ matrix.gotags }} make go-unit-tests

    - uses: codecov/codecov-action@v3
      with:
        token: ${{ secrets.CODECOV_TOKEN }}
        flags: go-unit-tests

    - name: Generate junit report
      if: always()
      run: make generate-junit-reports

    - name: Publish Test Report
      uses: test-summary/action@v2
      if: always()
      with:
        paths: 'junit-reports/report.xml'

    - name: Go Integration Unit Tests
      run: ${{ matrix.gotags }} make integration-unit-tests

    - name: Go Operator Integration Tests
      run: ${{ matrix.gotags }} make -C operator/ test-integration

    - name: Generate junit report
      if: always()
      run: make generate-junit-reports

    - name: Publish Test Report
      uses: test-summary/action@v2
      if: always()
      with:
        paths: 'junit-reports/report.xml'

    - name: Report test failures to Jira
      if: (!cancelled())
      id: junit2jira
      uses: ./.github/actions/junit2jira
      with:
        create-jiras: ${{ github.event_name == 'push' }}
        jira-token: ${{ secrets.JIRA_TOKEN }}
        gcp-account: ${{ secrets.GCP_SERVICE_ACCOUNT_STACKROX_CI }}
        directory: 'junit-reports'

  go-postgres:
    strategy:
      fail-fast: false
      matrix:
        gotags: [ 'GOTAGS=""', 'GOTAGS=release' ]
        pg: [ '15' ]
    runs-on: ubuntu-latest
    outputs:
      new-jiras: ${{ steps.junit2jira.outputs.new-jiras }}
    container:
<<<<<<< HEAD
      image: quay.io/stackrox-io/apollo-ci:stackrox-test-0.4.9-3-g197bcc25d6
      volumes:  # job-preamble deletes unused host runner files under /mnt
=======
      image: quay.io/stackrox-io/apollo-ci:stackrox-test-0.4.9
      volumes:
>>>>>>> 4535a8c0
        - /usr:/mnt/usr
        - /opt:/mnt/opt
    steps:
    - name: Set Postgres version
      run: |
        echo "/usr/pgsql-${{ matrix.pg }}/bin" >> "${GITHUB_PATH}"

    - name: Checkout
      uses: actions/checkout@v5
      with:
        fetch-depth: 0

    - uses: ./.github/actions/job-preamble
      with:
        gcp-account: ${{ secrets.GCP_SERVICE_ACCOUNT_STACKROX_CI }}

    - name: Run Postgres
      run: |
        su postgres -c 'initdb -D /tmp/data'
        su postgres -c 'pg_ctl -D /tmp/data start'

    - name: Cache Go dependencies
      uses: ./.github/actions/cache-go-dependencies

    - name: Is Postgres ready
      run: pg_isready -h 127.0.0.1

    - name: Go Unit Tests
      run: ${{ matrix.gotags }} make go-postgres-unit-tests

    - uses: codecov/codecov-action@v3
      with:
        token: ${{ secrets.CODECOV_TOKEN }}
        flags: go-unit-tests

    - name: Generate junit report
      if: always()
      run: make generate-junit-reports

    - name: Publish Test Report
      uses: test-summary/action@v2
      if: always()
      with:
        paths: 'junit-reports/report.xml'

    - name: Report junit failures in jira
      if: (!cancelled())
      id: junit2jira
      uses: ./.github/actions/junit2jira
      with:
        create-jiras: ${{ github.event_name == 'push' }}
        jira-token: ${{ secrets.JIRA_TOKEN }}
        gcp-account: ${{ secrets.GCP_SERVICE_ACCOUNT_STACKROX_CI }}
        directory: 'junit-reports'

  go-bench:
    runs-on: ubuntu-latest
    container:
<<<<<<< HEAD
      image: quay.io/stackrox-io/apollo-ci:stackrox-test-0.4.9-3-g197bcc25d6
      volumes:  # job-preamble deletes unused host runner files under /mnt
=======
      image: quay.io/stackrox-io/apollo-ci:stackrox-test-0.4.9
      volumes:
>>>>>>> 4535a8c0
        - /usr:/mnt/usr
        - /opt:/mnt/opt
    steps:
    - name: Set Postgres version
      run: |
        echo "/usr/pgsql-15/bin" >> "${GITHUB_PATH}"

    - name: Checkout
      uses: actions/checkout@v5
      with:
        fetch-depth: 0

    - uses: ./.github/actions/job-preamble
      with:
        gcp-account: ${{ secrets.GCP_SERVICE_ACCOUNT_STACKROX_CI }}

    - name: Run Postgres
      run: |
        su postgres -c 'initdb -D /tmp/data'
        su postgres -c 'pg_ctl -D /tmp/data start'

    - name: Cache Go dependencies
      uses: ./.github/actions/cache-go-dependencies

    - name: Is Postgres ready
      run: pg_isready -h 127.0.0.1

    - name: Go Bench Tests
      run: make go-postgres-bench-tests

    - name: Generate junit report
      if: always()
      run: make generate-junit-reports

    - name: Publish Test Report
      uses: test-summary/action@v2
      if: always()
      with:
        paths: 'junit-reports/report.xml'

    # Do not create junit report for bench tests:
    # https://github.com/jstemmer/go-junit-report/issues/174

  ui:
    runs-on: ubuntu-latest
    outputs:
      new-jiras: ${{ steps.junit2jira.outputs.new-jiras }}
    container:
      image: quay.io/stackrox-io/apollo-ci:stackrox-test-0.4.9-3-g197bcc25d6
      volumes:  # job-preamble deletes unused host runner files under /mnt
        - /usr:/mnt/usr
        - /opt:/mnt/opt
    steps:
    - name: Checkout
      uses: actions/checkout@v5

    - uses: ./.github/actions/job-preamble
      with:
        gcp-account: ${{ secrets.GCP_SERVICE_ACCOUNT_STACKROX_CI }}

    - name: Cache UI dependencies
      uses: ./.github/actions/cache-ui-dependencies

    - name: UI Unit Tests
      run: make ui-test

    - name: Publish Test Report
      uses: test-summary/action@v2
      if: always()
      with:
        paths: 'ui/apps/platform/test-results/reports/*.xml'

    - name: Report junit failures in jira
      if: (!cancelled())
      id: junit2jira
      uses: ./.github/actions/junit2jira
      with:
        create-jiras: ${{ github.event_name == 'push' }}
        jira-token: ${{ secrets.JIRA_TOKEN }}
        gcp-account: ${{ secrets.GCP_SERVICE_ACCOUNT_STACKROX_CI }}
        directory: 'ui/apps/platform/test-results/reports'

  ui-component:
    runs-on: ubuntu-latest
    outputs:
      new-jiras: ${{ steps.junit2jira.outputs.new-jiras }}
    container:
      image: quay.io/stackrox-io/apollo-ci:stackrox-ui-test-0.4.9-3-g197bcc25d6
      volumes:  # job-preamble deletes unused host runner files under /mnt
      - /usr:/mnt/usr
      - /opt:/mnt/opt
    steps:
    - name: Checkout
      uses: actions/checkout@v5

    - uses: ./.github/actions/job-preamble
      with:
        gcp-account: ${{ secrets.GCP_SERVICE_ACCOUNT_STACKROX_CI }}

    - name: Cache UI dependencies
      uses: ./.github/actions/cache-ui-dependencies

    - name: UI Component Tests
      run: make ui-component-tests

    - name: Upload Cypress test result artifacts
      uses: ./.github/actions/upload-artifact-with-retry
      if: always()
      with:
        name: Cypress test results
        path: ui/apps/platform/cypress/test-results/

    - name: Publish Test Report
      uses: test-summary/action@v2
      if: always()
      with:
        paths: 'ui/apps/platform/cypress/test-results/reports/**/*.xml'

    - name: Report junit failures in jira
      if: (!cancelled())
      id: junit2jira
      uses: ./.github/actions/junit2jira
      with:
        create-jiras: ${{ github.event_name == 'push' }}
        jira-token: ${{ secrets.JIRA_TOKEN }}
        gcp-account: ${{ secrets.GCP_SERVICE_ACCOUNT_STACKROX_CI }}
        directory: 'ui/apps/platform/cypress/test-results/reports'

  local-roxctl-tests:
    runs-on: ubuntu-latest
    outputs:
      new-jiras: ${{ steps.junit2jira.outputs.new-jiras }}
    container:
<<<<<<< HEAD
      image: quay.io/stackrox-io/apollo-ci:stackrox-test-0.4.9-3-g197bcc25d6
      volumes:  # job-preamble deletes unused host runner files under /mnt
=======
      image: quay.io/stackrox-io/apollo-ci:stackrox-test-0.4.9
      volumes:
>>>>>>> 4535a8c0
        - /usr:/mnt/usr
        - /opt:/mnt/opt
    steps:
    - name: Checkout
      uses: actions/checkout@v5
      with:
        fetch-depth: 0
        ref: ${{ github.event.pull_request.head.sha }}

    - uses: ./.github/actions/job-preamble
      with:
        gcp-account: ${{ secrets.GCP_SERVICE_ACCOUNT_STACKROX_CI }}

    - name: Cache Go dependencies
      uses: ./.github/actions/cache-go-dependencies

    - uses: ./.github/actions/handle-tagged-build

    - name: Local roxctl tests
      run: ./scripts/ci/jobs/local-roxctl-tests.sh

    - name: Publish Test Report
      uses: test-summary/action@v2
      if: always()
      with:
        paths: 'roxctl-test-output/*.xml'

    - name: Report junit failures in jira
      if: (!cancelled())
      id: junit2jira
      uses: ./.github/actions/junit2jira
      with:
        create-jiras: ${{ github.event_name == 'push' }}
        jira-token: ${{ secrets.JIRA_TOKEN }}
        gcp-account: ${{ secrets.GCP_SERVICE_ACCOUNT_STACKROX_CI }}
        directory: 'roxctl-test-output'

  shell-unit-tests:
    runs-on: ubuntu-latest
    outputs:
      new-jiras: ${{ steps.junit2jira.outputs.new-jiras }}
    container:
      image: quay.io/stackrox-io/apollo-ci:stackrox-test-0.4.9-3-g197bcc25d6
      volumes:  # job-preamble deletes unused host runner files under /mnt
        - /usr:/mnt/usr
        - /opt:/mnt/opt
    steps:
    - name: Checkout
      uses: actions/checkout@v5
      with:
        fetch-depth: 0
        ref: ${{ github.event.pull_request.head.sha }}

    - uses: ./.github/actions/job-preamble
      with:
        gcp-account: ${{ secrets.GCP_SERVICE_ACCOUNT_STACKROX_CI }}

    - name: Shell Unit Tests
      run: make shell-unit-tests

    - name: Publish Test Report
      uses: test-summary/action@v2
      if: always()
      with:
        paths: 'shell-test-output/*.xml'

    - name: Report junit failures in jira
      if: (!cancelled())
      id: junit2jira
      uses: ./.github/actions/junit2jira
      with:
        create-jiras: ${{ github.event_name == 'push' }}
        jira-token: ${{ secrets.JIRA_TOKEN }}
        gcp-account: ${{ secrets.GCP_SERVICE_ACCOUNT_STACKROX_CI }}
        directory: 'shell-test-output'

  openshift-ci-unit-tests:
    runs-on: ubuntu-latest
    container:
      image: quay.io/stackrox-io/apollo-ci:stackrox-test-0.4.9-3-g197bcc25d6
      volumes:  # job-preamble deletes unused host runner files under /mnt
        - /usr:/mnt/usr
        - /opt:/mnt/opt
    steps:
      - name: Checkout
        uses: actions/checkout@v5
        with:
          fetch-depth: 0
          ref: ${{ github.event.pull_request.head.sha }}

      - uses: ./.github/actions/job-preamble
        with:
          gcp-account: ${{ secrets.GCP_SERVICE_ACCOUNT_STACKROX_CI }}

      - name: OpenShift CI Wrapper Unit Tests
        run: make -C .openshift-ci test

  sensor-integration-tests:
    env:
      KUBECONFIG: "/tmp/kubeconfig"
    runs-on: ubuntu-latest
    outputs:
      new-jiras: ${{ steps.junit2jira.outputs.new-jiras }}
    steps:
    - name: Checkout
      uses: actions/checkout@v5
      with:
        fetch-depth: 0

    - uses: ./.github/actions/job-preamble
      with:
        gcp-account: ${{ secrets.GCP_SERVICE_ACCOUNT_STACKROX_CI }}

    - name: Cache Go dependencies
      uses: ./.github/actions/cache-go-dependencies

    - name: Create k8s Kind Cluster
      uses: helm/kind-action@v1
      with:
        kubeconfig: "${{ env.KUBECONFIG }}"

    - name: Run sensor integration tests
      run: make sensor-integration-test

    - name: Generate junit report
      if: always()
      run: make generate-junit-reports

    - name: Publish Test Report
      uses: test-summary/action@v2
      if: always()
      with:
        paths: 'junit-reports/report.xml'

    - name: Report junit failures in jira
      if: (!cancelled())
      id: junit2jira
      uses: ./.github/actions/junit2jira
      with:
        create-jiras: ${{ github.event_name == 'push' }}
        jira-token: ${{ secrets.JIRA_TOKEN }}
        gcp-account: ${{ secrets.GCP_SERVICE_ACCOUNT_STACKROX_CI }}
        directory: 'junit-reports'

  slack-on-unit-tests-failure:
    env:
      GITHUB_TOKEN: ${{ secrets.GITHUB_TOKEN }}
      SLACK_CI_INTEGRATION_TESTING_WEBHOOK: ${{ secrets.SLACK_CI_INTEGRATION_TESTING_WEBHOOK }}
      TEST_FAILURES_NOTIFY_WEBHOOK: ${{ secrets.TEST_FAILURES_NOTIFY_WEBHOOK }}
    if: |
      failure() && (
          github.event_name == 'push' ||
          contains(github.event.pull_request.labels.*.name, 'ci-test-github-action-slack-messages')
      )
    name: Post failure message to Slack
    runs-on: ubuntu-latest
    needs:
      - go
      - go-bench
      - go-postgres
      - local-roxctl-tests
      - openshift-ci-unit-tests
      - sensor-integration-tests
      - shell-unit-tests
      - ui
      - ui-component
    permissions:
      actions: read
    steps:
    - name: Checkout
      uses: actions/checkout@v5

    - name: Slack message
      env:
        GITHUB_CONTEXT: ${{ toJSON(github) }}
        mention_author: ${{ needs.go.outputs.new-jiras || needs.go-postgres.outputs.new-jiras || needs.local-roxctl-tests.outputs.new-jiras || needs.ui.outputs.new-jiras || needs.go.outputs.new-jiras || needs.shell-unit-tests.outputs.new-jiras || needs.sensor-integration-tests.outputs.new-jiras }}
      run: |
        source scripts/ci/lib.sh
        slack_workflow_failure<|MERGE_RESOLUTION|>--- conflicted
+++ resolved
@@ -26,13 +26,8 @@
     outputs:
       new-jiras: ${{ steps.junit2jira.outputs.new-jiras }}
     container:
-<<<<<<< HEAD
-      image: quay.io/stackrox-io/apollo-ci:stackrox-test-0.4.9-3-g197bcc25d6
-      volumes:  # job-preamble deletes unused host runner files under /mnt
-=======
-      image: quay.io/stackrox-io/apollo-ci:stackrox-test-0.4.9
+      image: quay.io/stackrox-io/apollo-ci:stackrox-test-0.4.9-3-g197bcc25d6
       volumes:
->>>>>>> 4535a8c0
         - /usr:/mnt/usr
         - /opt:/mnt/opt
     steps:
@@ -102,13 +97,8 @@
     outputs:
       new-jiras: ${{ steps.junit2jira.outputs.new-jiras }}
     container:
-<<<<<<< HEAD
-      image: quay.io/stackrox-io/apollo-ci:stackrox-test-0.4.9-3-g197bcc25d6
-      volumes:  # job-preamble deletes unused host runner files under /mnt
-=======
-      image: quay.io/stackrox-io/apollo-ci:stackrox-test-0.4.9
+      image: quay.io/stackrox-io/apollo-ci:stackrox-test-0.4.9-3-g197bcc25d6
       volumes:
->>>>>>> 4535a8c0
         - /usr:/mnt/usr
         - /opt:/mnt/opt
     steps:
@@ -167,13 +157,8 @@
   go-bench:
     runs-on: ubuntu-latest
     container:
-<<<<<<< HEAD
-      image: quay.io/stackrox-io/apollo-ci:stackrox-test-0.4.9-3-g197bcc25d6
-      volumes:  # job-preamble deletes unused host runner files under /mnt
-=======
-      image: quay.io/stackrox-io/apollo-ci:stackrox-test-0.4.9
+      image: quay.io/stackrox-io/apollo-ci:stackrox-test-0.4.9-3-g197bcc25d6
       volumes:
->>>>>>> 4535a8c0
         - /usr:/mnt/usr
         - /opt:/mnt/opt
     steps:
@@ -307,13 +292,8 @@
     outputs:
       new-jiras: ${{ steps.junit2jira.outputs.new-jiras }}
     container:
-<<<<<<< HEAD
-      image: quay.io/stackrox-io/apollo-ci:stackrox-test-0.4.9-3-g197bcc25d6
-      volumes:  # job-preamble deletes unused host runner files under /mnt
-=======
-      image: quay.io/stackrox-io/apollo-ci:stackrox-test-0.4.9
+      image: quay.io/stackrox-io/apollo-ci:stackrox-test-0.4.9-3-g197bcc25d6
       volumes:
->>>>>>> 4535a8c0
         - /usr:/mnt/usr
         - /opt:/mnt/opt
     steps:
