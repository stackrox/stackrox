name: Finish Release
on:
  workflow_dispatch:
    inputs:
      version:
        description: Release version (A.B.C[-N])
        required: true
        default: 0.0.0-test
        type: string
      dry-run:
        description: Dry-run
        required: false
        default: true
        type: boolean

env:
  main_branch: ${{ github.event.repository.default_branch }}
  script_url: /repos/${{ github.repository }}/contents/.github/workflows/scripts/common.sh?ref=${{ github.ref_name }}
  DRY_RUN: ${{ fromJSON('["true", "false"]')[github.event.inputs.dry-run != 'true'] }}
  ACCEPT_RAW: "Accept: application/vnd.github.v3.raw"
  GH_TOKEN: ${{ github.token }}
  GH_NO_UPDATE_NOTIFIER: 1

run-name: >-
  ${{
    format('Finish release {0}{1}',
      inputs.version,
      fromJSON('[" (dry-run)", ""]')[inputs.dry-run != true]
    )
  }}

# Ensure that only a single release automation workflow can run at a time.
concurrency: Release automation

jobs:
  properties:
    runs-on: ubuntu-latest
    outputs:
      slack-channel: ${{ fromJSON(format('["{0}","{1}"]', steps.fetch.outputs.dry-slack-channel, steps.fetch.outputs.slack-channel))[github.event.inputs.dry-run != 'true'] }}
    steps:
      - name: Read workflow properties file
        id: fetch
        env:
          PROPERTIES_URL: /repos/${{ github.repository }}/contents/.github/properties?ref=${{ github.ref_name }}
        run: gh api -H "$ACCEPT_RAW" "$PROPERTIES_URL" >> "$GITHUB_OUTPUT"

  run-parameters:
    if: github.event_name == 'workflow_dispatch'
    name: Run parameters
    runs-on: ubuntu-latest
    steps:
      - run: |
          [ "$DRY_RUN" = "true" ] && echo "::warning::This is a dry run"
          {
            echo "Event: ${{ github.event_name }}"
            if [ "${{ github.event_name }}" = "workflow_dispatch" ]; then
              echo '```'
              echo "${{ toJSON(inputs) }}"
              echo '```'
            fi
          } >> "$GITHUB_STEP_SUMMARY"

  variables:
    if: github.event_name == 'workflow_dispatch'
    name: Setup variables
    uses: ./.github/workflows/variables.yml
    with:
      version: ${{ inputs.version }}

  publish-release:
    name: Tag Release ${{ needs.variables.outputs.named-release-patch }}
    runs-on: ubuntu-latest
    needs: [variables, properties]
    steps:
      - name: Check out code
        uses: actions/checkout@v3
        with:
          ref: ${{ needs.variables.outputs.branch }}
          token: ${{ secrets.ROBOT_ROX_GITHUB_TOKEN }}
          fetch-depth: 0
      - name: Initialize mandatory git config
        run: |
          git config user.name "${{ github.event.sender.login }}"
          git config user.email noreply@github.com

      - name: Tag release branch with "${{ needs.variables.outputs.named-release-patch }}"
        id: tag
        env:
          GH_TOKEN: ${{ secrets.ROBOT_ROX_GITHUB_TOKEN }}
        run: |
          set -uo pipefail
          gh api -H "$ACCEPT_RAW" "${{ env.script_url }}" | bash -s -- \
            tag-rc \
            "${{ needs.variables.outputs.named-release-patch }}"

      - name: Create GitHub Release
        id: release
        if: env.DRY_RUN == 'false'
        env:
          GH_TOKEN: ${{ secrets.ROBOT_ROX_GITHUB_TOKEN }}
        run: |
          set -uo pipefail
          gh api -H "$ACCEPT_RAW" "${{env.script_url}}" | bash -s -- \
            create-release \
<<<<<<< HEAD
            "${{ needs.variables.outputs.release-patch }}" \
=======
            "${{ needs.variables.outputs.named-release-patch }}" \
>>>>>>> f427b59d
            "false"

      - run: |
          echo "Created GitHub release [${{ needs.variables.outputs.named-release-patch }}](${{ steps.release.outputs.url }})" >> "$GITHUB_STEP_SUMMARY"

      - name: Delete open milestone for release
        if: env.DRY_RUN == 'false'
        run: |
          set -uo pipefail
          gh api \
            repos/${{ github.repository }}/milestones \
            --jq '.[] | select((.title | startswith("${{ needs.variables.outputs.named-release-patch }}-rc.")) and (.state == "open")) | .number' \
          | xargs -I % gh api -X DELETE repos/${{ github.repository }}/milestones/%

      - name: Post to Slack
        env:
          SLACK_BOT_TOKEN: ${{ secrets.SLACK_BOT_TOKEN }}
        uses: slackapi/slack-github-action@v1.23.0
        with:
          channel-id: ${{ needs.properties.outputs.slack-channel }}
          payload: >-
            { "blocks": [

            { "type": "section", "text": { "type": "mrkdwn", "text":
            ":${{ fromJSON('["desert", "white_check_mark"]')[github.event.inputs.dry-run != 'true'] }}:
            *<${{ steps.release.outputs.url }} | ${{ inputs.version }}> of <${{github.server_url}}/${{github.repository}}|${{github.repository}}> has been published on GitHub.*" }},

            { "type": "section", "text": { "type": "mrkdwn", "text":
            ":arrow_right: Look for a CI generated PR created in <https://github.com/stackrox/release-artifacts/pulls|stackrox/release-artifacts> repository
            and confirm that members of the @release-publishers Slack group got notified about
            it.\n\n:arrow_right: Let's trigger the downstream release!" }}
            ]}<|MERGE_RESOLUTION|>--- conflicted
+++ resolved
@@ -102,11 +102,7 @@
           set -uo pipefail
           gh api -H "$ACCEPT_RAW" "${{env.script_url}}" | bash -s -- \
             create-release \
-<<<<<<< HEAD
-            "${{ needs.variables.outputs.release-patch }}" \
-=======
             "${{ needs.variables.outputs.named-release-patch }}" \
->>>>>>> f427b59d
             "false"
 
       - run: |
