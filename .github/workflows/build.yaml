--- conflicted
+++ resolved
@@ -114,14 +114,10 @@
       UI_PKG_INSTALL_EXTRA_ARGS: --ignore-scripts
     runs-on: ubuntu-latest
     container:
-<<<<<<< HEAD
       image: quay.io/stackrox-io/apollo-ci:stackrox-test-0.5.0-4-g8a36701699
-=======
-      image: quay.io/stackrox-io/apollo-ci:stackrox-test-0.4.9
       volumes:
         - /usr:/mnt/usr
         - /opt:/mnt/opt
->>>>>>> 24263e43
     steps:
       - name: Checkout
         uses: actions/checkout@v5
@@ -153,11 +149,7 @@
   pre-build-cli:
     runs-on: ubuntu-latest
     container:
-<<<<<<< HEAD
       image: quay.io/stackrox-io/apollo-ci:stackrox-test-0.5.0-4-g8a36701699
-=======
-      image: quay.io/stackrox-io/apollo-ci:stackrox-test-0.4.9
->>>>>>> 24263e43
       volumes:
         - /usr:/mnt/usr
         - /opt:/mnt/opt
@@ -198,14 +190,10 @@
     needs: define-job-matrix
     runs-on: ubuntu-latest
     container:
-<<<<<<< HEAD
       image: quay.io/stackrox-io/apollo-ci:stackrox-test-0.5.0-4-g8a36701699
-=======
-      image: quay.io/stackrox-io/apollo-ci:stackrox-test-0.4.9
       volumes:
         - /usr:/mnt/usr
         - /opt:/mnt/opt
->>>>>>> 24263e43
     steps:
       - name: Checkout
         uses: actions/checkout@v5
@@ -272,14 +260,10 @@
   pre-build-docs:
     runs-on: ubuntu-latest
     container:
-<<<<<<< HEAD
       image: quay.io/stackrox-io/apollo-ci:stackrox-test-0.5.0-4-g8a36701699
-=======
-      image: quay.io/stackrox-io/apollo-ci:stackrox-test-0.4.9
       volumes:
         - /usr:/mnt/usr
         - /opt:/mnt/opt
->>>>>>> 24263e43
     steps:
       - name: Checkout
         uses: actions/checkout@v5
@@ -336,14 +320,10 @@
       GO_BINARIES_BUILD_ARTIFACT: ""
       ROX_PRODUCT_BRANDING: ""
     container:
-<<<<<<< HEAD
       image: quay.io/stackrox-io/apollo-ci:stackrox-test-0.5.0-4-g8a36701699
-=======
-      image: quay.io/stackrox-io/apollo-ci:stackrox-test-0.4.9
       volumes:
         - /usr:/mnt/usr
         - /opt:/mnt/opt
->>>>>>> 24263e43
       env:
         QUAY_RHACS_ENG_RO_USERNAME: ${{ secrets.QUAY_RHACS_ENG_RO_USERNAME }}
         QUAY_RHACS_ENG_RO_PASSWORD: ${{ secrets.QUAY_RHACS_ENG_RO_PASSWORD }}
@@ -524,14 +504,10 @@
     env:
       ROX_PRODUCT_BRANDING: ""
     container:
-<<<<<<< HEAD
       image: quay.io/stackrox-io/apollo-ci:stackrox-test-0.5.0-4-g8a36701699
-=======
-      image: quay.io/stackrox-io/apollo-ci:stackrox-test-0.4.9
       volumes:
         - /usr:/mnt/usr
         - /opt:/mnt/opt
->>>>>>> 24263e43
       env:
         QUAY_RHACS_ENG_RO_USERNAME: ${{ secrets.QUAY_RHACS_ENG_RO_USERNAME }}
         QUAY_RHACS_ENG_RO_PASSWORD: ${{ secrets.QUAY_RHACS_ENG_RO_PASSWORD }}
