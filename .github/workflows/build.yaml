--- conflicted
+++ resolved
@@ -584,14 +584,10 @@
     needs:
       - define-job-matrix
     container:
-<<<<<<< HEAD
       image: quay.io/stackrox-io/apollo-ci:stackrox-test-0.4.9-3-g197bcc25d6
-=======
-      image: quay.io/stackrox-io/apollo-ci:stackrox-test-0.4.9
       volumes:
         - /usr:/mnt/usr
         - /opt:/mnt/opt
->>>>>>> 4535a8c0
       env:
         QUAY_RHACS_ENG_RW_USERNAME: ${{ secrets.QUAY_RHACS_ENG_RW_USERNAME }}
         QUAY_RHACS_ENG_RW_PASSWORD: ${{ secrets.QUAY_RHACS_ENG_RW_PASSWORD }}
