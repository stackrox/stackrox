--- conflicted
+++ resolved
@@ -61,12 +61,9 @@
           echo "HOST=$(cat artifacts/url)" >> "$GITHUB_ENV"
           echo "ROX_ADMIN_PASSWORD=$(cat artifacts/admin-password)" >> "$GITHUB_ENV"
           echo "::add-mask::$(cat artifacts/admin-password)"
-<<<<<<< HEAD
 
           # Create result directory
           mkdir -p performance-results
-=======
->>>>>>> e56df109
 
       # -- checkpoint - cluster is running and ACS is running, we have artifacts downloaded
       - name: Run local k6 test
