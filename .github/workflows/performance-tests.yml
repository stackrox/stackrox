name: Performance tests
on:
  pull_request:
    branches:
      - hack2023/k6-ci-pipeline-tests
    types:
      - opened
      - synchronize
  workflow_dispatch:
  push:
    branches:
      - hack2023/k6-ci-pipeline-tests
jobs:
  run-parameters:
    name: Run parameters
    runs-on: ubuntu-latest
    steps:
      - run: |
          {
            echo "Event: ${{ github.event_name }}"
            if [ "${{ github.event_name }}" = "workflow_dispatch" ]; then
              echo '```'
              echo "${{ toJSON(inputs) }}"
              echo '```'
            fi
          } >> "$GITHUB_STEP_SUMMARY"

  run-k6-performance-tests:
    name: Run k6 performance tests
    runs-on: ubuntu-latest
    env:
      # TODO: dynamic name should be used
      NAME: k6-test
      SCALE_CLUSTER_NAME: k6-test-gke
      KUBECONFIG: artifacts/kubeconfig
      INFRA_TOKEN: ${{secrets.INFRA_TOKEN}}
      USE_GKE_GCLOUD_AUTH_PLUGIN: "True"
      TERM: xterm
      DEFAULT_IMAGE_REGISTRY: "quay.io/rhacs-eng"
    steps:
      - name: Checkout
        uses: actions/checkout@v4
        with:
          fetch-depth: 0

      # TODO: Wait for image built in PR!

      # Create cluster
      - uses: stackrox/actions/infra/create-cluster@main
        with:
          token: ${{ secrets.INFRA_TOKEN }}
          flavor: demo
          name: k6-test
          lifespan: 24h
          wait: "true"

      # Fetch artifacts
      - uses: stackrox/actions/infra/install-infractl@v1
      - uses: "google-github-actions/auth@v1"
        with:
          credentials_json: "${{ secrets.GCP_PERFORMANCE_TESTER_CI_SA }}"
      - name: "Set up Cloud SDK"
        uses: "google-github-actions/setup-gcloud@v1"
        with:
          install_components: "gke-gcloud-auth-plugin"
      - name: Download artifacts
        run: |
          infractl artifacts "${NAME//./-}" --download-dir artifacts > /dev/null

          # Debug if we can access cluster and if central is running.
          kubectl get pods --namespace stackrox

          # Required for k6 tests to run.
          echo "HOST=$(cat artifacts/url)" >> "$GITHUB_ENV"
          echo "ROX_ADMIN_PASSWORD=$(cat artifacts/admin-password)" >> "$GITHUB_ENV"
          echo "::add-mask::$(cat artifacts/admin-password)"

      # -- checkpoint - cluster is running and ACS is running, we have artifacts downloaded
      - name: Run local k6 test
        uses: grafana/k6-action@v0.3.0
        with:
          filename: tests/performance/tests/testK6Integration.js

      - name: Publish test report in job summary
        uses: test-summary/action@v2
        with:
          paths: performance-results/report.xml

      - name: Add report as PR comment
        uses: mshick/add-pr-comment@v2
        with:
          message-id: performance-evaluation
          message-path: |
            performance-results/report.txt
          preformatted: true

      - name: Upload results to GCS
        id: upload-gcs
        uses: google-github-actions/upload-cloud-storage@v1
        with:
          path: performance-results
          destination: acs-performance-test-results/pr/7890

      # #######################################
      # # Scale cluster with generic workload #
      # #######################################

<<<<<<< HEAD
      # # Create scale cluster with larger nodes.
      # - uses: stackrox/actions/infra/create-cluster@main
      #   with:
      #     token: ${{ secrets.INFRA_TOKEN }}
      #     flavor: gke-default
      #     name: ${{ env.SCALE_CLUSTER_NAME }}
      #     lifespan: 12h
      #     args: nodes=3,machine-type=e2-standard-32
      #     wait: true

      # # Fetch artifacts
      # - uses: stackrox/actions/infra/install-infractl@v1
      # - name: Test cluster readiness
      #   run: |
      #     STATUS=$(infractl get "${NAME//./-}" --json | jq -r .Status)
      #     if [ "$STATUS" != "READY" ]; then
      #       exit 1
      #     fi
      # - uses: "google-github-actions/auth@v1"
      #   with:
      #     # TODO: Add new service account
      #     credentials_json: "${{ secrets.GCP_RELEASE_AUTOMATION_SA }}"
      # - name: "Set up Cloud SDK"
      #   uses: "google-github-actions/setup-gcloud@v1"
      #   with:
      #     install_components: "gke-gcloud-auth-plugin"
      # - name: Download artifacts
      #   run: |
      #     infractl artifacts "${NAME//./-}" --download-dir artifacts >> "$GITHUB_STEP_SUMMARY"

      # # Install Central + CentralDB
      # # - uses: stackrox/actions/release/wait-for-image@main
      # #   with:
      # #     token: ${{ secrets.QUAY_BEARER_TOKEN }}
      # #     image: rhacs-eng/main:4.2.0

      # - name: Install Central
      #   run: |
      #     infractl artifacts "${SCALE_CLUSTER_NAME//./-}" --download-dir artifacts >> "$GITHUB_STEP_SUMMARY"

      # - name: Launch central services
      #   env:
      #     # TODO: use PR tag!
      #     MAIN_IMAGE_REPO: "quay.io/rhacs-eng/main"
      #     MAIN_IMAGE_TAG: "4.2.0"
      #     ROX_POSTGRES_DATASTORE: "true"
      #     REGISTRY_USERNAME: ${{ secrets.QUAY_RHACS_ENG_RO_USERNAME }}
      #     REGISTRY_PASSWORD: ${{ secrets.QUAY_RHACS_ENG_RO_PASSWORD }}
      #   run: |
      #     "${{ github.workspace }}"/scale/dev/launch_central.sh

      #     # Required for k6 tests to run.
      #     echo "ROX_ADMIN_PASSWORD=$(cat ${{ github.workspace }}/deploy/k8s/central-deploy/password)" >> "$GITHUB_ENV"

      # # TODO: Find better way to wait for finished workload generation.
      # - name: Generate workload
      #   run: |
      #     kubectl -n stackrox port-forward deploy/central 8000:8443 > /dev/null 2>&1 &
      #     sleep 20
      #     "${{ github.workspace }}"/scale/dev/run-many.sh default 3
      #     sleep 120

      # - name: Run local k6 test
      #   uses: grafana/k6-action@v0.3.0
      #   env:
      #     HOST: "https://localhost:8000"
      #   with:
      #     filename: tests/performance/tests/testK6Integration.js
      #     flags: --out json=results.json --iterations 10 --duration 20m
=======
      - name: Checkout workflow scripts
        uses: actions/checkout@v4
        with:
          repository: "stackrox/workflow"
          path: workflow

      - name: Docker login
        env:
          REGISTRY_USERNAME: ${{ secrets.QUAY_RHACS_ENG_RO_USERNAME }}
          REGISTRY_PASSWORD: ${{ secrets.QUAY_RHACS_ENG_RO_PASSWORD }}
        run: |
          docker login -u "${REGISTRY_USERNAME}" --password-stdin quay.io <<<"${REGISTRY_PASSWORD}"

      - name: Fetch infra artifacts
        run: |
          infractl artifacts "${SCALE_CLUSTER_NAME//./-}" --download-dir artifacts >> "$GITHUB_STEP_SUMMARY"

      # TODO: wait for PR image to be created
      # action: stackrox/actions/release/wait-for-image@main

      - name: Launch central services
        env:
          # TODO: use PR tag!
          MAIN_IMAGE_TAG: "4.2.0"
          LOAD_BALANCER: lb
          ROX_POSTGRES_DATASTORE: "true"
          MONITORING_SUPPORT: "false"
          REGISTRY_USERNAME: ${{ secrets.QUAY_RHACS_ENG_RO_USERNAME }}
          REGISTRY_PASSWORD: ${{ secrets.QUAY_RHACS_ENG_RO_PASSWORD }}
        run: |
          source "${{ github.workspace }}"/workflow/env.sh
          "${{ github.workspace }}"/scale/dev/launch_central.sh

          # Required for k6 tests to run.
          echo "ROX_ADMIN_PASSWORD=$(cat ${{ github.workspace }}/deploy/k8s/central-deploy/password)" >> "$GITHUB_ENV"
          echo "ROX_PASSWORD=$(cat ${{ github.workspace }}/deploy/k8s/central-deploy/password)" >> "$GITHUB_ENV"

          LB_IP=$(kubectl -n stackrox get svc/central-loadbalancer -o json | jq -r '.status.loadBalancer.ingress[0] | .ip // .hostname')
          echo "HOST=https://${LB_IP}:443" >> "$GITHUB_ENV"
          echo "API_ENDPOINT="${LB_IP}:443"" >> "$GITHUB_ENV"

      # TODO: Find better way to wait for finished workload generation.
      - name: Generate workload
        env:
          MAIN_IMAGE_TAG: "4.2.0"
          LOAD_BALANCER: lb
          ROX_POSTGRES_DATASTORE: "true"
          MONITORING_SUPPORT: "false"
          REGISTRY_USERNAME: ${{ secrets.QUAY_RHACS_ENG_RO_USERNAME }}
          REGISTRY_PASSWORD: ${{ secrets.QUAY_RHACS_ENG_RO_PASSWORD }}
        run: |
          source "${{ github.workspace }}"/workflow/env.sh
          "${{ github.workspace }}"/scale/dev/run-many.sh default 1
          sleep 120

      - name: Run local k6 test
        uses: grafana/k6-action@v0.3.0
        with:
          filename: tests/performance/tests/testK6Integration.js
          flags: --out json=results.json --iterations 10 --duration 20m
>>>>>>> 224e9476

      # - name: Output full results
      #   run: |
      #     cat results.json

      # # TODO: with generic clusters add step to cleanup cluster after run!!!<|MERGE_RESOLUTION|>--- conflicted
+++ resolved
@@ -105,7 +105,6 @@
       # # Scale cluster with generic workload #
       # #######################################
 
-<<<<<<< HEAD
       # # Create scale cluster with larger nodes.
       # - uses: stackrox/actions/infra/create-cluster@main
       #   with:
@@ -116,49 +115,66 @@
       #     args: nodes=3,machine-type=e2-standard-32
       #     wait: true
 
-      # # Fetch artifacts
-      # - uses: stackrox/actions/infra/install-infractl@v1
-      # - name: Test cluster readiness
+      # - name: Checkout workflow scripts
+      #   uses: actions/checkout@v4
+      #   with:
+      #     repository: "stackrox/workflow"
+      #     path: workflow
+
+      # - name: Docker login
+      #   env:
+      #     REGISTRY_USERNAME: ${{ secrets.QUAY_RHACS_ENG_RO_USERNAME }}
+      #     REGISTRY_PASSWORD: ${{ secrets.QUAY_RHACS_ENG_RO_PASSWORD }}
       #   run: |
-      #     STATUS=$(infractl get "${NAME//./-}" --json | jq -r .Status)
-      #     if [ "$STATUS" != "READY" ]; then
-      #       exit 1
-      #     fi
-      # - uses: "google-github-actions/auth@v1"
-      #   with:
-      #     # TODO: Add new service account
-      #     credentials_json: "${{ secrets.GCP_RELEASE_AUTOMATION_SA }}"
-      # - name: "Set up Cloud SDK"
-      #   uses: "google-github-actions/setup-gcloud@v1"
-      #   with:
-      #     install_components: "gke-gcloud-auth-plugin"
-      # - name: Download artifacts
-      #   run: |
-      #     infractl artifacts "${NAME//./-}" --download-dir artifacts >> "$GITHUB_STEP_SUMMARY"
+      #     docker login -u "${REGISTRY_USERNAME}" --password-stdin quay.io <<<"${REGISTRY_PASSWORD}"
 
-      # # Install Central + CentralDB
-      # # - uses: stackrox/actions/release/wait-for-image@main
-      # #   with:
-      # #     token: ${{ secrets.QUAY_BEARER_TOKEN }}
-      # #     image: rhacs-eng/main:4.2.0
-
-      # - name: Install Central
+      # - name: Fetch infra artifacts
       #   run: |
       #     infractl artifacts "${SCALE_CLUSTER_NAME//./-}" --download-dir artifacts >> "$GITHUB_STEP_SUMMARY"
+
+      # # TODO: wait for PR image to be created
+      # # action: stackrox/actions/release/wait-for-image@main
 
       # - name: Launch central services
       #   env:
       #     # TODO: use PR tag!
-      #     MAIN_IMAGE_REPO: "quay.io/rhacs-eng/main"
       #     MAIN_IMAGE_TAG: "4.2.0"
+      #     LOAD_BALANCER: lb
       #     ROX_POSTGRES_DATASTORE: "true"
+      #     MONITORING_SUPPORT: "false"
       #     REGISTRY_USERNAME: ${{ secrets.QUAY_RHACS_ENG_RO_USERNAME }}
       #     REGISTRY_PASSWORD: ${{ secrets.QUAY_RHACS_ENG_RO_PASSWORD }}
       #   run: |
+      #     source "${{ github.workspace }}"/workflow/env.sh
       #     "${{ github.workspace }}"/scale/dev/launch_central.sh
 
       #     # Required for k6 tests to run.
       #     echo "ROX_ADMIN_PASSWORD=$(cat ${{ github.workspace }}/deploy/k8s/central-deploy/password)" >> "$GITHUB_ENV"
+      #     echo "ROX_PASSWORD=$(cat ${{ github.workspace }}/deploy/k8s/central-deploy/password)" >> "$GITHUB_ENV"
+
+      #     LB_IP=$(kubectl -n stackrox get svc/central-loadbalancer -o json | jq -r '.status.loadBalancer.ingress[0] | .ip // .hostname')
+      #     echo "HOST=https://${LB_IP}:443" >> "$GITHUB_ENV"
+      #     echo "API_ENDPOINT="${LB_IP}:443"" >> "$GITHUB_ENV"
+
+      # # TODO: Find better way to wait for finished workload generation.
+      # - name: Generate workload
+      #   env:
+      #     MAIN_IMAGE_TAG: "4.2.0"
+      #     LOAD_BALANCER: lb
+      #     ROX_POSTGRES_DATASTORE: "true"
+      #     MONITORING_SUPPORT: "false"
+      #     REGISTRY_USERNAME: ${{ secrets.QUAY_RHACS_ENG_RO_USERNAME }}
+      #     REGISTRY_PASSWORD: ${{ secrets.QUAY_RHACS_ENG_RO_PASSWORD }}
+      #   run: |
+      #     source "${{ github.workspace }}"/workflow/env.sh
+      #     "${{ github.workspace }}"/scale/dev/run-many.sh default 1
+      #     sleep 120
+
+      # - name: Run local k6 test
+      #   uses: grafana/k6-action@v0.3.0
+      #   with:
+      #     filename: tests/performance/tests/testK6Integration.js
+      #     flags: --out json=results.json --iterations 10 --duration 20m
 
       # # TODO: Find better way to wait for finished workload generation.
       # - name: Generate workload
@@ -175,68 +191,6 @@
       #   with:
       #     filename: tests/performance/tests/testK6Integration.js
       #     flags: --out json=results.json --iterations 10 --duration 20m
-=======
-      - name: Checkout workflow scripts
-        uses: actions/checkout@v4
-        with:
-          repository: "stackrox/workflow"
-          path: workflow
-
-      - name: Docker login
-        env:
-          REGISTRY_USERNAME: ${{ secrets.QUAY_RHACS_ENG_RO_USERNAME }}
-          REGISTRY_PASSWORD: ${{ secrets.QUAY_RHACS_ENG_RO_PASSWORD }}
-        run: |
-          docker login -u "${REGISTRY_USERNAME}" --password-stdin quay.io <<<"${REGISTRY_PASSWORD}"
-
-      - name: Fetch infra artifacts
-        run: |
-          infractl artifacts "${SCALE_CLUSTER_NAME//./-}" --download-dir artifacts >> "$GITHUB_STEP_SUMMARY"
-
-      # TODO: wait for PR image to be created
-      # action: stackrox/actions/release/wait-for-image@main
-
-      - name: Launch central services
-        env:
-          # TODO: use PR tag!
-          MAIN_IMAGE_TAG: "4.2.0"
-          LOAD_BALANCER: lb
-          ROX_POSTGRES_DATASTORE: "true"
-          MONITORING_SUPPORT: "false"
-          REGISTRY_USERNAME: ${{ secrets.QUAY_RHACS_ENG_RO_USERNAME }}
-          REGISTRY_PASSWORD: ${{ secrets.QUAY_RHACS_ENG_RO_PASSWORD }}
-        run: |
-          source "${{ github.workspace }}"/workflow/env.sh
-          "${{ github.workspace }}"/scale/dev/launch_central.sh
-
-          # Required for k6 tests to run.
-          echo "ROX_ADMIN_PASSWORD=$(cat ${{ github.workspace }}/deploy/k8s/central-deploy/password)" >> "$GITHUB_ENV"
-          echo "ROX_PASSWORD=$(cat ${{ github.workspace }}/deploy/k8s/central-deploy/password)" >> "$GITHUB_ENV"
-
-          LB_IP=$(kubectl -n stackrox get svc/central-loadbalancer -o json | jq -r '.status.loadBalancer.ingress[0] | .ip // .hostname')
-          echo "HOST=https://${LB_IP}:443" >> "$GITHUB_ENV"
-          echo "API_ENDPOINT="${LB_IP}:443"" >> "$GITHUB_ENV"
-
-      # TODO: Find better way to wait for finished workload generation.
-      - name: Generate workload
-        env:
-          MAIN_IMAGE_TAG: "4.2.0"
-          LOAD_BALANCER: lb
-          ROX_POSTGRES_DATASTORE: "true"
-          MONITORING_SUPPORT: "false"
-          REGISTRY_USERNAME: ${{ secrets.QUAY_RHACS_ENG_RO_USERNAME }}
-          REGISTRY_PASSWORD: ${{ secrets.QUAY_RHACS_ENG_RO_PASSWORD }}
-        run: |
-          source "${{ github.workspace }}"/workflow/env.sh
-          "${{ github.workspace }}"/scale/dev/run-many.sh default 1
-          sleep 120
-
-      - name: Run local k6 test
-        uses: grafana/k6-action@v0.3.0
-        with:
-          filename: tests/performance/tests/testK6Integration.js
-          flags: --out json=results.json --iterations 10 --duration 20m
->>>>>>> 224e9476
 
       # - name: Output full results
       #   run: |
