name: Performance tests
on:
  pull_request:
    branches:
      - master
      - hack2023/k6-ci-pipeline-tests
    types:
      - labeled
      - synchronize
concurrency: performance-tests-${{ github.ref }}
jobs:
  wait-for-images:
    name: Wait for images
    runs-on: ubuntu-latest
    strategy:
      matrix:
        image: [main, roxctl]
    steps:
      - name: Checkout repo
        uses: actions/checkout@v4
        with:
          fetch-depth: 0
          ref: ${{ github.event.pull_request.head.sha }}
      - name: Get PR image tag
        run: |
          MAIN_IMAGE_TAG="$(make tag)"
          echo "MAIN_IMAGE_TAG=${MAIN_IMAGE_TAG}" >> "$GITHUB_ENV"
      - name: Wait for the ${{ matrix.image }}
        uses: stackrox/actions/release/wait-for-image@v1
        with:
          token: ${{ secrets.QUAY_RHACS_ENG_BEARER_TOKEN }}
          image: rhacs-eng/${{ matrix.image }}:${{ env.MAIN_IMAGE_TAG }}

  run-k6-performance-tests:
    needs: [wait-for-images]
    name: Run k6 performance tests
    runs-on: ubuntu-latest
    if: ${{ contains(github.event.pull_request.labels.*.name, 'ci-performance-tests') }}
    env:
      USE_GKE_GCLOUD_AUTH_PLUGIN: "True"
      INFRA_TOKEN: ${{ secrets.INFRA_TOKEN }}
      KUBECONFIG: artifacts/kubeconfig
      TERM: xterm
      DEFAULT_IMAGE_REGISTRY: "quay.io/rhacs-eng"
      SCALE_CLUSTER_NAME: k6-test-${{ github.event.pull_request.number }}
      SCALE_WORKLOAD_TYPE: default
      SCALE_WORKLOAD_CLUSTERS: 10
    steps:
      - name: Checkout repo
        uses: actions/checkout@v4
        with:
          fetch-depth: 0
          ref: ${{ github.event.pull_request.head.sha }}

      - name: Checkout workflow scripts
        uses: actions/checkout@v4
        with:
          repository: "stackrox/workflow"
          path: workflow

      # Create scale cluster with larger nodes.
      - name: Create testing cluster
        uses: stackrox/actions/infra/create-cluster@v1
        with:
          token: ${{ secrets.INFRA_TOKEN }}
          flavor: gke-default
          name: ${{ env.SCALE_CLUSTER_NAME }}
          lifespan: 12h
          args: nodes=3,machine-type=e2-standard-32
          wait: true

      # Wait for PR images
      - name: Get PR image tag
        run: |
          MAIN_IMAGE_TAG="$(make tag)"
          echo "MAIN_IMAGE_TAG=${MAIN_IMAGE_TAG}" >> "$GITHUB_ENV"
      - name: Wait for PR image (main)
        uses: stackrox/actions/release/wait-for-image@main
        with:
          token: ${{ secrets.QUAY_RHACS_ENG_BEARER_TOKEN }}
          image: rhacs-eng/main:${{ env.MAIN_IMAGE_TAG }}
      # - name: Wait for PR image (central-db)
      #   uses: stackrox/actions/release/wait-for-image@main
      #   with:
      #     token: ${{ secrets.QUAY_RHACS_ENG_BEARER_TOKEN }}
      #     image: rhacs-eng/central-db:${{ env.MAIN_IMAGE_TAG }}
      - name: Wait for PR image (roxctl)
        uses: stackrox/actions/release/wait-for-image@main
        with:
          token: ${{ secrets.QUAY_RHACS_ENG_BEARER_TOKEN }}
          image: rhacs-eng/roxctl:${{ env.MAIN_IMAGE_TAG }}

      # Fetch infractl artifacts
      - uses: stackrox/actions/infra/install-infractl@v1
      - uses: "google-github-actions/auth@v1"
        with:
          credentials_json: "${{ secrets.GCP_PERFORMANCE_TESTER_CI_SA }}"
      - name: "Set up Cloud SDK"
        uses: "google-github-actions/setup-gcloud@v1"
        with:
          install_components: "gke-gcloud-auth-plugin"
      - name: Test cluster readiness
        run: |
          STATUS=$(infractl get "${SCALE_CLUSTER_NAME//./-}" --json | jq -r .Status)
          if [ "$STATUS" != "READY" ]; then
            exit 1
          fi
      - name: Fetch infra artifacts
        run: |
          infractl artifacts "${SCALE_CLUSTER_NAME//./-}" --download-dir artifacts > /dev/null

      - name: Add Docker login for Quay.io
        env:
          REGISTRY_USERNAME: ${{ secrets.QUAY_RHACS_ENG_RO_USERNAME }}
          REGISTRY_PASSWORD: ${{ secrets.QUAY_RHACS_ENG_RO_PASSWORD }}
        run: |
          docker login -u "${REGISTRY_USERNAME}" --password-stdin quay.io <<<"${REGISTRY_PASSWORD}"

      - name: Clean previous installation
        run: |
          source ./workflow/env.sh
          ./scripts/k8s/cleanup.sh stackrox

          # Delete all namespaces created by scale script.
          for i in $(seq 1 "${SCALE_WORKLOAD_CLUSTERS}"); do
            ./scripts/k8s/cleanup.sh "stackrox${i}"
          done

      # Install Central + CentralDB
      - name: Launch central services
        env:
          LOAD_BALANCER: lb
          ROX_POSTGRES_DATASTORE: "true"
          MONITORING_SUPPORT: "false"
          REGISTRY_USERNAME: ${{ secrets.QUAY_RHACS_ENG_RO_USERNAME }}
          REGISTRY_PASSWORD: ${{ secrets.QUAY_RHACS_ENG_RO_PASSWORD }}
        run: |
          source ./workflow/env.sh
          ./scale/dev/launch_central.sh

          # Required for k6 tests to run.
          echo "ROX_ADMIN_PASSWORD=$(cat ./deploy/k8s/central-deploy/password)" >> "$GITHUB_ENV"
          echo "ROX_PASSWORD=$(cat ./deploy/k8s/central-deploy/password)" >> "$GITHUB_ENV"
          echo "::add-mask::$(cat ./deploy/k8s/central-deploy/password)"

          LB_IP="$(kubectl -n stackrox get svc/central-loadbalancer -o json | jq -r '.status.loadBalancer.ingress[0] | .ip // .hostname')"
          echo "HOST=https://${LB_IP}:443" >> "$GITHUB_ENV"
          echo "API_ENDPOINT=${LB_IP}:443" >> "$GITHUB_ENV"
          echo "::add-mask::${LB_IP}"

      # TODO: Find better way to wait for finished workload generation.
      - name: Generate workload
        env:
          LOAD_BALANCER: lb
          ROX_POSTGRES_DATASTORE: "true"
          MONITORING_SUPPORT: "false"
          REGISTRY_USERNAME: ${{ secrets.QUAY_RHACS_ENG_RO_USERNAME }}
          REGISTRY_PASSWORD: ${{ secrets.QUAY_RHACS_ENG_RO_PASSWORD }}
        run: |
          source ./workflow/env.sh
          ./scale/dev/run-many.sh "${SCALE_WORKLOAD_TYPE}" "${SCALE_WORKLOAD_CLUSTERS}"

          # Wait for workload generation
          sleep 120

      - name: Create result directory
        run: |
          mkdir -p performance-results

      - name: Run local k6 test
        uses: grafana/k6-action@v0.3.0
        with:
          filename: ./tests/performance/tests/testK6Integration.js
<<<<<<< HEAD
          flags: --out json=performance-results/raw.json --out csv=performance-results/raw.csv --iterations 50 --duration 20m --tag github_run_id=${{ github.run_id }} --tag github_ref=${{ github.ref }} --tag github_sha=${{ github.sha }}
=======
          flags: --out json=performance-results/raw.json --out csv=performance-results/raw.csv --iterations 50 --duration 20m --tag github_job_id=${{ github.job }} --tag github_ref=${{ github.ref }} --tag github_sha=${{ github.sha }}
>>>>>>> f382fd61

      - name: Publish JUnit test report in job summary
        uses: test-summary/action@v2
        with:
          paths: performance-results/report.xml

      - name: Upload results to GCS
        uses: google-github-actions/upload-cloud-storage@v1
        with:
          path: performance-results
          destination: acs-performance-test-results/${{ github.ref }}/${{ github.sha }}
          gzip: false
          process_gcloudignore: false

      - name: Render PR comment from text report and links
        run: |
          report_txt=$(cat performance-results/report.txt)
          cat <<EOF > pr-comment.md
          # Performance test results

          ## Summary

          $report_txt

          ## Sources

          - Summary: [HTML Report](https://storage.cloud.google.com/acs-performance-test-results/${{ github.ref }}/${{ github.sha }}/performance-results/report.html) | [JSON](https://storage.cloud.google.com/acs-performance-test-results/${{ github.ref }}/${{ github.sha }}/performance-results/report.json)
          - Raw Data: [CSV](https://storage.cloud.google.com/acs-performance-test-results/${{ github.ref }}/${{ github.sha }}/performance-results/raw.csv) | [JSON](https://storage.cloud.google.com/acs-performance-test-results/${{ github.ref }}/${{ github.sha }}/performance-results/raw.json)
          EOF

          cat pr-comment.md >> "$GITHUB_STEP_SUMMARY"

      - name: Add text report and links as PR comment
        uses: mshick/add-pr-comment@v2
        with:
          message-id: performance-evaluation
          message-path: |
            pr-comment.md<|MERGE_RESOLUTION|>--- conflicted
+++ resolved
@@ -171,11 +171,7 @@
         uses: grafana/k6-action@v0.3.0
         with:
           filename: ./tests/performance/tests/testK6Integration.js
-<<<<<<< HEAD
           flags: --out json=performance-results/raw.json --out csv=performance-results/raw.csv --iterations 50 --duration 20m --tag github_run_id=${{ github.run_id }} --tag github_ref=${{ github.ref }} --tag github_sha=${{ github.sha }}
-=======
-          flags: --out json=performance-results/raw.json --out csv=performance-results/raw.csv --iterations 50 --duration 20m --tag github_job_id=${{ github.job }} --tag github_ref=${{ github.ref }} --tag github_sha=${{ github.sha }}
->>>>>>> f382fd61
 
       - name: Publish JUnit test report in job summary
         uses: test-summary/action@v2
