--- conflicted
+++ resolved
@@ -253,7 +253,6 @@
           filename: ${{ github.workspace }}/tests/performance/tests/testK6Integration.js
           flags: --out csv=results.csv --iterations 10 --duration 20m
 
-<<<<<<< HEAD
       # TODO: Find better way to wait for finished workload generation.
       - name: Generate workload
         run: |
@@ -271,8 +270,5 @@
           flags: --out json=results.json --iterations 10 --duration 20m
 
       - name: Output full results
-=======
-      - name: Output full CSV results
->>>>>>> ab37e858
         run: |
           cat results.csv