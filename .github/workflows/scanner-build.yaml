--- conflicted
+++ resolved
@@ -86,14 +86,10 @@
       # race-condition-debug - built with -race
       matrix: ${{ fromJson(needs.define-scanner-job-matrix.outputs.matrix).pre_build_scanner_go_binary }}
     container:
-<<<<<<< HEAD
       image: quay.io/stackrox-io/apollo-ci:scanner-test-0.5.0-4-g8a36701699
-=======
-      image: quay.io/stackrox-io/apollo-ci:scanner-test-0.4.9
       volumes:
         - /usr:/mnt/usr
         - /opt:/mnt/opt
->>>>>>> 24263e43
     steps:
     - name: Checkout
       uses: actions/checkout@v5
@@ -204,14 +200,10 @@
       # race-condition-debug - built with -race
       matrix: ${{ fromJson(needs.define-scanner-job-matrix.outputs.matrix).build_and_push_scanner }}
     container:
-<<<<<<< HEAD
       image: quay.io/stackrox-io/apollo-ci:scanner-test-0.5.0-4-g8a36701699
-=======
-      image: quay.io/stackrox-io/apollo-ci:scanner-test-0.4.9
       volumes:
         - /usr:/mnt/usr
         - /opt:/mnt/opt
->>>>>>> 24263e43
       env:
         QUAY_RHACS_ENG_RW_USERNAME: ${{ secrets.QUAY_RHACS_ENG_RW_USERNAME }}
         QUAY_RHACS_ENG_RW_PASSWORD: ${{ secrets.QUAY_RHACS_ENG_RW_PASSWORD }}
