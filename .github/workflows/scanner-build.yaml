name: Scanner build and push images

on:
  workflow_call:
  push:
    tags:
    - '*-nightly-*'
    branches:
    - master
  pull_request:
    types:
    - opened
    - reopened
    - synchronize

jobs:
  define-scanner-job-matrix:
    outputs:
      matrix: ${{ steps.define-scanner-job-matrix.outputs.matrix }}
    runs-on: ubuntu-latest
    steps:
    - name: Checkout
      uses: actions/checkout@v4
      with:
        ref: ${{ github.event.pull_request.head.sha }}

    - name: Define the matrix for build jobs
      id: define-scanner-job-matrix
      run: |
        source './scripts/ci/lib.sh'

        # If goarch is updated, be sure to update architectures in "push-scanner-manifests" below.
        matrix='{ "build_and_push": { "name":["default"], "goos":["linux"], "goarch":["amd64", "arm64"] }, "push_manifests": { "name":["default"] } }'

        if ! is_in_PR_context || pr_has_label ci-build-all-arch; then
          matrix="$(jq '.build_and_push.goarch += ["ppc64le", "s390x"]' <<< "$matrix")"
        fi;

        # Conditionally add a prerelease build (binaries built with GOTAGS=release)
        if ! is_tagged; then
          if ! is_in_PR_context || pr_has_label ci-build-prerelease; then
            matrix="$(jq '.build_and_push.name += ["prerelease"]' <<< "$matrix")"
            matrix="$(jq '.push_manifests.name += ["prerelease"]' <<< "$matrix")"
          fi
        fi

        # Conditionally add a -race debug build (binaries built with -race)
        if ! is_in_PR_context || pr_has_label ci-build-race-condition-debug; then
          matrix="$(jq '.build_and_push.name += ["race-condition-debug"]' <<< "$matrix")"
          matrix="$(jq '.push_manifests.name += ["race-condition-debug"]' <<< "$matrix")"
        fi

        echo "Job matrix after conditionals:"
        jq <<< "$matrix"

        condensed="$(jq -c <<< "$matrix")"
        echo "matrix=$condensed" >> "$GITHUB_OUTPUT"

  pre-build-scanner-go-binary:
    needs: define-scanner-job-matrix
    runs-on: ubuntu-latest
    strategy:
      # Supports three go binary builds:
      # default              - built with environment defaults (see handle-tagged-build & env.mk)
      # prerelease           - built with GOTAGS=release
      # race-condition-debug - built with -race
      matrix: ${{ fromJson(needs.define-scanner-job-matrix.outputs.matrix).build_and_push }}
    container:
      image: quay.io/stackrox-io/apollo-ci:scanner-test-0.4.4
    steps:
    - name: Checkout
      uses: actions/checkout@v4
      with:
        fetch-depth: 0
        ref: ${{ github.event.pull_request.head.sha }}

    - uses: ./.github/actions/job-preamble
      with:
        gcp-account: ${{ secrets.GCP_SERVICE_ACCOUNT_STACKROX_CI }}

    - name: Cache Go dependencies
      uses: ./.github/actions/cache-go-dependencies

    - uses: ./.github/actions/handle-tagged-build

    - name: Setup Go build environment for release
      if: |
        contains(github.event.pull_request.labels.*.name, 'ci-release-build')
          ||
        matrix.name == 'prerelease'
      run: echo "GOTAGS=release" >> "$GITHUB_ENV"

    - name: Setup Go build environment for -race
      if: |
        matrix.arch == 'amd64'
          &&
        (
          contains(github.event.pull_request.labels.*.name, 'ci-race-tests')
            ||
          matrix.name == 'race-condition-debug'
        )
      run: echo "RACE=true" >> "$GITHUB_ENV"

    - name: Build Go binary
      run: |
        if [[ "${{ matrix.goarch }}" != "amd64" ]]; then
          echo "Building non-amd binary (CGO_ENABLED=0)"
          make -C scanner CGO_ENABLED=0 GOOS=${{ matrix.goos }} GOARCH=${{ matrix.goarch }} image/scanner/bin/scanner
        else
          echo "Building amd binary (CGO_ENABLED=1)"
          make -C scanner CGO_ENABLED=1 GOOS=${{ matrix.goos }} GOARCH=${{ matrix.goarch }} image/scanner/bin/scanner
        fi

    - name: Archive Go binary to preserve permissions
      run: tar -cvzf go-binary.tgz scanner/image/scanner/bin/scanner

    - uses: ./.github/actions/upload-artifact-with-retry
      with:
        name: go-binary-${{ matrix.name }}-${{ matrix.goos }}-${{ matrix.goarch }}
        path: go-binary.tgz

  scan-scanner-go-binary:
    needs: pre-build-scanner-go-binary
    runs-on: ubuntu-latest
    container:
      image: quay.io/stackrox-io/apollo-ci:scanner-test-0.4.4
    if: contains(github.event.pull_request.labels.*.name, 'scan-go-binaries')
    env:
      ARTIFACT_DIR: junit-reports/
    steps:
    - name: Checkout
      uses: actions/checkout@v4
      with:
        fetch-depth: 1
        ref: ${{ github.event.pull_request.head.sha }}

    - uses: ./.github/actions/job-preamble
      with:
        gcp-account: ${{ secrets.GCP_SERVICE_ACCOUNT_STACKROX_CI }}

    - uses: ./.github/actions/download-artifact-with-retry
      with:
        name: go-binary-default-linux-amd64

    - name: Unpack Go binary
      run: |
        tar xvzf go-binary.tgz

    - name: Scan
      run: |
        ./scripts/ci/govulncheck.sh scanner/image/scanner/bin/scanner

    - name: Publish Test Report
      uses: test-summary/action@v2
      if: always()
      with:
        paths: 'junit-reports/**/*.xml'

    - name: Report junit failures in jira
      uses: ./.github/actions/junit2jira
      if: always()
      with:
        jira-token: ${{ secrets.JIRA_TOKEN }}
        gcp-account: ${{ secrets.GCP_SERVICE_ACCOUNT_STACKROX_CI }}
        directory: 'junit-reports'

  build-and-push-scanner:
    needs:
    - define-scanner-job-matrix
    - pre-build-scanner-go-binary
    runs-on: ubuntu-latest
    strategy:
      fail-fast: false
      # Supports three go binary and image builds:
      # default              - built with environment defaults (see handle-tagged-build & env.mk)
      # prerelease           - built with GOTAGS=release
      # race-condition-debug - built with -race
      matrix: ${{ fromJson(needs.define-scanner-job-matrix.outputs.matrix).build_and_push }}
    container:
      image: quay.io/stackrox-io/apollo-ci:scanner-test-0.4.4
      env:
        QUAY_RHACS_ENG_RW_USERNAME: ${{ secrets.QUAY_RHACS_ENG_RW_USERNAME }}
        QUAY_RHACS_ENG_RW_PASSWORD: ${{ secrets.QUAY_RHACS_ENG_RW_PASSWORD }}
        QUAY_STACKROX_IO_RW_USERNAME: ${{ secrets.QUAY_STACKROX_IO_RW_USERNAME }}
        QUAY_STACKROX_IO_RW_PASSWORD: ${{ secrets.QUAY_STACKROX_IO_RW_PASSWORD }}
    steps:
    - name: Checkout
      uses: actions/checkout@v4
      with:
        fetch-depth: 0
        ref: ${{ github.event.pull_request.head.sha }}

    - uses: ./.github/actions/job-preamble
      with:
        gcp-account: ${{ secrets.GCP_SERVICE_ACCOUNT_STACKROX_CI }}


    - name: Login to docker.io to mitigate rate limiting on downloading images
      uses: docker/login-action@v3
      with:
        username: ${{ secrets.DOCKERHUB_CI_ACCOUNT_USERNAME }}
        password: ${{ secrets.DOCKERHUB_CI_ACCOUNT_PASSWORD }}

    - name: Set up QEMU
      if: matrix.goarch != 'amd64'
      uses: docker/setup-qemu-action@v3

    - name: Set up Docker Buildx
      uses: docker/setup-buildx-action@v3

    - uses: ./.github/actions/handle-tagged-build

    - uses: ./.github/actions/download-artifact-with-retry
      with:
        name: go-binary-${{ matrix.name }}-${{ matrix.goos }}-${{ matrix.goarch }}

    - name: Unpack Go binary
      run: tar xvzf go-binary.tgz

    - name: Set build tag for prerelease images
      if: matrix.name == 'prerelease'
      run: echo "BUILD_TAG=$(make -C scanner --quiet --no-print-directory tag)-prerelease" >> "$GITHUB_ENV"

    - name: Set build tag for race condition images
      if: matrix.name == 'race-condition-debug'
      run: echo "BUILD_TAG=$(make -C scanner --quiet --no-print-directory tag)-rcd" >> "$GITHUB_ENV"

    - name: Build Scanner and ScannerDB images
      run: make -C scanner GOOS=${{ matrix.goos }} GOARCH=${{ matrix.goarch }} images

    - name: Push Scanner and ScannerDB images
      # Skip for external contributions.
      if: |
        github.event_name == 'push' || !github.event.pull_request.head.repo.fork
      run: |
        source ./scripts/ci/lib.sh
        push_scanner_image_set ${{ matrix.goarch }}

  push-scanner-manifests:
    needs:
    - define-scanner-job-matrix
    - build-and-push-scanner
    runs-on: ubuntu-latest
    strategy:
      fail-fast: false
      # Supports three image builds:
      # default
      # prerelease
      # race-condition-debug
      matrix: ${{ fromJson(needs.define-scanner-job-matrix.outputs.matrix).push_manifests }}
    container:
      image: quay.io/stackrox-io/apollo-ci:scanner-test-0.4.4
      env:
        QUAY_RHACS_ENG_RW_USERNAME: ${{ secrets.QUAY_RHACS_ENG_RW_USERNAME }}
        QUAY_RHACS_ENG_RW_PASSWORD: ${{ secrets.QUAY_RHACS_ENG_RW_PASSWORD }}
        QUAY_STACKROX_IO_RW_USERNAME: ${{ secrets.QUAY_STACKROX_IO_RW_USERNAME }}
        QUAY_STACKROX_IO_RW_PASSWORD: ${{ secrets.QUAY_STACKROX_IO_RW_PASSWORD }}
    steps:
    - name: Checkout
      uses: actions/checkout@v4
      with:
        fetch-depth: 0
        ref: ${{ github.event.pull_request.head.sha }}

    - name: Ignore dubious repository ownership
      run: |
        # Prevent fatal error "detected dubious ownership in repository" from recent git.
        git config --global --add safe.directory "$(pwd)"

    - uses: ./.github/actions/handle-tagged-build

    - name: Set build tag for prerelease images
      if: matrix.name == 'prerelease'
      run: echo "BUILD_TAG=$(make -C scanner --quiet --no-print-directory tag)-prerelease" >> "$GITHUB_ENV"

    - name: Set build tag for race condition images
      if: matrix.name == 'race-condition-debug'
      run: echo "BUILD_TAG=$(make -C scanner --quiet --no-print-directory tag)-rcd" >> "$GITHUB_ENV"

    - name: Push Scanner and ScannerDB image manifests
      # Skip for external contributions.
      if: |
        github.event_name == 'push' || !github.event.pull_request.head.repo.fork
      run: |
        source ./scripts/ci/lib.sh

        # If this is updated, be sure to update goarch in define-scanner-job-matrix above.
        architectures="amd64,arm64"
        if ! is_in_PR_context || pr_has_label ci-build-all-arch; then
          architectures="amd64,arm64,ppc64le,s390x"
        fi
        if [[ "${{ matrix.name }}" == "race-condition-debug" ]]; then
          architectures="amd64"
        fi

        push_scanner_image_manifest_lists "$architectures"

  scan-images-with-roxctl:
    if: github.event_name == 'push'
    needs:
    - build-and-push-scanner
    - push-scanner-manifests
    name: Check images for vulnerabilities
    runs-on: ubuntu-latest
    permissions:
      # Needed for stackrox/central-login to create the JWT token.
      id-token: write
      security-events: write
    strategy:
      fail-fast: false
      matrix:
        image:
          [
            "scanner-v4",
            "scanner-v4-db",
          ]
    steps:
    - name: Checkout
      uses: actions/checkout@v4
      with:
        fetch-depth: 0
        ref: ${{ github.event.pull_request.head.sha }}

    - uses: ./.github/actions/job-preamble
      with:
        gcp-account: ${{ secrets.GCP_SERVICE_ACCOUNT_STACKROX_CI }}

    - uses: ./.github/actions/handle-tagged-build

    - name: Central login
      uses: stackrox/central-login@v1
      with:
        endpoint: ${{ vars.ACS_DOGFOODING_CENTRAL_URL }}

    - name: Install roxctl
      uses: stackrox/roxctl-installer-action@v1
      with:
        central-endpoint: ${{ vars.ACS_DOGFOODING_CENTRAL_URL }}
        central-token: ${{ env.ROX_API_TOKEN }}

    - name: Scan images for vulnerabilities
      run: |
        release_tag=$(make tag)
        roxctl image scan --retries=10 --retry-delay=15 --force --severity=IMPORTANT,CRITICAL --output=sarif \
          --image="quay.io/rhacs-eng/${{ matrix.image }}:${release_tag}" \
          > results.sarif
<<<<<<< HEAD

    - name: Upload roxctl scan results to GitHub Security tab
      uses: github/codeql-action/upload-sarif@v3
      with:
        category: ${{ matrix.image }}
        sarif_file: results.sarif
=======
        cat results.sarif

    # TODO: re-enable roxctl scan results upload once quota issue has been resolved
    # - name: Upload roxctl scan results to GitHub Security tab
    #   uses: github/codeql-action/upload-sarif@v3
    #   with:
    #     category: ${{ matrix.image }}
    #     sarif_file: results.sarif

  run-e2e-tests:
    name: Run standalone E2E test
    # The test requires the DB init bundle.
    if: ${{ contains(github.event.pull_request.labels.*.name, 'pr-scanner-db-init-bundle') }}
    needs:
      - push-scanner-manifests
    uses: ./.github/workflows/scanner-e2e-test.yaml
    secrets: inherit
>>>>>>> ddfa8387
<|MERGE_RESOLUTION|>--- conflicted
+++ resolved
@@ -344,15 +344,7 @@
         roxctl image scan --retries=10 --retry-delay=15 --force --severity=IMPORTANT,CRITICAL --output=sarif \
           --image="quay.io/rhacs-eng/${{ matrix.image }}:${release_tag}" \
           > results.sarif
-<<<<<<< HEAD
-
-    - name: Upload roxctl scan results to GitHub Security tab
-      uses: github/codeql-action/upload-sarif@v3
-      with:
-        category: ${{ matrix.image }}
-        sarif_file: results.sarif
-=======
-        cat results.sarif
+          cat results.sarif
 
     # TODO: re-enable roxctl scan results upload once quota issue has been resolved
     # - name: Upload roxctl scan results to GitHub Security tab
@@ -368,5 +360,4 @@
     needs:
       - push-scanner-manifests
     uses: ./.github/workflows/scanner-e2e-test.yaml
-    secrets: inherit
->>>>>>> ddfa8387
+    secrets: inherit