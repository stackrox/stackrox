--- conflicted
+++ resolved
@@ -45,11 +45,7 @@
         which gsutil
         which gcloud
 
-<<<<<<< HEAD
     - name: Check disk space
-=======
-    - name: List filesystems
->>>>>>> b51e8529
       id: disk-check
       continue-on-error: true
       shell: bash
