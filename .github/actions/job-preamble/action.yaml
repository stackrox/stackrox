--- conflicted
+++ resolved
@@ -11,12 +11,11 @@
 runs:
   using: composite
   steps:
-<<<<<<< HEAD
     # https://cloud.google.com/bigquery/docs/write-api-streaming#node.js
     # - name: bigquery from nodejs
     #   uses: node
     #   post: metrics.post.js
-=======
+
     - name: Auth gcloud
       uses: 'google-github-actions/auth@v2'
       with:
@@ -54,7 +53,6 @@
       uses: 'google-github-actions/setup-gcloud@v2'
       with:
         version: '>= ${{ inputs.gcloud-version }}'  # does not check installed gcloud version. checks toolcache for previously installed and cached
->>>>>>> 1e0ba694
 
     - name: Recover docker image cache space
       run: |
@@ -96,6 +94,7 @@
       shell: bash
       run: |
         set -x
+        echo "GOOGLE_APPLICATION_CREDENTIALS:${GOOGLE_APPLICATION_CREDENTIALS}"
         df --si /
         source scripts/ci/lib.sh
         trap_write_metrics \
