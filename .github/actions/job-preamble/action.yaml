name: Job Preamble
description: Common steps for most jobs
inputs:
  free-disk-space:
    description: 'Free disk space desired in GB (2025-06 ubuntu-24.04 runner starts with 20GB free and we can delete and reach 40GB)'
    required: false
    default: 25
  gcp-account:
    description: 'Account to be used to upload tests data'
    required: true
runs:
  using: composite
  steps:
    # auth prepares the gcp environment to authenticate.
    - name: Auth gcloud
      uses: 'google-github-actions/auth@v2'
      with:
        credentials_json: '${{ inputs.gcp-account }}'
        export_environment_variables: true
        create_credentials_file: true
        cleanup_credentials: true

    - name: Check gcloud CLI
      id: gcloud-check
      continue-on-error: true
      shell: bash
      run: |
        which gcloud

    # setup-gcloud authenticates gcloud
    - name: Install gcloud CLI
      uses: 'google-github-actions/setup-gcloud@v2'
      with:
        skip_install: ${{ steps.gcloud-check.outcome != 'failure' }}

    - name: Shim gsutil as gcloud storage
      continue-on-error: true
      shell: bash
      run: |
        tee -a ~/.boto <<EOF
        [GSUtil]
        use_gcloud_storage=True
        EOF
<<<<<<< HEAD
        gsutil version -l
        which gsutil
        which gcloud
=======
>>>>>>> c8ecdf82

    - name: Check disk space
      id: disk-check
      continue-on-error: true
      shell: bash
      run: |
        free=$(df -BGB --output=avail / | tail -1)
        echo "free=${free}" | tee -a "$GITHUB_OUTPUT"
        if [[ ${free%GB} -ge "${{ inputs.free-disk-space }}" ]]; then
          echo "Reached requested free disk space ${{ inputs.free-disk-space }} [${free} free]."
          exit 0
        else
<<<<<<< HEAD
=======
          df --si
>>>>>>> c8ecdf82
          exit 1
        fi

    - name: Free disk space (delete unused tools)
      id: delete-unused-tools
      if: steps.disk-check.outcome == 'failure'
      continue-on-error: true
      shell: bash
      run: |
<<<<<<< HEAD
=======
        # delete preinstalled unused tools
>>>>>>> c8ecdf82
        cleanup=(
          # non-container jobs are first priority (every second may be a high % of the total)
          /usr/share/dotnet
          /usr/share/miniconda
          /usr/share/swift
          /usr/share/kotlinc
          /opt/ghc
          /opt/hostedtoolcache/CodeQL
          /opt/hostedtoolcache/Ruby
          /opt/az
          /usr/local/lib/android
          # container jobs are lower priority: they are already slowed by container image pulls
          /__t/CodeQL
<<<<<<< HEAD
          /__t/Python
          /__t/go
          /__t/node
          /__t/PyPy
          /__t/Ruby
=======
          /__t/Ruby
          /__t/PyPy
          /__t/Python
          /__t/go
          /__t/node
          /__t/gcloud
>>>>>>> c8ecdf82
        )
        for d in "${cleanup[@]}"; do
          if [[ -d "$d" ]]; then
            rm -rf -- "$d" && echo "deleted $d"
          elif [[ -d "/mnt${d}" ]]; then
            rm -rf -- "/mnt${d}" && echo "deleted /mnt${d}"
          else
            echo "$d not found"
            continue
          fi
          free=$(df -BGB --output=avail / | tail -1)
          if [[ ${free%GB} -ge "${{ inputs.free-disk-space }}" ]]; then
            echo "Reached requested free disk space ${{ inputs.free-disk-space }} [${free} free]."
            exit 0
          fi
        done
        echo "Failed to free requested disk space, ${{ inputs.free-disk-space }} [${free} free]."
        exit 1

    - name: Free more disk space (docker system prune)
      id: delete-docker-cache
      if: steps.delete-unused-tools.outcome == 'failure'
      continue-on-error: true
      shell: bash
      run: |
        printf 'Docker prune: '
        docker system prune --force --all

    - name: Verify free disk space
      id: disk-check-cleaned
<<<<<<< HEAD
=======
      if: steps.disk-check.outcome == 'failure'
>>>>>>> c8ecdf82
      continue-on-error: true
      shell: bash
      run: |
        free=$(df -BGB --output=avail / | tail -1)
        echo "free=${free}" | tee -a "$GITHUB_OUTPUT"
        if [[ ${free%GB} -lt "${{ inputs.free-disk-space }}" ]]; then
          echo "Failed to free requested disk space, ${{ inputs.free-disk-space }} [${free} free]." \
            | tee -a "$GITHUB_STEP_SUMMARY"
          if [[ ! -d /opt/hostedtoolcache && ! -d /mnt/opt/hostedtoolcache && ! -d /mnt/usr/local ]]; then
            printf 'For container workflows, you can mount the host /usr and /opt to allow deleting more unused tools:\n```\nvolumes:\n\t- /usr:/mnt/usr\n\t- /opt:/mnt/opt\n```' \
              | tee -a "$GITHUB_STEP_SUMMARY"
          fi
          df --si /
          exit 1
        fi

    - name: Ignore dubious repository ownership
      run: |
        # Prevent fatal error "detected dubious ownership in repository" from recent git.
        git config --global --add safe.directory "$(pwd)"
      shell: bash

    - name: Record job info
      uses: gacts/run-and-post-run@d803f6920adc9a47eeac4cb6c93dbc2e2890c684 # v1.4.0
      env:
        GCP_SERVICE_ACCOUNT_STACKROX_CI: ${{ inputs.gcp-account }}
      if: "${{ env.GCP_SERVICE_ACCOUNT_STACKROX_CI != '' }}"
      with:
        shell: bash
        run: >
          source scripts/ci/lib.sh;
          create_job_record "${{ github.job }}" "gha";
        post: >
          source scripts/ci/lib.sh;
          update_job_record outcome "${{ job.status }}" stopped_at "CURRENT_TIMESTAMP()";
<<<<<<< HEAD
          df --si;
          du -ks /* 2>/dev/null | sort -V || true;
          free=$(df -BGB --output=avail / | tail -1);
          echo "Free disk space before: ${{ steps.disk-check-cleaned.outputs.free }} [${{ steps.disk-check.outputs.free }} before cleanup], and after: ${free}.";
          if [[ ${free%GB} -lt 5 ]]; then\
=======
          free=$(df -BGB --output=avail / | tail -1);
          echo "Free disk space before: ${{ steps.disk-check-cleaned.outputs.free }} [${{ steps.disk-check.outputs.free }} before cleanup], and after: ${free}.";
          if [[ ${free%GB} -lt 5 ]]; then\
            set -ex;\
            df --si;\
            du -ks /* 2>/dev/null | sort -V || true;\
>>>>>>> c8ecdf82
            du -k / 2>/dev/null | sort -V | tail -100 || true; \
            printf "Low free disk space post-job: ${free}" | tee -a "$GITHUB_STEP_SUMMARY";\
          fi;<|MERGE_RESOLUTION|>--- conflicted
+++ resolved
@@ -41,12 +41,6 @@
         [GSUtil]
         use_gcloud_storage=True
         EOF
-<<<<<<< HEAD
-        gsutil version -l
-        which gsutil
-        which gcloud
-=======
->>>>>>> c8ecdf82
 
     - name: Check disk space
       id: disk-check
@@ -59,10 +53,7 @@
           echo "Reached requested free disk space ${{ inputs.free-disk-space }} [${free} free]."
           exit 0
         else
-<<<<<<< HEAD
-=======
           df --si
->>>>>>> c8ecdf82
           exit 1
         fi
 
@@ -72,10 +63,7 @@
       continue-on-error: true
       shell: bash
       run: |
-<<<<<<< HEAD
-=======
         # delete preinstalled unused tools
->>>>>>> c8ecdf82
         cleanup=(
           # non-container jobs are first priority (every second may be a high % of the total)
           /usr/share/dotnet
@@ -89,20 +77,12 @@
           /usr/local/lib/android
           # container jobs are lower priority: they are already slowed by container image pulls
           /__t/CodeQL
-<<<<<<< HEAD
-          /__t/Python
-          /__t/go
-          /__t/node
-          /__t/PyPy
-          /__t/Ruby
-=======
           /__t/Ruby
           /__t/PyPy
           /__t/Python
           /__t/go
           /__t/node
           /__t/gcloud
->>>>>>> c8ecdf82
         )
         for d in "${cleanup[@]}"; do
           if [[ -d "$d" ]]; then
@@ -133,10 +113,7 @@
 
     - name: Verify free disk space
       id: disk-check-cleaned
-<<<<<<< HEAD
-=======
       if: steps.disk-check.outcome == 'failure'
->>>>>>> c8ecdf82
       continue-on-error: true
       shell: bash
       run: |
@@ -172,20 +149,12 @@
         post: >
           source scripts/ci/lib.sh;
           update_job_record outcome "${{ job.status }}" stopped_at "CURRENT_TIMESTAMP()";
-<<<<<<< HEAD
-          df --si;
-          du -ks /* 2>/dev/null | sort -V || true;
-          free=$(df -BGB --output=avail / | tail -1);
-          echo "Free disk space before: ${{ steps.disk-check-cleaned.outputs.free }} [${{ steps.disk-check.outputs.free }} before cleanup], and after: ${free}.";
-          if [[ ${free%GB} -lt 5 ]]; then\
-=======
           free=$(df -BGB --output=avail / | tail -1);
           echo "Free disk space before: ${{ steps.disk-check-cleaned.outputs.free }} [${{ steps.disk-check.outputs.free }} before cleanup], and after: ${free}.";
           if [[ ${free%GB} -lt 5 ]]; then\
             set -ex;\
             df --si;\
             du -ks /* 2>/dev/null | sort -V || true;\
->>>>>>> c8ecdf82
             du -k / 2>/dev/null | sort -V | tail -100 || true; \
             printf "Low free disk space post-job: ${free}" | tee -a "$GITHUB_STEP_SUMMARY";\
           fi;