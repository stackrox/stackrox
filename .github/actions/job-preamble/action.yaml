name: Job Preamble
description: Common steps for most jobs
inputs:
<<<<<<< HEAD
  gcloud-version:
    description: 'expected gcloud/sdk version'
    required: false
    default: 363.0.0
=======
  free-disk-space:
    description: 'Free disk space desired in GB (2025-06 ubuntu-24.04 runner starts with 20GB free and we can delete and reach 40GB)'
    required: false
    default: 22
>>>>>>> 6b2fb712
  gcp-account:
    description: 'Account to be used to upload tests data'
    required: true
runs:
  using: composite
  steps:
    - name: Auth gcloud
      uses: 'google-github-actions/auth@v2'
      with:
        credentials_json: '${{ inputs.gcp-account }}'
        export_environment_variables: true
        create_credentials_file: true
        cleanup_credentials: true

    - name: Test gcp auth
      continue-on-error: true
      shell: bash
      run: |
        echo "GOOGLE_APPLICATION_CREDENTIALS:${GOOGLE_APPLICATION_CREDENTIALS}"
        if [[ "$(gcloud config get-value core/project 2>/dev/null)" == "acs-san-stackroxci" ]]; then
          echo "Current project is already set to acs-san-stackroxci. Assuming configuration already applied."
        fi

    - name: Check gcloud CLI version
      id: gcloud-version-check
      continue-on-error: true
      shell: bash
      run: |
        version=$(gcloud info --format="value(basic.version)")
        target_gcloud_version="${{ inputs.gcloud-version }}"
        if sort -bcV <<< "${target_gcloud_version}"$'\n'"${version}"; then
          echo "gcloud/google-sdk version ${version} is newer than the expected version ${target_gcloud_version}."
        else
          echo -e "> [!WARNING]\n> gcloud/google-sdk version ${version} is older than the expected version ${target_gcloud_version}." \
            >> $GITHUB_STEP_SUMMARY
          exit 1
        fi

    # auth prepares the environment to auth. setup-gcloud authenticates gcloud
    - name: Install gcloud CLI
      uses: 'google-github-actions/setup-gcloud@v2'
      with:
        skip_install: ${{ steps.gcloud-version-check.outcome != 'failure' }}
        version: ${{ steps.gcloud-version-check.outcome != 'failure' && 'latest' || '>= ${{ inputs.gcloud-version }}' }}
        # does not check installed gcloud version. checks toolcache for previously installed and cached

    - name: Shim gsutil as gcloud storage
      continue-on-error: true
      shell: bash
      run: |
        tee -a ~/.boto <<EOF
        [GSUtil]
        use_gcloud_storage=True
        EOF
        gsutil version -l

    - name: Recover docker image cache space
      shell: bash
      run: |
        df --si /
        printf 'Docker prune: '
        docker system prune --force --all
        df --si /

    - name: List filesystems
      id: disk-check
      shell: bash
      run: |
        df --si
        free=$(df -BGB --output=avail / | tail -1)
        echo "free=${free}" | tee -a "$GITHUB_OUTPUT"

    - name: Free disk space, delete unused tools
      id: delete-unused-tools
      continue-on-error: true
      shell: bash
      run: |
        set +e
        # preinstalled tools not used. ordered by size asc
        cleanup=(
          # always remove (on runner or container job):
          /usr/share/dotnet
          /usr/share/miniconda
          /usr/share/swift
          /usr/share/kotlinc
          /opt/ghc
          /opt/hostedtoolcache/CodeQL
          /opt/hostedtoolcache/Ruby
          /opt/az
          /usr/local/lib/android

          # remove if container job:
          /mnt/usr/local/lib/node_modules
          /mnt/opt/hostedtoolcache/node
          /mnt/opt/pipx
          /mnt/opt/hostedtoolcache/Python
          /mnt/opt/hostedtoolcache/go
        )
        for d in "${cleanup[@]}"; do
          free=$(df -BGB --output=avail / | tail -1)
          if [[ ${free%GB} -ge "${{ inputs.free-disk-space }}" ]]; then
            echo "Reached required free disk space ${{ inputs.free-disk-space }} [${free} free]."
            exit 0
          fi
          if [[ -d "/mnt${d}" ]]; then
            rm -rf "/mnt${d}"
          elif [[ -d "$d" ]]; then
            rm -rf "$d" \
              || sudo rm -rf "$d"
          fi
        done
        df --si /
        free=$(df -BGB --output=avail / | tail -1)
        if [[ ${free%GB} -lt "${{ inputs.free-disk-space }}" ]]; then
          printf "For container workflows, please mount the host /usr and /opt to allow deleting unused tools:\nvolumes:\n\t- /usr:/mnt/usr\n\t- /opt:/mnt/opt" \
            | tee -a "$GITHUB_STEP_SUMMARY"
          exit 1
        fi

    - name: Free more disk space, docker system prune
      id: delete-docker-cache
      if: steps.delete-unused-tools.outcome == 'failure'
      continue-on-error: true
      shell: bash
      run: |
        printf 'Docker prune: '
        docker system prune --force --all
        df --si /
        free=$(df -BGB --output=avail / | tail -1)
        [[ ${free%GB} -ge "${{ inputs.free-disk-space }}" ]]

    - name: Verify free disk space
      if: steps.delete-docker-cache.outcome == 'failure'
      continue-on-error: true
      shell: bash
      run: |
        free=$(df -BGB --output=avail / | tail -1)
        echo "Failed to free requested disk space, ${{ inputs.free-disk-space }} [${free} free]." \
          | tee -a "$GITHUB_STEP_SUMMARY"
        df -BGB /
        [[ ${free%GB} -ge "${{ inputs.free-disk-space }}" ]]

    - name: Ignore dubious repository ownership
      run: |
        # Prevent fatal error "detected dubious ownership in repository" from recent git.
        git config --global --add safe.directory "$(pwd)"
      shell: bash

    - name: Record job info
      uses: gacts/run-and-post-run@d803f6920adc9a47eeac4cb6c93dbc2e2890c684 # v1.4.0
      env:
        GCP_SERVICE_ACCOUNT_STACKROX_CI: ${{ inputs.gcp-account }}
      if: "${{ env.GCP_SERVICE_ACCOUNT_STACKROX_CI != '' }}"
      with:
        shell: bash
        run: >
          source scripts/ci/lib.sh;
          create_job_record "${{ github.job }}" "gha";
        post: >
          source scripts/ci/lib.sh;
          update_job_record outcome "${{ job.status }}" stopped_at "CURRENT_TIMESTAMP()";
          df --si /;
          free=$(df -BGB --output=avail / | tail -1);
          echo "Free disk space before: ${{ steps.disk-check.outputs.free }}, and after: ${free}.";
          if [[ ${free%GB} -lt 5 ]]; then\
            printf "Low free disk space post-job: ${free}" | tee -a "$GITHUB_STEP_SUMMARY";\
          fi;<|MERGE_RESOLUTION|>--- conflicted
+++ resolved
@@ -1,17 +1,14 @@
 name: Job Preamble
 description: Common steps for most jobs
 inputs:
-<<<<<<< HEAD
   gcloud-version:
     description: 'expected gcloud/sdk version'
     required: false
     default: 363.0.0
-=======
   free-disk-space:
     description: 'Free disk space desired in GB (2025-06 ubuntu-24.04 runner starts with 20GB free and we can delete and reach 40GB)'
     required: false
     default: 22
->>>>>>> 6b2fb712
   gcp-account:
     description: 'Account to be used to upload tests data'
     required: true
@@ -26,15 +23,7 @@
         create_credentials_file: true
         cleanup_credentials: true
 
-    - name: Test gcp auth
-      continue-on-error: true
-      shell: bash
-      run: |
-        echo "GOOGLE_APPLICATION_CREDENTIALS:${GOOGLE_APPLICATION_CREDENTIALS}"
-        if [[ "$(gcloud config get-value core/project 2>/dev/null)" == "acs-san-stackroxci" ]]; then
-          echo "Current project is already set to acs-san-stackroxci. Assuming configuration already applied."
-        fi
-
+    # check installed gcloud version (setup-gcloud action checks cache and not installed gcloud version)
     - name: Check gcloud CLI version
       id: gcloud-version-check
       continue-on-error: true
@@ -67,14 +56,6 @@
         use_gcloud_storage=True
         EOF
         gsutil version -l
-
-    - name: Recover docker image cache space
-      shell: bash
-      run: |
-        df --si /
-        printf 'Docker prune: '
-        docker system prune --force --all
-        df --si /
 
     - name: List filesystems
       id: disk-check
