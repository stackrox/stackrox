--- conflicted
+++ resolved
@@ -1,24 +1,16 @@
 name: Job Preamble
 description: Common steps for most jobs
 inputs:
-<<<<<<< HEAD
-  gcloud-version:
-    description: 'expected gcloud/sdk version'
-    required: false
-    default: 363.0.0
-=======
   free-disk-space:
     description: 'Free disk space desired in GB (2025-06 ubuntu-24.04 runner starts with 20GB free and we can delete and reach 40GB)'
     required: false
     default: 25
->>>>>>> fc2e058b
   gcp-account:
     description: 'Account to be used to upload tests data'
     required: true
 runs:
   using: composite
   steps:
-<<<<<<< HEAD
     - name: Start timer
       id: start
       shell: bash
@@ -26,44 +18,6 @@
         echo "timestamp=${EPOCHSECONDS:-$(date -u +%s)}" | tee -a "$GITHUB_OUTPUT"
         # job start time is not available in the context
 
-    - name: Auth gcloud
-      uses: 'google-github-actions/auth@v2'
-      with:
-        credentials_json: '${{ inputs.gcp-account }}'
-        export_environment_variables: true
-        create_credentials_file: true
-        cleanup_credentials: true
-
-    - name: Test gcp auth
-      continue-on-error: true
-      shell: bash
-      run: |
-        echo "GOOGLE_APPLICATION_CREDENTIALS:${GOOGLE_APPLICATION_CREDENTIALS}"
-        if [[ "$(gcloud config get-value core/project 2>/dev/null)" == "acs-san-stackroxci" ]]; then
-          echo "Current project is already set to acs-san-stackroxci. Assuming configuration already applied."
-        fi
-
-    - name: Check gcloud CLI version
-      id: gcloud-version-check
-      continue-on-error: true
-      shell: bash
-      run: |
-        version=$(gcloud info --format="value(basic.version)")
-        target_gcloud_version="${{ inputs.gcloud-version }}"
-        if sort -bcV <<< "${target_gcloud_version}"$'\n'"${version}"; then
-          echo "gcloud/google-sdk version ${version} is newer than the expected version ${target_gcloud_version}."
-        else
-          echo -e "> [!WARNING]\n> gcloud/google-sdk version ${version} is older than the expected version ${target_gcloud_version}." \
-            >> $GITHUB_STEP_SUMMARY
-          exit 1
-        fi
-
-    - name: Install gcloud CLI
-      if: steps.gcloud-version-check.outcome == 'failure'
-      uses: 'google-github-actions/setup-gcloud@v2'
-      with:
-        version: '>= ${{ inputs.gcloud-version }}'  # does not check installed gcloud version. checks toolcache for previously installed and cached
-=======
     - name: Set up gcloud CLI
       uses: 'google-github-actions/setup-gcloud@v2'
 
@@ -76,7 +30,6 @@
         use_gcloud_storage=True
         EOF
         gsutil version -l
->>>>>>> fc2e058b
 
     - name: Recover docker image cache space
       shell: bash
@@ -170,36 +123,29 @@
         git config --global --add safe.directory "$(pwd)"
       shell: bash
 
-<<<<<<< HEAD
-    - name: Post-job check info
-=======
     - name: Record job info
->>>>>>> fc2e058b
       uses: gacts/run-and-post-run@d803f6920adc9a47eeac4cb6c93dbc2e2890c684 # v1.4.0
+      env:
+        GCP_SERVICE_ACCOUNT_STACKROX_CI: ${{ inputs.gcp-account }}
+      if: "${{ env.GCP_SERVICE_ACCOUNT_STACKROX_CI != '' }}"
       with:
         shell: bash
         post: >
           df --si /;
           echo "Elapsed time: $(( ${EPOCHSECONDS:-$(date -u +%s)} - ${{ steps.start.outputs.timestamp }} ))s";
-          echo "GOOGLE_APPLICATION_CREDENTIALS:${GOOGLE_APPLICATION_CREDENTIALS}";
           outcome="${{ job.status }}";
           started_at="${started_at:-${{ steps.start.outputs.timestamp }}}"
           started_at="TIMESTAMP(\"$(date -u +"%Y-%m-%d %H:%M:%S %Z" -d"@${started_at}")\")";
           stopped_at="TIMESTAMP(\"$(date -u +"%Y-%m-%d %H:%M:%S %Z")\")";
           job_name="${{ github.job }}";
           source scripts/ci/lib.sh;
-<<<<<<< HEAD
           write_job_metrics \
             name "${job_name:-unknown}" \
             started_at "${started_at}" \
             stopped_at "${stopped_at}" \
             outcome "${outcome:-unknown}" || true;
-=======
-          update_job_record outcome "${{ job.status }}" stopped_at "CURRENT_TIMESTAMP()";
-          df --si /;
           free=$(df -BGB --output=avail / | tail -1);
           echo "Free disk space before: ${{ steps.disk-check.outputs.free }}, and after: ${free}.";
           if [[ ${free%GB} -lt 5 ]]; then\
             printf "Low free disk space post-job: ${free}" | tee -a "$GITHUB_STEP_SUMMARY";\
-          fi;
->>>>>>> fc2e058b
+          fi;