name: Job Preamble
description: Common steps for most jobs
inputs:
  free-disk-space:
    description: 'Free disk space desired in GB (2025-06 ubuntu-24.04 runner starts with 20GB free and we can delete and reach 40GB)'
    required: false
    default: 25
  gcp-account:
    description: 'Account to be used to upload tests data'
    required: true
runs:
  using: composite
  steps:
    # auth prepares the gcp environment to authenticate.
    - name: Auth gcloud
      uses: 'google-github-actions/auth@v2'
      with:
        credentials_json: '${{ inputs.gcp-account }}'
        export_environment_variables: true
        create_credentials_file: true
        cleanup_credentials: true

    - name: Check gcloud CLI
      id: gcloud-check
      continue-on-error: true
      shell: bash
      run: |
        which gcloud

    # setup-gcloud authenticates gcloud
    - name: Install gcloud CLI
      uses: 'google-github-actions/setup-gcloud@v2'
      with:
        skip_install: ${{ steps.gcloud-check.outcome != 'failure' }}

    - name: Shim gsutil as gcloud storage
      continue-on-error: true
      shell: bash
      run: |
        tee -a ~/.boto <<EOF
        [GSUtil]
        use_gcloud_storage=True
        EOF

    - name: Check disk space
      id: disk-check
      continue-on-error: true
      shell: bash
      run: |
        free=$(df -BGB --output=avail / | tail -1)
        echo "free=${free}" | tee -a "$GITHUB_OUTPUT"
        if [[ ${free%GB} -ge "${{ inputs.free-disk-space }}" ]]; then
          echo "Reached requested free disk space ${{ inputs.free-disk-space }} [${free} free]."
          exit 0
        else
          df --si
          exit 1
        fi

    - name: Free disk space (delete unused tools)
      id: delete-unused-tools
      if: steps.disk-check.outcome == 'failure'
      continue-on-error: true
      shell: bash
      run: |
        # delete preinstalled unused tools
        cleanup=(
          # non-container jobs are first priority (every second may be a high % of the total)
          /usr/share/dotnet
          /usr/share/miniconda
          /usr/share/swift
          /usr/share/kotlinc
          /opt/ghc
          /opt/hostedtoolcache/CodeQL
          /opt/hostedtoolcache/Ruby
          /opt/az
          /usr/local/lib/android
          # container jobs are lower priority: they are already slowed by container image pulls
          /__t/CodeQL
          /__t/Ruby
          /__t/PyPy
          /__t/Python
          /__t/go
          /__t/node
          /__t/gcloud
        )
        for d in "${cleanup[@]}"; do
          if [[ -d "$d" ]]; then
            rm -rf -- "$d" && echo "deleted $d"
          elif [[ -d "/mnt${d}" ]]; then
            rm -rf -- "/mnt${d}" && echo "deleted /mnt${d}"
          else
            echo "$d not found"
            continue
          fi
          free=$(df -BGB --output=avail / | tail -1)
          if [[ ${free%GB} -ge "${{ inputs.free-disk-space }}" ]]; then
            echo "Reached requested free disk space ${{ inputs.free-disk-space }} [${free} free]."
            exit 0
          fi
        done
        echo "Failed to free requested disk space, ${{ inputs.free-disk-space }} [${free} free]."
        exit 1

    - name: Free more disk space (docker system prune)
      id: delete-docker-cache
      if: steps.delete-unused-tools.outcome == 'failure'
      continue-on-error: true
      shell: bash
      run: |
        printf 'Docker prune: '
        docker system prune --force --all

    - name: Verify free disk space
      id: disk-check-cleaned
      if: steps.disk-check.outcome == 'failure'
      continue-on-error: true
      shell: bash
      run: |
        free=$(df -BGB --output=avail / | tail -1)
        echo "free=${free}" | tee -a "$GITHUB_OUTPUT"
        if [[ ${free%GB} -lt "${{ inputs.free-disk-space }}" ]]; then
          echo "Failed to free requested disk space, ${{ inputs.free-disk-space }} [${free} free]." \
            | tee -a "$GITHUB_STEP_SUMMARY"
          if [[ ! -d /opt/hostedtoolcache && ! -d /mnt/opt/hostedtoolcache && ! -d /mnt/usr/local ]]; then
            printf 'For container workflows, you can mount the host /usr and /opt to allow deleting more unused tools:\n```\nvolumes:\n\t- /usr:/mnt/usr\n\t- /opt:/mnt/opt\n```' \
              | tee -a "$GITHUB_STEP_SUMMARY"
          fi
          df --si /
          exit 1
        fi
<<<<<<< HEAD
=======

    - name: Ignore dubious repository ownership
      run: |
        # Prevent fatal error "detected dubious ownership in repository" from recent git.
        git config --global --add safe.directory "$(pwd)"
      shell: bash
>>>>>>> 1ade4491

    - name: Record job info
      uses: gacts/run-and-post-run@d803f6920adc9a47eeac4cb6c93dbc2e2890c684 # v1.4.0
      env:
        GCP_SERVICE_ACCOUNT_STACKROX_CI: ${{ inputs.gcp-account }}
      if: "${{ env.GCP_SERVICE_ACCOUNT_STACKROX_CI != '' }}"
      with:
        shell: bash
        run: >
          source scripts/ci/lib.sh;
          create_job_record "${{ github.job }}" "gha";
        post: >
          source scripts/ci/lib.sh;
          update_job_record outcome "${{ job.status }}" stopped_at "CURRENT_TIMESTAMP()";
          free=$(df -BGB --output=avail / | tail -1);
          echo "Free disk space before: ${{ steps.disk-check-cleaned.outputs.free }} [${{ steps.disk-check.outputs.free }} before cleanup], and after: ${free}.";
          if [[ ${free%GB} -lt 5 ]]; then\
            set -ex;\
            df --si;\
            du -ks /* 2>/dev/null | sort -V || true;\
            du -k / 2>/dev/null | sort -V | tail -100 || true; \
            printf "Low free disk space post-job: ${free}" | tee -a "$GITHUB_STEP_SUMMARY";\
          fi;<|MERGE_RESOLUTION|>--- conflicted
+++ resolved
@@ -129,15 +129,12 @@
           df --si /
           exit 1
         fi
-<<<<<<< HEAD
-=======
 
     - name: Ignore dubious repository ownership
       run: |
         # Prevent fatal error "detected dubious ownership in repository" from recent git.
         git config --global --add safe.directory "$(pwd)"
       shell: bash
->>>>>>> 1ade4491
 
     - name: Record job info
       uses: gacts/run-and-post-run@d803f6920adc9a47eeac4cb6c93dbc2e2890c684 # v1.4.0
