--- conflicted
+++ resolved
@@ -11,7 +11,6 @@
 runs:
   using: composite
   steps:
-<<<<<<< HEAD
     - name: Start timer
       id: start
       shell: bash
@@ -19,8 +18,6 @@
         echo "timestamp=${EPOCHSECONDS:-$(date -u +%s)}" | tee -a "$GITHUB_OUTPUT"
         # job start time is not available in the context
 
-    - name: Set up gcloud CLI
-=======
     # auth prepares the gcp environment to authenticate.
     - name: Auth gcloud
       uses: 'google-github-actions/auth@v2'
@@ -39,7 +36,6 @@
 
     # setup-gcloud authenticates gcloud
     - name: Install gcloud CLI
->>>>>>> 8b8892f6
       uses: 'google-github-actions/setup-gcloud@v2'
       with:
         skip_install: ${{ steps.gcloud-check.outcome != 'failure' }}
