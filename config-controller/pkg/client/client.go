package client

//go:generate mockgen-wrapper CachedPolicyClient,PolicyClient

import (
	"context"
	"fmt"
	"os"
	"time"

	"github.com/pkg/errors"
	v1 "github.com/stackrox/rox/generated/api/v1"
	storage "github.com/stackrox/rox/generated/storage"
	"github.com/stackrox/rox/pkg/clientconn"
	"github.com/stackrox/rox/pkg/env"
	"github.com/stackrox/rox/pkg/logging"
	"github.com/stackrox/rox/pkg/mtls"
	"github.com/stackrox/rox/pkg/size"
	"google.golang.org/grpc"
)

var (
	centralHostPort = fmt.Sprintf("central.%s.svc:443", env.Namespace.Setting())
	log             = logging.LoggerForModule()
)

type perRPCCreds struct {
	svc         v1.AuthServiceClient
	metadata    map[string]string
	lastUpdated time.Time
}

func (c *perRPCCreds) GetRequestMetadata(_ context.Context, _ ...string) (map[string]string, error) {
	return c.metadata, nil
}

func (c *perRPCCreds) RequireTransportSecurity() bool {
	return true
}

func (c *perRPCCreds) refreshToken(ctx context.Context) error {
	log.Info("Refreshing Central API token")
	token, err := os.ReadFile("/var/run/secrets/kubernetes.io/serviceaccount/token")
	if err != nil {
		return errors.WithMessage(err, "error reading service account token file")
	}

	req := v1.ExchangeAuthMachineToMachineTokenRequest{
		IdToken: string(token),
	}

	resp, err := c.svc.ExchangeAuthMachineToMachineToken(ctx, &req)
	if err != nil {
		return errors.Wrap(err, "Failed to exchange token")
	}

	authHeaderValue := fmt.Sprintf("Bearer %s", resp.AccessToken)

	c.metadata = map[string]string{
		"authorization": authHeaderValue,
	}

	c.lastUpdated = time.Now()

	return nil
}

type CachedPolicyClient interface {
	ListPolicies(ctx context.Context) ([]*storage.Policy, error)
	GetPolicy(ctx context.Context, name string) (*storage.Policy, bool, error)
	CreatePolicy(ctx context.Context, policy *storage.Policy) (*storage.Policy, error)
	UpdatePolicy(ctx context.Context, policy *storage.Policy) error
	DeletePolicy(ctx context.Context, name string) error
	FlushCache(ctx context.Context) error
	EnsureFresh(ctx context.Context) error
}

type PolicyClient interface {
	ListPolicies(context.Context) ([]*storage.ListPolicy, error)
	GetPolicy(ctx context.Context, id string) (*storage.Policy, error)
	PostPolicy(context.Context, *storage.Policy) (*storage.Policy, error)
	PutPolicy(context.Context, *storage.Policy) error
	DeletePolicy(ctx context.Context, id string) error
	TokenExchange(ctx context.Context) error
}

type grpcClient struct {
	svc         v1.PolicyServiceClient
	perRPCCreds *perRPCCreds
}

func newGrpcClient(ctx context.Context) (PolicyClient, error) {
	clientconn.SetUserAgent(clientconn.ConfigController)

	dialOpts := []grpc.DialOption{
		grpc.WithNoProxy(),
	}

	perRPCCreds := &perRPCCreds{}
	opts := clientconn.Options{
		InsecureNoTLS:                  false,
		InsecureAllowCredsViaPlaintext: false,
		DialOptions:                    dialOpts,
		PerRPCCreds:                    perRPCCreds,
	}

	callOpts := []grpc.CallOption{grpc.MaxCallRecvMsgSize(12 * size.MB)}

	conn, err := clientconn.GRPCConnection(ctx, mtls.CentralSubject, centralHostPort, opts, grpc.WithDefaultCallOptions(callOpts...))

	if err != nil {
		return nil, errors.Wrap(err, "Failed to create gRPC connection")
	}

	svc := v1.NewPolicyServiceClient(conn)
	perRPCCreds.svc = v1.NewAuthServiceClient(conn)

	return &grpcClient{
		perRPCCreds: perRPCCreds,
		svc:         svc,
	}, nil
}

func (gc *grpcClient) ListPolicies(ctx context.Context) ([]*storage.ListPolicy, error) {
	allPolicies, err := gc.svc.ListPolicies(ctx, &v1.RawQuery{})
	if err != nil {
		return []*storage.ListPolicy{}, errors.Wrap(err, "Failed to list policies from grpc client")
	}

	return allPolicies.Policies, err
}

func (gc *grpcClient) GetPolicy(ctx context.Context, id string) (*storage.Policy, error) {
	policy, err := gc.svc.GetPolicy(ctx, &v1.ResourceByID{Id: id})
	if err != nil {
		return nil, errors.Wrapf(err, "Failed to fetch policy %s", id)
	}

	return policy, nil
}

func (gc *grpcClient) PostPolicy(ctx context.Context, policy *storage.Policy) (*storage.Policy, error) {
	req := &v1.PostPolicyRequest{
		Policy:                 policy,
		EnableStrictValidation: true,
	}

	policy, err := gc.svc.PostPolicy(ctx, req)

	if err != nil {
		return nil, errors.Wrapf(err, "Failed to create policy %q", policy.GetName())
	}

	return policy, nil
}

func (gc *grpcClient) PutPolicy(ctx context.Context, policy *storage.Policy) error {
	_, err := gc.svc.PutPolicy(ctx, policy)

	if err != nil {
		return errors.Wrapf(err, "Failed to update policy %q", policy.GetName())
	}

	return nil
}

func (gc *grpcClient) DeletePolicy(ctx context.Context, id string) error {
	_, err := gc.svc.DeletePolicy(ctx, &v1.ResourceByID{Id: id})

	if err != nil {
		return errors.Wrapf(err, "Failed to delete policy: %s", id)
	}

	return nil
}

func (gc *grpcClient) TokenExchange(ctx context.Context) error {
	if time.Since(gc.perRPCCreds.lastUpdated).Seconds() > 60.0 {
		return gc.perRPCCreds.refreshToken(ctx)
	}
	return nil
}

type client struct {
	svc                 PolicyClient
	policyObjectCache   map[string]*storage.Policy // policy ID to policy
	policyNameToIDCache map[string]string          // policy name to policy ID
	lastUpdated         time.Time
}

type clientOptions interface {
	Apply(CachedPolicyClient)
}

func New(ctx context.Context, opts ...clientOptions) (CachedPolicyClient, error) {
	c := client{}

	for _, o := range opts {
		o.Apply(&c)
	}

	if c.svc == nil {
<<<<<<< HEAD
		gc, err := newGrpcClient(ctx)
=======
		err := retry.WithRetry(func() error {
			gc, innerErr := newGrpcClient(ctx)
			if innerErr != nil {
				log.Error(innerErr, "Failed to connect to Central")
			}

			c.svc = gc

			if innerErr = c.EnsureFresh(ctx); innerErr != nil {
				log.Error(innerErr, "Failed to initialize client")
			}

			return innerErr
		}, retry.Tries(retryCount), retry.WithExponentialBackoff())

>>>>>>> 1cbbf699
		if err != nil {
			getLogger(ctx).Error(err, "Failed to connect to Central")
		}

		c.svc = gc
	}

	for {
		if err := c.EnsureFresh(ctx); err != nil {
<<<<<<< HEAD
			getLogger(ctx).Error(err, "Failed to initialize client")
			time.Sleep(time.Second * 5)
			continue
=======
			log.Error(err, "Failed to initialize client")
>>>>>>> 1cbbf699
		}
		break
	}

	return &c, nil
}

func (c *client) ListPolicies(_ context.Context) ([]*storage.Policy, error) {
	policies := make([]*storage.Policy, 0, len(c.policyObjectCache))
	for _, value := range c.policyObjectCache {
		policies = append(policies, value)
	}
	return policies, nil
}

func (c *client) GetPolicy(_ context.Context, name string) (*storage.Policy, bool, error) {
	id, exists := c.policyNameToIDCache[name]
	return c.policyObjectCache[id], exists, nil
}

func (c *client) CreatePolicy(ctx context.Context, policy *storage.Policy) (*storage.Policy, error) {
	log.Infof("Creating policy %q", policy.Name)
	createdPolicy, err := c.svc.PostPolicy(ctx, policy)

	if err != nil {
		return nil, errors.Wrap(err, fmt.Sprintf("Failed to POST policy '%s'", policy.Name))
	}

	c.policyObjectCache[createdPolicy.GetId()] = createdPolicy
	c.policyNameToIDCache[createdPolicy.GetName()] = createdPolicy.GetId()

	return createdPolicy, nil
}

func (c *client) UpdatePolicy(ctx context.Context, policy *storage.Policy) error {
	log.Infof("Updating policy %q", policy.Name)

	var existingPolicyName string
	if id, ok := c.policyNameToIDCache[policy.GetName()]; ok {
		existingPolicyName = c.policyObjectCache[id].GetName()
	}

	// update policy on central
	err := c.svc.PutPolicy(ctx, policy)
	if err != nil {
		return errors.Wrap(err, "Failed to PUT policy")
	}
	// update caches, taking care of the legit rename a declarative policy case
	c.policyObjectCache[policy.GetId()] = policy
	if existingPolicyName != policy.GetName() {
		delete(c.policyNameToIDCache, existingPolicyName)
	}
	c.policyNameToIDCache[policy.GetName()] = policy.GetId()
	return nil
}

func (c *client) DeletePolicy(ctx context.Context, name string) error {
	log.Infof("Deleting policy %q", name)
	policyID, ok := c.policyNameToIDCache[name]
	if !ok {
		return nil
	}
	policy := c.policyObjectCache[policyID]
	if policy.GetSource() != storage.PolicySource_DECLARATIVE {
		return errors.New(fmt.Sprintf("policy %q is not externally managed and can be deleted only from central", name))
	}

	if err := c.svc.DeletePolicy(ctx, policyID); err != nil {
		return errors.Wrapf(err, "Failed to DELETE policy %q in central", name)
	}
	delete(c.policyObjectCache, policyID)
	delete(c.policyNameToIDCache, policy.GetName())
	return nil
}

func (c *client) FlushCache(ctx context.Context) error {
	if time.Since(c.lastUpdated).Seconds() < 1 {
		// Don't flush the cache more often than every 1s
		return nil
	}

	log.Info("Flushing policy cache")

	log.Debug("Listing policies")
	allPolicies, err := c.svc.ListPolicies(ctx)
	if err != nil {
		return errors.Wrap(err, "Failed to list policies")
	}

	newPolicyObjectCache := make(map[string]*storage.Policy, len(allPolicies))
	newPolicyNameToIDCache := make(map[string]string, len(allPolicies))

	for _, listPolicy := range allPolicies {
		log.Debugf("Get policy: %s", listPolicy.GetName())
		policy, err := c.svc.GetPolicy(ctx, listPolicy.Id)
		if err != nil {
			return errors.Wrapf(err, "Failed to fetch policy %s", listPolicy.Id)
		}
		newPolicyObjectCache[policy.GetId()] = policy
		newPolicyNameToIDCache[policy.GetName()] = policy.GetId()
	}
	c.policyObjectCache = newPolicyObjectCache
	c.policyNameToIDCache = newPolicyNameToIDCache
	c.lastUpdated = time.Now()

	return nil
}

func (c *client) EnsureFresh(ctx context.Context) error {
	// Make sure token isn't expired before flushing cache
	if err := c.svc.TokenExchange(ctx); err != nil {
		return err
	}

	if time.Since(c.lastUpdated).Minutes() > 5.0 {
		return c.FlushCache(ctx)
	}

	return nil
}<|MERGE_RESOLUTION|>--- conflicted
+++ resolved
@@ -200,27 +200,9 @@
 	}
 
 	if c.svc == nil {
-<<<<<<< HEAD
 		gc, err := newGrpcClient(ctx)
-=======
-		err := retry.WithRetry(func() error {
-			gc, innerErr := newGrpcClient(ctx)
-			if innerErr != nil {
-				log.Error(innerErr, "Failed to connect to Central")
-			}
-
-			c.svc = gc
-
-			if innerErr = c.EnsureFresh(ctx); innerErr != nil {
-				log.Error(innerErr, "Failed to initialize client")
-			}
-
-			return innerErr
-		}, retry.Tries(retryCount), retry.WithExponentialBackoff())
-
->>>>>>> 1cbbf699
 		if err != nil {
-			getLogger(ctx).Error(err, "Failed to connect to Central")
+			log.Error(err, "Failed to connect to Central")
 		}
 
 		c.svc = gc
@@ -228,13 +210,9 @@
 
 	for {
 		if err := c.EnsureFresh(ctx); err != nil {
-<<<<<<< HEAD
-			getLogger(ctx).Error(err, "Failed to initialize client")
+			log.Error(err, "Failed to initialize client")
 			time.Sleep(time.Second * 5)
 			continue
-=======
-			log.Error(err, "Failed to initialize client")
->>>>>>> 1cbbf699
 		}
 		break
 	}
