--- conflicted
+++ resolved
@@ -253,10 +253,7 @@
 	registries := make([]*storage.ImagePullSecret_Registry, 0, len(dockerConfig))
 
 	saName := secret.GetAnnotations()[saAnnotation]
-<<<<<<< HEAD
 	isGlobalPullSecret := secret.GetNamespace() == openshiftConfigNamespace && secret.GetName() == openshiftConfigPullSecret
-=======
->>>>>>> 1af7b7dc
 
 	// In Kubernetes, the `default` service account always exists in each namespace (it is recreated upon deletion).
 	// The default service account always contains an API token.
@@ -273,11 +270,8 @@
 				log.Errorf("Unable to upsert registry %q into store: %v", registry, err)
 			}
 		} else if saName == "" {
-<<<<<<< HEAD
-=======
 			// only send integrations to central that do not have the k8s SA annotation
 			// this will ignore secrets associated with OCP builder, deployer, etc. service accounts
->>>>>>> 1af7b7dc
 			ii, err := DockerConfigToImageIntegration(secret, registry, dce)
 			if err != nil {
 				log.Errorf("unable to create docker config for secret %s: %v", secret.GetName(), err)
