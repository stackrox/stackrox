--- conflicted
+++ resolved
@@ -265,14 +265,9 @@
 			if err != nil {
 				log.Errorf("Unable to upsert registry %q into store: %v", registry, err)
 			}
-<<<<<<< HEAD
 		} else if saName == "" {
 			// only send integrations to central that do not have the k8s SA annotation
 			// this will ignore secrets associated with OCP builder, deployer, etc. service accounts
-=======
-
-		} else {
->>>>>>> a53333ad
 			ii, err := DockerConfigToImageIntegration(secret, registry, dce)
 			if err != nil {
 				log.Errorf("unable to create docker config for secret %s: %v", secret.GetName(), err)
