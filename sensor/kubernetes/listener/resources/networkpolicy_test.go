package resources

import (
	"testing"
	"time"

	"github.com/golang/mock/gomock"
	"github.com/stackrox/rox/generated/internalapi/central"
	"github.com/stackrox/rox/generated/storage"
	"github.com/stackrox/rox/pkg/features"
	"github.com/stackrox/rox/pkg/protoconv"
	networkPolicyConversion "github.com/stackrox/rox/pkg/protoconv/networkpolicy"
	"github.com/stackrox/rox/pkg/set"
	"github.com/stackrox/rox/pkg/testutils/envisolator"
	"github.com/stackrox/rox/sensor/common/detector/mocks"
	mocksStore "github.com/stackrox/rox/sensor/common/store/mocks"
	"github.com/stretchr/testify/assert"
	"github.com/stretchr/testify/suite"
	networkingV1 "k8s.io/api/networking/v1"
	metav1 "k8s.io/apimachinery/pkg/apis/meta/v1"
	"k8s.io/apimachinery/pkg/types"
)

func TestNetworkPolicyDispatcher(t *testing.T) {
	suite.Run(t, new(NetworkPolicyDispatcherSuite))
}

type NetworkPolicyDispatcherSuite struct {
	suite.Suite

	mockCtrl        *gomock.Controller
	netpolStore     *mocksStore.MockNetworkPolicyStore
	deploymentStore *DeploymentStore
	detector        *mocks.MockDetector
	dispatcher      *networkPolicyDispatcher

	envIsolator *envisolator.EnvIsolator
}

var _ suite.SetupTestSuite = (*NetworkPolicyDispatcherSuite)(nil)
var _ suite.TearDownTestSuite = (*NetworkPolicyDispatcherSuite)(nil)

func (suite *NetworkPolicyDispatcherSuite) SetupTest() {
	suite.mockCtrl = gomock.NewController(suite.T())
	suite.netpolStore = mocksStore.NewMockNetworkPolicyStore(suite.mockCtrl)
	suite.deploymentStore = newDeploymentStore()
	suite.detector = mocks.NewMockDetector(suite.mockCtrl)

	suite.dispatcher = newNetworkPolicyDispatcher(suite.netpolStore, suite.deploymentStore, suite.detector)

	suite.envIsolator = envisolator.NewEnvIsolator(suite.T())

	// TODO(ROX-9990): Use the DeploymentStore mock
	deployments := []*deploymentWrap{
		{
			Deployment: &storage.Deployment{
				Name:      "deploy-1",
				Id:        "1",
				Namespace: "default",
				PodLabels: map[string]string{
					"app":  "sensor",
					"role": "backend",
				},
			},
		},
		{
			Deployment: &storage.Deployment{
				Name:      "deploy-2",
				Id:        "2",
				Namespace: "default",
				PodLabels: map[string]string{},
			},
		},
		{
			Deployment: &storage.Deployment{
				Name:      "deploy-3",
				Id:        "3",
				Namespace: "secure",
				PodLabels: map[string]string{
					"app":  "sensor",
					"role": "backend",
				},
			},
		},
		{
			Deployment: &storage.Deployment{
				Name:      "deploy-4",
				Id:        "4",
				Namespace: "default",
				PodLabels: map[string]string{
					"app": "sensor-2",
				},
			},
		},
	}

	for _, d := range deployments {
		suite.deploymentStore.addOrUpdateDeployment(d)
	}

	suite.envIsolator.Setenv(features.NetworkPolicySystemPolicy.EnvVar(), "true")
}

func (suite *NetworkPolicyDispatcherSuite) TearDownTest() {
	suite.mockCtrl.Finish()
	suite.envIsolator.RestoreAll()
}

func createNetworkPolicy(id, namespace string, podSelector map[string]string) *networkingV1.NetworkPolicy {
	netpol := &networkingV1.NetworkPolicy{
		TypeMeta: metav1.TypeMeta{
			APIVersion: "v1",
		},
		ObjectMeta: metav1.ObjectMeta{
			UID:       types.UID(id),
			Name:      "network-policy",
			Namespace: namespace,
			CreationTimestamp: metav1.Time{
				Time: time.Now(),
			},
		},
		Spec: networkingV1.NetworkPolicySpec{
			PodSelector: metav1.LabelSelector{},
			Ingress:     nil,
			Egress:      nil,
		},
	}
	protoconv.ConvertTimeToTimestamp(netpol.GetCreationTimestamp().Time)
	if len(podSelector) > 0 {
		netpol.Spec.PodSelector.MatchLabels = podSelector
	}
	return netpol
}

func createSensorEvent(np *networkingV1.NetworkPolicy, action central.ResourceAction) map[string]*central.SensorEvent {
	return map[string]*central.SensorEvent{
		string(np.UID): {
			Id:     string(np.UID),
			Action: action,
			Resource: &central.SensorEvent_NetworkPolicy{
				NetworkPolicy: networkPolicyConversion.KubernetesNetworkPolicyWrap{NetworkPolicy: np}.ToRoxNetworkPolicy(),
			},
		},
	}
}

func (suite *NetworkPolicyDispatcherSuite) Test_ProcessEvent() {
	if !features.NetworkPolicySystemPolicy.Enabled() {
		suite.T().Skipf("Skipping test since the %s variable is not set", features.NetworkPolicySystemPolicy.EnvVar())
	}

	cases := map[string]struct {
		netpol              interface{}
		oldNetpol           interface{}
		action              central.ResourceAction
		expectedEvents      map[string]*central.SensorEvent
		expectedDeployments []*deploymentWrap
	}{
		"New NetworkPolicy": {
			netpol: createNetworkPolicy("1", "default", map[string]string{
				"app": "sensor",
			}),
			oldNetpol:      nil,
			action:         central.ResourceAction_CREATE_RESOURCE,
			expectedEvents: nil,
			expectedDeployments: []*deploymentWrap{
				{
					Deployment: &storage.Deployment{
						Id:        "1",
						Namespace: "default",
					},
				},
			},
		},
		"New NetworkPolicy, no selector": {
			netpol:         createNetworkPolicy("1", "default", nil),
			oldNetpol:      nil,
			action:         central.ResourceAction_CREATE_RESOURCE,
			expectedEvents: nil,
			expectedDeployments: []*deploymentWrap{
				{
					Deployment: &storage.Deployment{
						Id:        "1",
						Namespace: "default",
					},
				},
				{
					Deployment: &storage.Deployment{
						Id:        "2",
						Namespace: "default",
					},
				},
				{
					Deployment: &storage.Deployment{
						Id:        "4",
						Namespace: "default",
					},
				},
			},
		},
		"New NetworkPolicy, selector no match": {
			netpol: createNetworkPolicy("1", "default", map[string]string{
				"app": "no-match",
			}),
			oldNetpol:           nil,
			action:              central.ResourceAction_CREATE_RESOURCE,
			expectedEvents:      nil,
			expectedDeployments: []*deploymentWrap{},
		},
		"New NetworkPolicy, namespace with no deployments": {
			netpol: createNetworkPolicy("1", "random-namespace", map[string]string{
				"app": "sensor",
			}),
			oldNetpol:           nil,
			action:              central.ResourceAction_CREATE_RESOURCE,
			expectedEvents:      nil,
			expectedDeployments: []*deploymentWrap{},
		},
		"Update NetworkPolicy": {
			netpol: createNetworkPolicy("1", "default", map[string]string{
				"app":  "sensor",
				"role": "backend",
			}),
			oldNetpol: createNetworkPolicy("1", "default", map[string]string{
				"app":  "sensor",
				"role": "backend",
			}),
			action:         central.ResourceAction_UPDATE_RESOURCE,
			expectedEvents: nil,
			expectedDeployments: []*deploymentWrap{
				{
					Deployment: &storage.Deployment{
						Id:        "1",
						Namespace: "default",
					},
				},
			},
		},
		"Update NetworkPolicy, no selector": {
			netpol:         createNetworkPolicy("1", "default", nil),
			oldNetpol:      createNetworkPolicy("1", "default", nil),
			action:         central.ResourceAction_UPDATE_RESOURCE,
			expectedEvents: nil,
			expectedDeployments: []*deploymentWrap{
				{
					Deployment: &storage.Deployment{
						Id:        "1",
						Namespace: "default",
					},
				},
				{
					Deployment: &storage.Deployment{
						Id:        "2",
						Namespace: "default",
					},
				},
				{
					Deployment: &storage.Deployment{
						Id:        "4",
						Namespace: "default",
					},
				},
			},
		},
		"Update NetworkPolicy, new selector": {
			netpol: createNetworkPolicy("1", "default", map[string]string{
				"app":  "sensor",
				"role": "backend",
			}),
			oldNetpol:      createNetworkPolicy("1", "default", nil),
			action:         central.ResourceAction_UPDATE_RESOURCE,
			expectedEvents: nil,
			expectedDeployments: []*deploymentWrap{
				{
					Deployment: &storage.Deployment{
						Id:        "1",
						Namespace: "default",
					},
				},
				{
					Deployment: &storage.Deployment{
						Id:        "2",
						Namespace: "default",
					},
				},
				{
					Deployment: &storage.Deployment{
						Id:        "4",
						Namespace: "default",
					},
				},
			},
		},
		"Update NetworkPolicy, delete selector": {
			netpol: createNetworkPolicy("1", "default", nil),
			oldNetpol: createNetworkPolicy("1", "default", map[string]string{
				"app":  "sensor",
				"role": "backend",
			}),
			action:         central.ResourceAction_UPDATE_RESOURCE,
			expectedEvents: nil,
			expectedDeployments: []*deploymentWrap{
				{
					Deployment: &storage.Deployment{
						Id:        "1",
						Namespace: "default",
					},
				},
				{
					Deployment: &storage.Deployment{
						Id:        "2",
						Namespace: "default",
					},
				},
				{
					Deployment: &storage.Deployment{
						Id:        "4",
						Namespace: "default",
					},
				},
			},
		},
		"Update NetworkPolicy, change selector": {
			netpol: createNetworkPolicy("1", "default", map[string]string{
				"app": "sensor-2",
			}),
			oldNetpol: createNetworkPolicy("1", "default", map[string]string{
				"app":  "sensor",
				"role": "backend",
			}),
			action:         central.ResourceAction_UPDATE_RESOURCE,
			expectedEvents: nil,
			expectedDeployments: []*deploymentWrap{
				{
					Deployment: &storage.Deployment{
						Id:        "1",
						Namespace: "default",
					},
				},
				{
					Deployment: &storage.Deployment{
						Id:        "4",
						Namespace: "default",
					},
				},
			},
		},
		"Delete NetworkPolicy": {
			netpol: createNetworkPolicy("1", "default", map[string]string{
				"app":  "sensor",
				"role": "backend",
			}),
			oldNetpol:      nil,
			action:         central.ResourceAction_REMOVE_RESOURCE,
			expectedEvents: nil,
			expectedDeployments: []*deploymentWrap{
				{
					Deployment: &storage.Deployment{
						Id:        "1",
						Namespace: "default",
					},
				},
			},
		},
		"Delete NetworkPolicy, no selector": {
			netpol:         createNetworkPolicy("1", "default", nil),
			oldNetpol:      nil,
			action:         central.ResourceAction_REMOVE_RESOURCE,
			expectedEvents: nil,
			expectedDeployments: []*deploymentWrap{
				{
					Deployment: &storage.Deployment{
						Id:        "1",
						Namespace: "default",
					},
				},
				{
					Deployment: &storage.Deployment{
						Id:        "2",
						Namespace: "default",
					},
				},
				{
					Deployment: &storage.Deployment{
						Id:        "4",
						Namespace: "default",
					},
				},
			},
		},
	}
	for name, c := range cases {
		suite.T().Run(name, func(t *testing.T) {
			c.expectedEvents = createSensorEvent(c.netpol.(*networkingV1.NetworkPolicy), c.action)
<<<<<<< HEAD
			deps := map[string]*deploymentWrap{}
			processDeploymentMock := suite.detector.EXPECT().ProcessDeployment(gomock.Any(), gomock.Eq(central.ResourceAction_UPDATE_RESOURCE)).DoAndReturn(func(d *storage.Deployment, _ central.ResourceAction) {
				deps[d.GetId()] = &deploymentWrap{
					Deployment: d,
				}
=======
			deps := set.NewStringSet()
			reprocessDeploymentMock := suite.detector.EXPECT().ReprocessDeployments(gomock.Any()).DoAndReturn(func(ids ...string) {
				deps.AddAll(ids...)
>>>>>>> 8a947976
			})
			upsertMock := suite.netpolStore.EXPECT().Upsert(gomock.Any()).Return()
			deleteMock := suite.netpolStore.EXPECT().Delete(gomock.Any(), gomock.Any()).Return()
			if c.action == central.ResourceAction_REMOVE_RESOURCE {
				deleteMock.Times(1)
				upsertMock.Times(0)
			} else {
				upsertMock.Times(1)
				deleteMock.Times(0)
			}
			events := suite.dispatcher.ProcessEvent(c.netpol, c.oldNetpol, c.action)
			reprocessDeploymentMock.Times(1)
			for _, d := range c.expectedDeployments {
				_, ok := deps[d.GetId()]
				assert.Truef(t, ok, "Expected call to ProcessDeployment with Deployment Id %s not found", d.GetId())
			}
			for _, e := range events {
				_, ok := c.expectedEvents[e.Id]
				assert.Truef(t, ok, "Expected SensorEvent with NetworkPolicy Id %s not found", e.Id)
			}
		})
	}
}<|MERGE_RESOLUTION|>--- conflicted
+++ resolved
@@ -392,17 +392,9 @@
 	for name, c := range cases {
 		suite.T().Run(name, func(t *testing.T) {
 			c.expectedEvents = createSensorEvent(c.netpol.(*networkingV1.NetworkPolicy), c.action)
-<<<<<<< HEAD
-			deps := map[string]*deploymentWrap{}
-			processDeploymentMock := suite.detector.EXPECT().ProcessDeployment(gomock.Any(), gomock.Eq(central.ResourceAction_UPDATE_RESOURCE)).DoAndReturn(func(d *storage.Deployment, _ central.ResourceAction) {
-				deps[d.GetId()] = &deploymentWrap{
-					Deployment: d,
-				}
-=======
 			deps := set.NewStringSet()
 			reprocessDeploymentMock := suite.detector.EXPECT().ReprocessDeployments(gomock.Any()).DoAndReturn(func(ids ...string) {
 				deps.AddAll(ids...)
->>>>>>> 8a947976
 			})
 			upsertMock := suite.netpolStore.EXPECT().Upsert(gomock.Any()).Return()
 			deleteMock := suite.netpolStore.EXPECT().Delete(gomock.Any(), gomock.Any()).Return()
