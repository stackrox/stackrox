package scan

import (
	"context"
	"fmt"

	"github.com/pkg/errors"
	v1 "github.com/stackrox/rox/generated/api/v1"
	"github.com/stackrox/rox/generated/storage"
	"github.com/stackrox/rox/pkg/errorhelpers"
	"github.com/stackrox/rox/pkg/images/types"
	"github.com/stackrox/rox/pkg/images/utils"
	"github.com/stackrox/rox/pkg/logging"
	registryTypes "github.com/stackrox/rox/pkg/registries/types"
	"github.com/stackrox/rox/pkg/signatures"
	"github.com/stackrox/rox/sensor/common/registry"
	"github.com/stackrox/rox/sensor/common/scannerclient"
	scannerV1 "github.com/stackrox/scanner/generated/scanner/api/v1"
)

var (
	// ErrNoLocalScanner indicates there is no Secured Cluster local Scanner connection.
	// This happens if it's not desired or if there is a connection error.
	ErrNoLocalScanner = errors.New("No local Scanner connection")

	log = logging.LoggerForModule()
)

// LocalScan wraps the functions required in EnrichLocalImage. This allows us to inject different values for testing purposes
type LocalScan struct {
	// Used for testing purposes only to not require setting up registry / scanner.
	// NOTE: If you change these, make sure to also change the respective values within the tests.
	scanImg                  func(context.Context, *storage.Image, registryTypes.Registry, *scannerclient.Client) (*scannerV1.GetImageComponentsResponse, error)
	fetchSignaturesWithRetry func(context.Context, signatures.SignatureFetcher, *storage.Image, string, registryTypes.Registry) ([]*storage.Signature, error)
	scannerClientSingleton   func() *scannerclient.Client
	getMatchingRegistry      func(*storage.ImageName) (registryTypes.Registry, error)
}

// NewLocalScan initializes a LocalScan struct
func NewLocalScan(registryStore *registry.Store) *LocalScan {
	return &LocalScan{
		scanImg:                  scanImage,
		fetchSignaturesWithRetry: signatures.FetchImageSignaturesWithRetries,
		scannerClientSingleton:   scannerclient.GRPCClientSingleton,
		getMatchingRegistry:      registryStore.GetRegistryForImage,
	}
}

// EnrichLocalImageFromRegistry will enrich an image with scan results from local scanner as well as signatures
// from the local registry. Afterwards, missing enriched data such as signature verification results and image
// vulnerabilities will be fetched from central, returning the fully enriched image.
// It will return any errors that may occur during scanning, fetching signatures or during reaching out to central.
<<<<<<< HEAD
func EnrichLocalImageFromRegistry(ctx context.Context, centralClient v1.ImageServiceClient, ci *storage.ContainerImage, registry registryTypes.Registry) (*storage.Image, error) {
=======
func (s *LocalScan) EnrichLocalImage(ctx context.Context, centralClient v1.ImageServiceClient, ci *storage.ContainerImage) (*storage.Image, error) {
	imgName := ci.GetName().GetFullName()

>>>>>>> 94c30453
	// Check if there is a local Scanner.
	// No need to continue if there is no local Scanner.
	scannerClient := s.scannerClientSingleton()
	if scannerClient == nil {
		return nil, ErrNoLocalScanner
	}

<<<<<<< HEAD
	errorList := errorhelpers.NewErrorList("image enrichment")

	image := types.ToImage(ci)
	image.Notes = make([]storage.Image_Note, 0)

	// Enrich image with metadata from registry
	enrichImageWithMetdata(errorList, registry, image)

	// Perform image analysis (identify components) via local scanner
	scannerResp := fetchImageAnalysis(ctx, errorList, registry, image)

	// Fetch signatures associated with image from registry
	sigs := fetchSignatures(ctx, errorList, registry, image)

	// Send local enriched data to central to receive a fully enrich image. This includes image vulnerabilities and
	// signature verification results.
	centralResp, err := centralClient.EnrichLocalImageInternal(ctx, &v1.EnrichLocalImageInternalRequest{
		ImageId:        utils.GetSHA(image),
		ImageName:      image.GetName(),
		Metadata:       image.GetMetadata(),
		Components:     scannerResp.GetComponents(),
		Notes:          scannerResp.GetNotes(),
		ImageSignature: &storage.ImageSignature{Signatures: sigs},
		ImageNotes:     image.GetNotes(),
		Error:          errorList.String(),
	})
=======
	// Find the associated registry of the image.
	matchingRegistry, err := s.getMatchingRegistry(ci.GetName())
>>>>>>> 94c30453
	if err != nil {
		log.Debugf("Unable to enrich image %q: %v", image.GetName(), err)
		return nil, errors.Wrapf(err, "enriching image %q via central", image.GetName())
	}

	if errorList.Empty() {
		log.Debugf("Retrieved image enrichment results for %q", image.GetName())
	}

	return centralResp.GetImage(), errorList.ToError()
}

func enrichImageWithMetdata(errorList *errorhelpers.ErrorList, registry registryTypes.Registry, image *storage.Image) {
	metadata, err := registry.Metadata(image)
	if err != nil {
		log.Debugf("Failed fetching image metadata for image %q: %v", image.GetName(), err)
		image.Notes = append(image.Notes, storage.Image_MISSING_METADATA)
		errorList.AddError(errors.Wrapf(err, "fetching image metadata for image %q", image.GetName()))
		return
	}

	// Ensure the metadata is set on the image we pass to i.e. fetching signatures. If no V2 digest is available for the
	// image, the signature will not be attempted to be fetched.
	// We don't need to do anything on central side, as there the image will correctly have the metadata assigned.
	image.Metadata = metadata
	log.Debugf("Received metadata for image %q: %v", image.GetName(), metadata)
}

func fetchImageAnalysis(ctx context.Context, errorList *errorhelpers.ErrorList, registry registryTypes.Registry, image *storage.Image) *scannerV1.GetImageComponentsResponse {
	if !errorList.Empty() {
		// do nothing if errors previously encountered
		return nil
	}

<<<<<<< HEAD
	// Scan the image via local scanner.
	scannerclient := scannerClientSingleton()
	scannerResp, err := scanImg(ctx, image, registry, scannerclient)
=======
	// LocalScan the image via local scanner.
	scannerResp, err := s.scanImg(ctx, image, matchingRegistry, scannerClient)
>>>>>>> 94c30453
	if err != nil {
		log.Debugf("Scan for image %q failed: %v", image.GetName(), err)
		image.Notes = append(image.Notes, storage.Image_MISSING_SCAN_DATA)
		errorList.AddError(errors.Wrapf(err, "scanning image %q locally", image.GetName()))
		return nil
	}

	return scannerResp
}

func fetchSignatures(ctx context.Context, errorList *errorhelpers.ErrorList, registry registryTypes.Registry, image *storage.Image) []*storage.Signature {
	if !errorList.Empty() {
		// do nothing if errors previously encountered
		return nil
	}

	// Fetch signatures from cluster-local registry.
<<<<<<< HEAD
	sigs, err := fetchSignaturesWithRetry(ctx, signatures.NewSignatureFetcher(), image, image.GetName().GetFullName(), registry)
=======
	sigs, err := s.fetchSignaturesWithRetry(ctx, signatures.NewSignatureFetcher(), image, image.GetName().GetFullName(),
		matchingRegistry)
>>>>>>> 94c30453
	if err != nil {
		log.Debugf("Failed fetching signatures for image %q: %v", image.GetName(), err)
		image.Notes = append(image.Notes, storage.Image_MISSING_SIGNATURE)
		errorList.AddError(errors.Wrapf(err, "fetching signature for image %q from registry %q", image.GetName(), registry.Name()))
		return nil
	}

	return sigs
}

// EnrichLocalImage will enrich a cluster-local image with scan results from local scanner as well as signatures
// from the cluster-local registry. Afterwards, missing enriched data such as signature verification results and image
// vulnerabilities will be fetched from central, returning the fully enriched image.
// It will return any errors that may occur during scanning, fetching signatures or during reaching out to central.
func EnrichLocalImage(ctx context.Context, centralClient v1.ImageServiceClient, ci *storage.ContainerImage) (*storage.Image, error) {
	imgName := ci.GetName().GetFullName()

	// Find the associated registry of the image.
	matchingRegistry, err := getMatchingRegistry(ci.GetName())
	if err != nil {
		return nil, errors.Wrapf(err, "determining image registry for image %q", imgName)
	}

	log.Debugf("Received matching registry for image %q: %q", imgName, matchingRegistry.Name())

	return EnrichLocalImageFromRegistry(ctx, centralClient, ci, matchingRegistry)
}

// scanImage will scan the given image and return its components.
func scanImage(ctx context.Context, image *storage.Image,
	registry registryTypes.Registry, scannerClient *scannerclient.Client) (*scannerV1.GetImageComponentsResponse, error) {
	// Get the image analysis from the local Scanner.
	scanResp, err := scannerClient.GetImageAnalysis(ctx, image, registry.Config())
	if err != nil {
		return nil, err
	}
	// Return an error indicating a non-successful scan result.
	if scanResp.GetStatus() != scannerV1.ScanStatus_SUCCEEDED {
		return nil, fmt.Errorf("scan failed with status %q", scanResp.GetStatus().String())
	}

	return scanResp, nil
}<|MERGE_RESOLUTION|>--- conflicted
+++ resolved
@@ -28,12 +28,12 @@
 
 // LocalScan wraps the functions required in EnrichLocalImage. This allows us to inject different values for testing purposes
 type LocalScan struct {
-	// Used for testing purposes only to not require setting up registry / scanner.
 	// NOTE: If you change these, make sure to also change the respective values within the tests.
 	scanImg                  func(context.Context, *storage.Image, registryTypes.Registry, *scannerclient.Client) (*scannerV1.GetImageComponentsResponse, error)
 	fetchSignaturesWithRetry func(context.Context, signatures.SignatureFetcher, *storage.Image, string, registryTypes.Registry) ([]*storage.Signature, error)
 	scannerClientSingleton   func() *scannerclient.Client
 	getMatchingRegistry      func(*storage.ImageName) (registryTypes.Registry, error)
+	registryStore            *registry.Store
 }
 
 // NewLocalScan initializes a LocalScan struct
@@ -43,6 +43,7 @@
 		fetchSignaturesWithRetry: signatures.FetchImageSignaturesWithRetries,
 		scannerClientSingleton:   scannerclient.GRPCClientSingleton,
 		getMatchingRegistry:      registryStore.GetRegistryForImage,
+		registryStore:            registryStore,
 	}
 }
 
@@ -50,34 +51,26 @@
 // from the local registry. Afterwards, missing enriched data such as signature verification results and image
 // vulnerabilities will be fetched from central, returning the fully enriched image.
 // It will return any errors that may occur during scanning, fetching signatures or during reaching out to central.
-<<<<<<< HEAD
-func EnrichLocalImageFromRegistry(ctx context.Context, centralClient v1.ImageServiceClient, ci *storage.ContainerImage, registry registryTypes.Registry) (*storage.Image, error) {
-=======
-func (s *LocalScan) EnrichLocalImage(ctx context.Context, centralClient v1.ImageServiceClient, ci *storage.ContainerImage) (*storage.Image, error) {
-	imgName := ci.GetName().GetFullName()
-
->>>>>>> 94c30453
+func (s *LocalScan) EnrichLocalImageFromRegistry(ctx context.Context, centralClient v1.ImageServiceClient, ci *storage.ContainerImage, registry registryTypes.Registry) (*storage.Image, error) {
 	// Check if there is a local Scanner.
 	// No need to continue if there is no local Scanner.
-	scannerClient := s.scannerClientSingleton()
-	if scannerClient == nil {
+	if s.scannerClientSingleton() == nil {
 		return nil, ErrNoLocalScanner
 	}
 
-<<<<<<< HEAD
 	errorList := errorhelpers.NewErrorList("image enrichment")
 
 	image := types.ToImage(ci)
 	image.Notes = make([]storage.Image_Note, 0)
 
 	// Enrich image with metadata from registry
-	enrichImageWithMetdata(errorList, registry, image)
-
-	// Perform image analysis (identify components) via local scanner
-	scannerResp := fetchImageAnalysis(ctx, errorList, registry, image)
+	s.enrichImageWithMetdata(errorList, registry, image)
+
+	// Perform partial scan (image analysis / identify components) via local scanner
+	scannerResp := s.fetchImageAnalysis(ctx, errorList, registry, image)
 
 	// Fetch signatures associated with image from registry
-	sigs := fetchSignatures(ctx, errorList, registry, image)
+	sigs := s.fetchSignatures(ctx, errorList, registry, image)
 
 	// Send local enriched data to central to receive a fully enrich image. This includes image vulnerabilities and
 	// signature verification results.
@@ -91,10 +84,6 @@
 		ImageNotes:     image.GetNotes(),
 		Error:          errorList.String(),
 	})
-=======
-	// Find the associated registry of the image.
-	matchingRegistry, err := s.getMatchingRegistry(ci.GetName())
->>>>>>> 94c30453
 	if err != nil {
 		log.Debugf("Unable to enrich image %q: %v", image.GetName(), err)
 		return nil, errors.Wrapf(err, "enriching image %q via central", image.GetName())
@@ -107,7 +96,7 @@
 	return centralResp.GetImage(), errorList.ToError()
 }
 
-func enrichImageWithMetdata(errorList *errorhelpers.ErrorList, registry registryTypes.Registry, image *storage.Image) {
+func (s *LocalScan) enrichImageWithMetdata(errorList *errorhelpers.ErrorList, registry registryTypes.Registry, image *storage.Image) {
 	metadata, err := registry.Metadata(image)
 	if err != nil {
 		log.Debugf("Failed fetching image metadata for image %q: %v", image.GetName(), err)
@@ -123,20 +112,14 @@
 	log.Debugf("Received metadata for image %q: %v", image.GetName(), metadata)
 }
 
-func fetchImageAnalysis(ctx context.Context, errorList *errorhelpers.ErrorList, registry registryTypes.Registry, image *storage.Image) *scannerV1.GetImageComponentsResponse {
+func (s *LocalScan) fetchImageAnalysis(ctx context.Context, errorList *errorhelpers.ErrorList, registry registryTypes.Registry, image *storage.Image) *scannerV1.GetImageComponentsResponse {
 	if !errorList.Empty() {
 		// do nothing if errors previously encountered
 		return nil
 	}
 
-<<<<<<< HEAD
 	// Scan the image via local scanner.
-	scannerclient := scannerClientSingleton()
-	scannerResp, err := scanImg(ctx, image, registry, scannerclient)
-=======
-	// LocalScan the image via local scanner.
-	scannerResp, err := s.scanImg(ctx, image, matchingRegistry, scannerClient)
->>>>>>> 94c30453
+	scannerResp, err := s.scanImg(ctx, image, registry, s.scannerClientSingleton())
 	if err != nil {
 		log.Debugf("Scan for image %q failed: %v", image.GetName(), err)
 		image.Notes = append(image.Notes, storage.Image_MISSING_SCAN_DATA)
@@ -147,19 +130,14 @@
 	return scannerResp
 }
 
-func fetchSignatures(ctx context.Context, errorList *errorhelpers.ErrorList, registry registryTypes.Registry, image *storage.Image) []*storage.Signature {
+func (s *LocalScan) fetchSignatures(ctx context.Context, errorList *errorhelpers.ErrorList, registry registryTypes.Registry, image *storage.Image) []*storage.Signature {
 	if !errorList.Empty() {
 		// do nothing if errors previously encountered
 		return nil
 	}
 
 	// Fetch signatures from cluster-local registry.
-<<<<<<< HEAD
-	sigs, err := fetchSignaturesWithRetry(ctx, signatures.NewSignatureFetcher(), image, image.GetName().GetFullName(), registry)
-=======
-	sigs, err := s.fetchSignaturesWithRetry(ctx, signatures.NewSignatureFetcher(), image, image.GetName().GetFullName(),
-		matchingRegistry)
->>>>>>> 94c30453
+	sigs, err := s.fetchSignaturesWithRetry(ctx, signatures.NewSignatureFetcher(), image, image.GetName().GetFullName(), registry)
 	if err != nil {
 		log.Debugf("Failed fetching signatures for image %q: %v", image.GetName(), err)
 		image.Notes = append(image.Notes, storage.Image_MISSING_SIGNATURE)
@@ -174,18 +152,35 @@
 // from the cluster-local registry. Afterwards, missing enriched data such as signature verification results and image
 // vulnerabilities will be fetched from central, returning the fully enriched image.
 // It will return any errors that may occur during scanning, fetching signatures or during reaching out to central.
-func EnrichLocalImage(ctx context.Context, centralClient v1.ImageServiceClient, ci *storage.ContainerImage) (*storage.Image, error) {
+func (s *LocalScan) EnrichLocalImage(ctx context.Context, centralClient v1.ImageServiceClient, ci *storage.ContainerImage) (*storage.Image, error) {
 	imgName := ci.GetName().GetFullName()
 
 	// Find the associated registry of the image.
-	matchingRegistry, err := getMatchingRegistry(ci.GetName())
+	matchingRegistry, err := s.getMatchingRegistry(ci.GetName())
 	if err != nil {
 		return nil, errors.Wrapf(err, "determining image registry for image %q", imgName)
 	}
 
 	log.Debugf("Received matching registry for image %q: %q", imgName, matchingRegistry.Name())
 
-	return EnrichLocalImageFromRegistry(ctx, centralClient, ci, matchingRegistry)
+	return s.EnrichLocalImageFromRegistry(ctx, centralClient, ci, matchingRegistry)
+}
+
+func (s *LocalScan) EnrichLocalImageInNamespace(ctx context.Context, centralClient v1.ImageServiceClient, ci *storage.ContainerImage, namespace string) (*storage.Image, error) {
+	var reg registryTypes.Registry
+	imgName := ci.GetName()
+
+	reg, err := s.registryStore.GetRegistryForImageInNamespace(imgName, namespace)
+	if err != nil {
+		// no registry was found, assume this image represents a registry that does not require authentication.
+		// add the registry to regStore and use it for scanning going forward
+		reg, err = s.registryStore.UpsertNoAuthRegistry(ctx, namespace, imgName)
+		if err != nil {
+			return nil, err
+		}
+	}
+
+	return s.EnrichLocalImageFromRegistry(ctx, centralClient, ci, reg)
 }
 
 // scanImage will scan the given image and return its components.
