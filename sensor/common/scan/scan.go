package scan

import (
	"context"
	"errors"
	"fmt"
	"time"

	pkgErrors "github.com/pkg/errors"
	v1 "github.com/stackrox/rox/generated/api/v1"
	"github.com/stackrox/rox/generated/storage"
	"github.com/stackrox/rox/pkg/concurrency"
	"github.com/stackrox/rox/pkg/env"
	"github.com/stackrox/rox/pkg/errorhelpers"
	"github.com/stackrox/rox/pkg/images/types"
	"github.com/stackrox/rox/pkg/logging"
	"github.com/stackrox/rox/pkg/registries"
	"github.com/stackrox/rox/pkg/registries/docker"
	registryTypes "github.com/stackrox/rox/pkg/registries/types"
	"github.com/stackrox/rox/pkg/signatures"
	"github.com/stackrox/rox/pkg/tlscheck"
	"github.com/stackrox/rox/sensor/common/registry"
	"github.com/stackrox/rox/sensor/common/scannerclient"
	scannerV1 "github.com/stackrox/scanner/generated/scanner/api/v1"
	"golang.org/x/sync/semaphore"
)

const (
	defaultMaxSemaphoreWaitTime = 5 * time.Second
)

var (
	// ErrNoLocalScanner indicates there is no Secured Cluster local Scanner connection.
	// This happens if it's not desired or if there is a connection error.
	ErrNoLocalScanner = errors.New("no local Scanner connection")

	// ErrTooManyParallelScans indicates there are too many scans in progress and wait time
	// has been exceeded.
	ErrTooManyParallelScans = errors.New("too many parallel scans to local scanner")

	// ErrEnrichNotStarted will be wrapped by other more specific errors. It is used to determine
	// if the enrichment was never started and will be no messages sent to Central.
	ErrEnrichNotStarted = errors.New("enrich was not started")

	log = logging.LoggerForModule()
)

// LocalScan wraps the functions required for enriching local images. This allows us to inject different values for testing purposes.
type LocalScan struct {
	// NOTE: If you change these, make sure to also change the respective values within the tests.
	scanImg                           func(context.Context, *storage.Image, registryTypes.ImageRegistry, *scannerclient.Client) (*scannerV1.GetImageComponentsResponse, error)
	fetchSignaturesWithRetry          func(context.Context, signatures.SignatureFetcher, *storage.Image, string, registryTypes.Registry) ([]*storage.Signature, error)
	scannerClientSingleton            func() *scannerclient.Client
	getRegistryForImageInNamespace    func(*storage.ImageName, string) (registryTypes.ImageRegistry, error)
	getGlobalRegistryForImage         func(*storage.ImageName) (registryTypes.ImageRegistry, error)
	createNoAuthImageRegistry         func(context.Context, *storage.ImageName, registries.Factory) (registryTypes.ImageRegistry, error)
	getMatchingCentralRegIntegrations func(*storage.ImageName) []registryTypes.ImageRegistry

	// scanSemaphore limits the number of active scans.
	scanSemaphore        *semaphore.Weighted
	maxSemaphoreWaitTime time.Duration

	regFactory registries.Factory
}

// NewLocalScan initializes a LocalScan struct.
func NewLocalScan(registryStore *registry.Store) *LocalScan {
	regFactory := registries.NewFactory(registries.FactoryOptions{
		CreatorFuncs: []registries.CreatorWrapper{
<<<<<<< HEAD
			dockerFactory.CreatorWithoutRepoList,
=======
			docker.Creator,
>>>>>>> 53dc7505
		},
	})

	return &LocalScan{
		scanImg:                           scanImage,
		fetchSignaturesWithRetry:          signatures.FetchImageSignaturesWithRetries,
		scannerClientSingleton:            scannerclient.GRPCClientSingleton,
		getRegistryForImageInNamespace:    registryStore.GetRegistryForImageInNamespace,
		getGlobalRegistryForImage:         registryStore.GetGlobalRegistryForImage,
		scanSemaphore:                     semaphore.NewWeighted(int64(env.MaxParallelImageScanInternal.IntegerSetting())),
		maxSemaphoreWaitTime:              defaultMaxSemaphoreWaitTime,
		createNoAuthImageRegistry:         createNoAuthImageRegistry,
		getMatchingCentralRegIntegrations: registryStore.GetMatchingCentralRegistryIntegrations,
		regFactory:                        regFactory,
	}
}

// EnrichLocalImageInNamespace invokes enrichLocalImageFromRegistry with a slice of credentials from the registryStore based on namespace as well as
// the OCP global pull secret.
//
// If no registry credentials are found an empty registry slice is passed to enrichLocalImageFromRegistry for enriching with 'no auth'.
func (s *LocalScan) EnrichLocalImageInNamespace(ctx context.Context, centralClient v1.ImageServiceClient, ci *storage.ContainerImage, namespace string, requestID string, force bool) (*storage.Image, error) {
	imgName := ci.GetName()

	regs := s.getRegistries(namespace, imgName)

	log.Debugf("Attempting image enrich for %q in namespace %q with %v regs", ci.GetName().GetFullName(), namespace, len(regs))

	return s.enrichLocalImageFromRegistry(ctx, centralClient, ci, regs, requestID, force)
}

func (s *LocalScan) getRegistries(namespace string, imgName *storage.ImageName) []registryTypes.ImageRegistry {
	var regs []registryTypes.ImageRegistry

	// Add registries from Central's image integrations.
	centralIntegrations := s.getMatchingCentralRegIntegrations(imgName)
	if len(centralIntegrations) > 0 {
		regs = append(regs, centralIntegrations...)
	}

	// Add registries from k8s pull secrets.
	if namespace != "" {
		// If namespace provided pull appropriate registry.
		// An err indicates no registry was found, only append if was no err
		if reg, err := s.getRegistryForImageInNamespace(imgName, namespace); err == nil {
			regs = append(regs, reg)
		}
	}

	// Add global pull secret registry
	// An err indicates no registry was found, only append if was no err
	if reg, err := s.getGlobalRegistryForImage(imgName); err == nil {
		regs = append(regs, reg)
	}

	return regs
}

// enrichLocalImageFromRegistry will enrich an image with scan results from local scanner as well as signatures
// from the local registry. Afterwards, missing enriched data such as signature verification results and image
// vulnerabilities will be fetched from central, returning the fully enriched image. A request is always sent
// to central even if errors occur pulling metadata, scanning, or fetching signatures so that the error may be
// recorded.
//
// Will use the first registry from registries that succeeds in pulling metadata, or if registries is empty will
// assume no auth is required.
//
// Will return any errors that may occur during scanning, fetching signatures or during reaching out to Central.
func (s *LocalScan) enrichLocalImageFromRegistry(ctx context.Context, centralClient v1.ImageServiceClient, ci *storage.ContainerImage, registries []registryTypes.ImageRegistry, requestID string, force bool) (*storage.Image, error) {
	if ci == nil {
		return nil, pkgErrors.Wrap(ErrEnrichNotStarted, "missing image, nothing to enrich")
	}

	// Check if there is a local Scanner.
	// No need to continue if there is no local Scanner.
	if s.scannerClientSingleton() == nil {
		return nil, errors.Join(ErrNoLocalScanner, ErrEnrichNotStarted)
	}

	// throttle the # of active scans.
	if err := s.scanSemaphore.Acquire(concurrency.AsContext(concurrency.Timeout(s.maxSemaphoreWaitTime)), 1); err != nil {
		return nil, errors.Join(ErrTooManyParallelScans, ErrEnrichNotStarted)
	}
	defer s.scanSemaphore.Release(1)

	log.Debugf("Enriching image locally %q numRegs %v", ci.GetName().GetFullName(), len(registries))

	if len(registries) == 0 {
		// no registries provided, try with no auth.
		reg, err := s.createNoAuthImageRegistry(ctx, ci.GetName(), s.regFactory)
		if err != nil {
			return nil, errors.Join(pkgErrors.Wrapf(err, "unable to create no auth registry for %q", ci.GetName()), ErrEnrichNotStarted)
		}
		registries = append(registries, reg)
	}

	errorList := errorhelpers.NewErrorList("image enrichment")

	image := types.ToImage(ci)
	image.Notes = make([]storage.Image_Note, 0)

	// Enrich image with metadata from one of registries.
	reg := s.enrichImageWithMetadata(errorList, registries, image)

	// Perform partial scan (image analysis / identify components) via local scanner.
	scannerResp := s.fetchImageAnalysis(ctx, errorList, reg, image)

	// Fetch signatures associated with image from registry.
	sigs := s.fetchSignatures(ctx, errorList, reg, image)

	// Send local enriched data to central to receive a fully enrich image. This includes image vulnerabilities and
	// signature verification results.
	centralResp, err := centralClient.EnrichLocalImageInternal(ctx, &v1.EnrichLocalImageInternalRequest{
		ImageId:        image.GetId(),
		ImageName:      image.GetName(),
		Metadata:       image.GetMetadata(),
		Components:     scannerResp.GetComponents(),
		Notes:          scannerResp.GetNotes(),
		ImageSignature: &storage.ImageSignature{Signatures: sigs},
		ImageNotes:     image.GetNotes(),
		Error:          errorList.String(),
		RequestId:      requestID,
		Force:          force,
	})
	if err != nil {
		log.Debugf("Unable to enrich image %q: %v", image.GetName().GetFullName(), err)
		return nil, pkgErrors.Wrapf(err, "enriching image %q via central", image.GetName())
	}

	if errorList.Empty() {
		log.Debugf("Retrieved image enrichment results for %q with id %q", image.GetName().GetFullName(), image.GetId())
	}

	return centralResp.GetImage(), errorList.ToError()
}

// enrichImageWithMetadata will loop through registries returning the first that succeeds in enriching image with metadata.
// If none succeed adds a note to the image and errors to errorList.
func (s *LocalScan) enrichImageWithMetadata(errorList *errorhelpers.ErrorList, registries []registryTypes.ImageRegistry, image *storage.Image) registryTypes.ImageRegistry {
	var errs []error
	for _, reg := range registries {
		metadata, err := reg.Metadata(image)
		if err != nil {
			log.Debugf("Failed fetching metadata for image %q with id %q: %v", image.GetName().GetFullName(), image.GetId(), err)
			errs = append(errs, err)
			continue
		}
		metadata.DataSource = &storage.DataSource{}

		// Ensure the metadata is set on the image we pass to i.e. fetching signatures. If no V2 digest is available for the
		// image, the signature will not be attempted to be fetched.
		// We don't need to do anything on central side, as there the image will correctly have the metadata assigned.
		image.Metadata = metadata
		log.Infof("Received metadata for image %q with id %q using reg %q", image.GetName().GetFullName(), image.GetId(), reg.Name())
		log.Debugf("Metadata for image %q with id %q: %v", image.GetName().GetFullName(), image.GetId(), metadata)
		return reg
	}

	errorList.AddErrors(errs...)
	image.Notes = append(image.Notes, storage.Image_MISSING_METADATA)
	return nil
}

// fetchImageAnalysis analyzes an image via the local scanner. Does nothing if errorList contains errors.
func (s *LocalScan) fetchImageAnalysis(ctx context.Context, errorList *errorhelpers.ErrorList, registry registryTypes.ImageRegistry, image *storage.Image) *scannerV1.GetImageComponentsResponse {
	if !errorList.Empty() {
		// do nothing if errors previously encountered.
		return nil
	}

	// Scan the image via local scanner.
	scannerResp, err := s.scanImg(ctx, image, registry, s.scannerClientSingleton())
	if err != nil {
		log.Debugf("Scan for image %q with id %v failed: %v", image.GetName().GetFullName(), image.GetId(), err)
		image.Notes = append(image.Notes, storage.Image_MISSING_SCAN_DATA)
		errorList.AddError(pkgErrors.Wrapf(err, "scanning image %q locally", image.GetName()))
		return nil
	}

	return scannerResp
}

// fetchSignatures fetches signatures from the registry for an image. Does nothing if errorList contains errors.
func (s *LocalScan) fetchSignatures(ctx context.Context, errorList *errorhelpers.ErrorList, registry registryTypes.ImageRegistry, image *storage.Image) []*storage.Signature {
	if !errorList.Empty() {
		// do nothing if errors previously encountered.
		return nil
	}

	// Fetch signatures from cluster-local registry.
	sigs, err := s.fetchSignaturesWithRetry(ctx, signatures.NewSignatureFetcher(), image, image.GetName().GetFullName(), registry)
	if err != nil {
		log.Debugf("Failed fetching signatures for image %q: %v", image.GetName().GetFullName(), err)
		image.Notes = append(image.Notes, storage.Image_MISSING_SIGNATURE)
		errorList.AddError(pkgErrors.Wrapf(err, "fetching signature for image %q from registry %q", image.GetName(), registry.Name()))
		return nil
	}

	return sigs
}

// scanImage will scan the given image and return its components.
func scanImage(ctx context.Context, image *storage.Image,
	registry registryTypes.ImageRegistry, scannerClient *scannerclient.Client) (*scannerV1.GetImageComponentsResponse, error) {
	// Get the image analysis from the local Scanner.
	scanResp, err := scannerClient.GetImageAnalysis(ctx, image, registry.Config())
	if err != nil {
		return nil, err
	}
	// Return an error indicating a non-successful scan result.
	if scanResp.GetStatus() != scannerV1.ScanStatus_SUCCEEDED {
		return nil, fmt.Errorf("scan failed with status %q", scanResp.GetStatus().String())
	}

	return scanResp, nil
}

// createNoAuthImageRegistry creates an image registry that has no user/pass.
func createNoAuthImageRegistry(ctx context.Context, imgName *storage.ImageName, regFactory registries.Factory) (registryTypes.ImageRegistry, error) {
	registry := imgName.GetRegistry()
	if registry == "" {
		return nil, errors.New("no image registry provided, nothing to do")
	}

	secure, err := tlscheck.CheckTLS(ctx, registry)
	if err != nil {
		return nil, pkgErrors.Wrapf(err, "unable to check TLS for registry %q", registry)
	}

	ii := &storage.ImageIntegration{
		Id:         registry,
		Name:       fmt.Sprintf("NoAuth/reg:%v", registry),
		Type:       docker.GenericDockerRegistryType,
		Categories: []storage.ImageIntegrationCategory{storage.ImageIntegrationCategory_REGISTRY},
		IntegrationConfig: &storage.ImageIntegration_Docker{
			Docker: &storage.DockerConfig{
				Endpoint: registry,
				Insecure: !secure,
			},
		},
	}

	return regFactory.CreateRegistry(ii)
}<|MERGE_RESOLUTION|>--- conflicted
+++ resolved
@@ -67,11 +67,7 @@
 func NewLocalScan(registryStore *registry.Store) *LocalScan {
 	regFactory := registries.NewFactory(registries.FactoryOptions{
 		CreatorFuncs: []registries.CreatorWrapper{
-<<<<<<< HEAD
-			dockerFactory.CreatorWithoutRepoList,
-=======
-			docker.Creator,
->>>>>>> 53dc7505
+			docker.CreatorWithoutRepoList,
 		},
 	})
 
