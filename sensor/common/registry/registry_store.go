package registry

import (
	"context"
	"fmt"
	"strings"

	"github.com/pkg/errors"
	"github.com/stackrox/rox/generated/internalapi/central"
	"github.com/stackrox/rox/generated/storage"
	"github.com/stackrox/rox/pkg/docker/config"
	"github.com/stackrox/rox/pkg/logging"
	"github.com/stackrox/rox/pkg/registries"
	dockerFactory "github.com/stackrox/rox/pkg/registries/docker"
	rhelFactory "github.com/stackrox/rox/pkg/registries/rhel"
	registryTypes "github.com/stackrox/rox/pkg/registries/types"
	"github.com/stackrox/rox/pkg/set"
	"github.com/stackrox/rox/pkg/sync"
	"github.com/stackrox/rox/pkg/tlscheck"
	"github.com/stackrox/rox/pkg/urlfmt"
)

const (
	pullSecretNamePrefix = "PullSec"
	globalRegNamePrefix  = "Global"
)

var (
	log = logging.LoggerForModule()
)

// Store stores cluster-internal registries by namespace.
type Store struct {
	factory registries.Factory
	// store maps a namespace to the names of registries accessible from within the namespace.
	store map[string]registries.Set

	// clusterLocalRegistryHosts contains hosts (names and/or IPs) for registries that are local
	// to this cluster (ie: the OCP internal registry).
	clusterLocalRegistryHosts      set.StringSet
	clusterLocalRegistryHostsMutex sync.RWMutex

	// globalRegistries holds registries that are not bound to a namespace and can be used
	// for processing images from any namespace, example: the OCP Global Pull Secret.
	globalRegistries registries.Set

	mutex sync.RWMutex

	checkTLS CheckTLS

	// delegatedRegistryConfig is used to determine if scanning images from a registry
	// should be done via local scanner or sent to central.
	delegatedRegistryConfig      *central.DelegatedRegistryConfig
	delegatedRegistryConfigMutex sync.RWMutex

	// centralRegistryIntegration holds registry integrations sync'd from Central.
	centralRegistryIntegrations registries.Set
}

// CheckTLS defines a function which checks if the given address is using TLS.
// An example implementation of this is tlscheck.CheckTLS.
type CheckTLS func(ctx context.Context, origAddr string) (bool, error)

// NewRegistryStore creates a new registry store.
// The passed-in CheckTLS is used to check if a registry uses TLS.
// If checkTLS is nil, tlscheck.CheckTLS is used by default.
func NewRegistryStore(checkTLS CheckTLS) *Store {
	allRegsFactory := registries.NewFactory(registries.FactoryOptions{})

	someRegsFactory := registries.NewFactory(registries.FactoryOptions{
		CreatorFuncs: []registries.CreatorWrapper{
			dockerFactory.Creator,
			rhelFactory.Creator,
		},
	})

	store := &Store{
<<<<<<< HEAD
		factory:                     someRegsFactory,
		store:                       make(map[string]registries.Set),
		checkTLS:                    tlscheck.CheckTLS,
		globalRegistries:            registries.NewSet(someRegsFactory),
		centralRegistryIntegrations: registries.NewSet(allRegsFactory),
=======
		factory:                   factory,
		store:                     make(map[string]registries.Set),
		checkTLS:                  tlscheck.CheckTLS,
		globalRegistries:          registries.NewSet(factory),
		clusterLocalRegistryHosts: set.NewStringSet(),
>>>>>>> 4e69f9de
	}

	if checkTLS != nil {
		store.checkTLS = checkTLS
	}

	return store
}

func (rs *Store) getRegistries(namespace string) registries.Set {
	rs.mutex.Lock()
	defer rs.mutex.Unlock()

	regs := rs.store[namespace]
	if regs == nil {
		regs = registries.NewSet(rs.factory)
		rs.store[namespace] = regs
	}

	return regs
}

func createImageIntegration(registry string, dce config.DockerConfigEntry, secure bool, name string) *storage.ImageIntegration {
	registryType := dockerFactory.GenericDockerRegistryType
	if rhelFactory.RedHatRegistryEndpoints.Contains(urlfmt.TrimHTTPPrefixes(registry)) {
		registryType = rhelFactory.RedHatRegistryType
	}

	return &storage.ImageIntegration{
		Id:         registry,
		Name:       name,
		Type:       registryType,
		Categories: []storage.ImageIntegrationCategory{storage.ImageIntegrationCategory_REGISTRY},
		IntegrationConfig: &storage.ImageIntegration_Docker{
			Docker: &storage.DockerConfig{
				Endpoint: registry,
				Username: dce.Username,
				Password: dce.Password,
				Insecure: !secure,
			},
		},
	}
}

// genIntegrationName returns a string to use as an integration name. It's meant to aid in identifying where
// the registry came from.
func genIntegrationName(prefix string, namespace string, registry string) string {
	if namespace != "" {
		namespace = fmt.Sprintf("/ns:%s", namespace)
	}

	if registry != "" {
		registry = fmt.Sprintf("/reg:%s", registry)
	}

	return fmt.Sprintf("%v%v%v", prefix, namespace, registry)
}

// UpsertRegistry upserts the given registry with the given credentials in the given namespace into the store.
func (rs *Store) UpsertRegistry(ctx context.Context, namespace, registry string, dce config.DockerConfigEntry) error {
	secure, err := rs.checkTLS(ctx, registry)
	if err != nil {
		return errors.Wrapf(err, "unable to check TLS for registry %q", registry)
	}

	regs := rs.getRegistries(namespace)

	// remove http/https prefixes from registry, matching may fail otherwise, the created registry.url will have
	// the appropriate prefix
	registry = urlfmt.TrimHTTPPrefixes(registry)
	name := genIntegrationName(pullSecretNamePrefix, namespace, registry)
	err = regs.UpdateImageIntegration(createImageIntegration(registry, dce, secure, name))
	if err != nil {
		return errors.Wrapf(err, "updating registry store with registry %q", registry)
	}

	log.Debugf("Upserted registry %q for namespace %q into store", registry, namespace)

	return nil
}

// getRegistriesInNamespace returns all the registries within a given namespace.
func (rs *Store) getRegistriesInNamespace(namespace string) registries.Set {
	rs.mutex.RLock()
	defer rs.mutex.RUnlock()

	return rs.store[namespace]
}

// GetRegistryForImageInNamespace returns the stored registry that matches image.Registry
// and is associated with namespace.
//
// An error is returned if no registry found.
func (rs *Store) GetRegistryForImageInNamespace(image *storage.ImageName, namespace string) (registryTypes.ImageRegistry, error) {
	reg := image.GetRegistry()
	regs := rs.getRegistriesInNamespace(namespace)
	if regs != nil {
		for _, r := range regs.GetAll() {
			if r.Config().RegistryHostname == reg {
				return r, nil
			}
		}
	}

	return nil, errors.Errorf("unknown image registry: %q", reg)
}

// UpsertGlobalRegistry will store a new registry with the given credentials into the global registry store.
func (rs *Store) UpsertGlobalRegistry(ctx context.Context, registry string, dce config.DockerConfigEntry) error {
	secure, err := rs.checkTLS(ctx, registry)
	if err != nil {
		return errors.Wrapf(err, "unable to check TLS for registry %q", registry)
	}

	name := genIntegrationName(globalRegNamePrefix, "", registry)
	err = rs.globalRegistries.UpdateImageIntegration(createImageIntegration(registry, dce, secure, name))
	if err != nil {
		return errors.Wrapf(err, "updating registry store with registry %q", registry)
	}

	log.Debugf("Upserted global registry %q into store", registry)

	return nil
}

// GetGlobalRegistryForImage returns the relevant global registry for image.
//
// An error is returned if the registry is unknown.
func (rs *Store) GetGlobalRegistryForImage(image *storage.ImageName) (registryTypes.ImageRegistry, error) {
	reg := image.GetRegistry()
	regs := rs.globalRegistries
	if regs != nil {
		for _, r := range regs.GetAll() {
			if r.Config().RegistryHostname == reg {
				return r, nil
			}
		}
	}

	return nil, errors.Errorf("unknown image registry: %q", reg)
}

// SetDelegatedRegistryConfig sets a new delegated registry config for use in determining
// if a particular image is from a registry that should be accessed local to this cluster.
func (rs *Store) SetDelegatedRegistryConfig(config *central.DelegatedRegistryConfig) {
	rs.delegatedRegistryConfigMutex.Lock()
	defer rs.delegatedRegistryConfigMutex.Unlock()
	rs.delegatedRegistryConfig = config
}

// IsLocal determines if an image is from a registry that should be accessed
// local to this secured cluster.  Always returns true for image registries that have
// been added via AddClusterLocalRegistryHost.
func (rs *Store) IsLocal(image *storage.ImageName) bool {
	if image == nil {
		return false
	}

	if rs.hasClusterLocalRegistryHost(image.GetRegistry()) {
		// This host is always cluster local irregardless of the DelegatedRegistryConfig (ie: OCP internal registry).
		return true
	}

	imageFullName := urlfmt.TrimHTTPPrefixes(image.GetFullName())

	rs.delegatedRegistryConfigMutex.RLock()
	defer rs.delegatedRegistryConfigMutex.RUnlock()

	config := rs.delegatedRegistryConfig
	if config == nil || config.EnabledFor == central.DelegatedRegistryConfig_NONE {
		return false
	}

	if config.EnabledFor == central.DelegatedRegistryConfig_ALL {
		return true
	}

	// if image matches a delegated registry prefix, it is local
	for _, r := range config.Registries {
		regPath := urlfmt.TrimHTTPPrefixes(r.GetPath())
		if strings.HasPrefix(imageFullName, regPath) {
			return true
		}
	}

	return false
}

// AddClusterLocalRegistryHost adds host to an internal set of hosts representing
// registries that are only accessible from this cluster. These hosts will be factored
// into IsLocal decisions. Is OK to call repeatedly for the same host.
func (rs *Store) AddClusterLocalRegistryHost(host string) {
	trimmed := urlfmt.TrimHTTPPrefixes(host)

	rs.clusterLocalRegistryHostsMutex.Lock()
	defer rs.clusterLocalRegistryHostsMutex.Unlock()

	rs.clusterLocalRegistryHosts.Add(trimmed)

	log.Debugf("Added cluster local registry host %q", trimmed)
}

func (rs *Store) hasClusterLocalRegistryHost(host string) bool {
	trimmed := urlfmt.TrimHTTPPrefixes(host)

	rs.clusterLocalRegistryHostsMutex.RLock()
	defer rs.clusterLocalRegistryHostsMutex.RUnlock()

	return rs.clusterLocalRegistryHosts.Contains(trimmed)
}

// UpsertCentralRegistryIntegrations upserts registry integrations from Central into the store.
func (rs *Store) UpsertCentralRegistryIntegrations(iis []*storage.ImageIntegration) {
	for _, ii := range iis {
		err := rs.centralRegistryIntegrations.UpdateImageIntegration(ii)
		if err != nil {
			log.Errorf("Failed to upsert registry integration %q: %v", ii.GetId(), err)
		} else {
			log.Debugf("Upserted registry integration %q (%q)", ii.GetName(), ii.GetId())
		}
	}
}

// DeleteCentralRegistryIntegrations deletes registry integrations from the store.
func (rs *Store) DeleteCentralRegistryIntegrations(ids []string) {
	for _, id := range ids {
		err := rs.centralRegistryIntegrations.RemoveImageIntegration(id)
		if err != nil {
			log.Errorf("Failed to delete registry integration %q: %v", id, err)
		} else {
			log.Debugf("Deleted registry integration %q", id)
		}
	}
}

// GetMatchingCentralRegistryIntegrations returns registry integrations sync'd from Central that match the
// provided image name.
func (rs *Store) GetMatchingCentralRegistryIntegrations(imgName *storage.ImageName) []registryTypes.ImageRegistry {
	var regs []registryTypes.ImageRegistry
	for _, ii := range rs.centralRegistryIntegrations.GetAll() {
		if ii.Match(imgName) {
			regs = append(regs, ii)
		}
	}

	return regs
}<|MERGE_RESOLUTION|>--- conflicted
+++ resolved
@@ -75,19 +75,12 @@
 	})
 
 	store := &Store{
-<<<<<<< HEAD
 		factory:                     someRegsFactory,
 		store:                       make(map[string]registries.Set),
 		checkTLS:                    tlscheck.CheckTLS,
 		globalRegistries:            registries.NewSet(someRegsFactory),
 		centralRegistryIntegrations: registries.NewSet(allRegsFactory),
-=======
-		factory:                   factory,
-		store:                     make(map[string]registries.Set),
-		checkTLS:                  tlscheck.CheckTLS,
-		globalRegistries:          registries.NewSet(factory),
-		clusterLocalRegistryHosts: set.NewStringSet(),
->>>>>>> 4e69f9de
+		clusterLocalRegistryHosts:   set.NewStringSet(),
 	}
 
 	if checkTLS != nil {
