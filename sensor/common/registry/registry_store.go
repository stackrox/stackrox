package registry

import (
	"context"
	"fmt"
	"strings"

	"github.com/pkg/errors"
	"github.com/stackrox/rox/generated/internalapi/central"
	"github.com/stackrox/rox/generated/storage"
	"github.com/stackrox/rox/pkg/docker/config"
	"github.com/stackrox/rox/pkg/logging"
	"github.com/stackrox/rox/pkg/registries"
	dockerFactory "github.com/stackrox/rox/pkg/registries/docker"
	rhelFactory "github.com/stackrox/rox/pkg/registries/rhel"
	registryTypes "github.com/stackrox/rox/pkg/registries/types"
	"github.com/stackrox/rox/pkg/set"
	"github.com/stackrox/rox/pkg/sync"
	"github.com/stackrox/rox/pkg/tlscheck"
	"github.com/stackrox/rox/pkg/urlfmt"
)

const (
	pullSecretNamePrefix = "PullSec"
	globalRegNamePrefix  = "Global"
)

var (
	log = logging.LoggerForModule()
)

// Store stores cluster-internal registries by namespace.
type Store struct {
	factory registries.Factory
	// store maps a namespace to the names of registries accessible from within the namespace.
	store map[string]registries.Set

	// clusterLocalRegistryHosts contains hosts (names and/or IPs) for registries that are local
	// to this cluster (ie: the OCP internal registry).
	clusterLocalRegistryHosts      set.StringSet
	clusterLocalRegistryHostsMutex sync.RWMutex

	// globalRegistries holds registries that are not bound to a namespace and can be used
	// for processing images from any namespace, example: the OCP Global Pull Secret.
	globalRegistries registries.Set

	mutex sync.RWMutex

	checkTLS CheckTLS

	// delegatedRegistryConfig is used to determine if scanning images from a registry
	// should be done via local scanner or sent to central.
	delegatedRegistryConfig      *central.DelegatedRegistryConfig
	delegatedRegistryConfigMutex sync.RWMutex

	// centralRegistryIntegration holds registry integrations sync'd from Central.
	centralRegistryIntegrations registries.Set
}

// CheckTLS defines a function which checks if the given address is using TLS.
// An example implementation of this is tlscheck.CheckTLS.
type CheckTLS func(ctx context.Context, origAddr string) (bool, error)

// NewRegistryStore creates a new registry store.
// The passed-in CheckTLS is used to check if a registry uses TLS.
// If checkTLS is nil, tlscheck.CheckTLS is used by default.
func NewRegistryStore(checkTLS CheckTLS) *Store {
<<<<<<< HEAD
	allRegsFactory := registries.NewFactory(registries.FactoryOptions{
		CreatorFuncs: registries.AllCreatorFuncsWithoutRepoList,
	})

	someRegsFactory := registries.NewFactory(registries.FactoryOptions{
		CreatorFuncs: []registries.CreatorWrapper{
			dockerFactory.CreatorWithoutRepoList,
			rhelFactory.CreatorWithoutRepoList,
		},
	})
=======
	regFactory := registries.NewFactory(registries.FactoryOptions{})
>>>>>>> 5e6312a8

	store := &Store{
		factory:                     regFactory,
		store:                       make(map[string]registries.Set),
		checkTLS:                    tlscheck.CheckTLS,
		globalRegistries:            registries.NewSet(regFactory),
		centralRegistryIntegrations: registries.NewSet(regFactory),
		clusterLocalRegistryHosts:   set.NewStringSet(),
	}

	if checkTLS != nil {
		store.checkTLS = checkTLS
	}

	return store
}

func (rs *Store) getRegistries(namespace string) registries.Set {
	rs.mutex.Lock()
	defer rs.mutex.Unlock()

	regs := rs.store[namespace]
	if regs == nil {
		regs = registries.NewSet(rs.factory)
		rs.store[namespace] = regs
	}

	return regs
}

func createImageIntegration(registry string, dce config.DockerConfigEntry, secure bool, name string) *storage.ImageIntegration {
	registryType := dockerFactory.GenericDockerRegistryType
	if rhelFactory.RedHatRegistryEndpoints.Contains(urlfmt.TrimHTTPPrefixes(registry)) {
		registryType = rhelFactory.RedHatRegistryType
	}

	return &storage.ImageIntegration{
		Id:         registry,
		Name:       name,
		Type:       registryType,
		Categories: []storage.ImageIntegrationCategory{storage.ImageIntegrationCategory_REGISTRY},
		IntegrationConfig: &storage.ImageIntegration_Docker{
			Docker: &storage.DockerConfig{
				Endpoint: registry,
				Username: dce.Username,
				Password: dce.Password,
				Insecure: !secure,
			},
		},
	}
}

// genIntegrationName returns a string to use as an integration name. It's meant to aid in identifying where
// the registry came from.
func genIntegrationName(prefix string, namespace string, registry string) string {
	if namespace != "" {
		namespace = fmt.Sprintf("/ns:%s", namespace)
	}

	if registry != "" {
		registry = fmt.Sprintf("/reg:%s", registry)
	}

	return fmt.Sprintf("%v%v%v", prefix, namespace, registry)
}

// UpsertRegistry upserts the given registry with the given credentials in the given namespace into the store.
func (rs *Store) UpsertRegistry(ctx context.Context, namespace, registry string, dce config.DockerConfigEntry) error {
	secure, err := rs.checkTLS(ctx, registry)
	if err != nil {
		return errors.Wrapf(err, "unable to check TLS for registry %q", registry)
	}

	regs := rs.getRegistries(namespace)

	// remove http/https prefixes from registry, matching may fail otherwise, the created registry.url will have
	// the appropriate prefix
	registry = urlfmt.TrimHTTPPrefixes(registry)
	name := genIntegrationName(pullSecretNamePrefix, namespace, registry)
	err = regs.UpdateImageIntegration(createImageIntegration(registry, dce, secure, name))
	if err != nil {
		return errors.Wrapf(err, "updating registry store with registry %q", registry)
	}

	log.Debugf("Upserted registry %q for namespace %q into store", registry, namespace)

	return nil
}

// getRegistriesInNamespace returns all the registries within a given namespace.
func (rs *Store) getRegistriesInNamespace(namespace string) registries.Set {
	rs.mutex.RLock()
	defer rs.mutex.RUnlock()

	return rs.store[namespace]
}

// GetRegistryForImageInNamespace returns the stored registry that matches image.Registry
// and is associated with namespace.
//
// An error is returned if no registry found.
func (rs *Store) GetRegistryForImageInNamespace(image *storage.ImageName, namespace string) (registryTypes.ImageRegistry, error) {
	reg := image.GetRegistry()
	regs := rs.getRegistriesInNamespace(namespace)
	if regs != nil {
		for _, r := range regs.GetAll() {
			if r.Config().RegistryHostname == reg {
				return r, nil
			}
		}
	}

	return nil, errors.Errorf("unknown image registry: %q", reg)
}

// UpsertGlobalRegistry will store a new registry with the given credentials into the global registry store.
func (rs *Store) UpsertGlobalRegistry(ctx context.Context, registry string, dce config.DockerConfigEntry) error {
	secure, err := rs.checkTLS(ctx, registry)
	if err != nil {
		return errors.Wrapf(err, "unable to check TLS for registry %q", registry)
	}

	name := genIntegrationName(globalRegNamePrefix, "", registry)
	err = rs.globalRegistries.UpdateImageIntegration(createImageIntegration(registry, dce, secure, name))
	if err != nil {
		return errors.Wrapf(err, "updating registry store with registry %q", registry)
	}

	log.Debugf("Upserted global registry %q into store", registry)

	return nil
}

// GetGlobalRegistryForImage returns the relevant global registry for image.
//
// An error is returned if the registry is unknown.
func (rs *Store) GetGlobalRegistryForImage(image *storage.ImageName) (registryTypes.ImageRegistry, error) {
	reg := image.GetRegistry()
	regs := rs.globalRegistries
	if regs != nil {
		for _, r := range regs.GetAll() {
			if r.Config().RegistryHostname == reg {
				return r, nil
			}
		}
	}

	return nil, errors.Errorf("unknown image registry: %q", reg)
}

// SetDelegatedRegistryConfig sets a new delegated registry config for use in determining
// if a particular image is from a registry that should be accessed local to this cluster.
func (rs *Store) SetDelegatedRegistryConfig(config *central.DelegatedRegistryConfig) {
	rs.delegatedRegistryConfigMutex.Lock()
	defer rs.delegatedRegistryConfigMutex.Unlock()
	rs.delegatedRegistryConfig = config
}

// IsLocal determines if an image is from a registry that should be accessed
// local to this secured cluster.  Always returns true for image registries that have
// been added via AddClusterLocalRegistryHost.
func (rs *Store) IsLocal(image *storage.ImageName) bool {
	if image == nil {
		return false
	}

	if rs.hasClusterLocalRegistryHost(image.GetRegistry()) {
		// This host is always cluster local irregardless of the DelegatedRegistryConfig (ie: OCP internal registry).
		return true
	}

	imageFullName := urlfmt.TrimHTTPPrefixes(image.GetFullName())

	rs.delegatedRegistryConfigMutex.RLock()
	defer rs.delegatedRegistryConfigMutex.RUnlock()

	config := rs.delegatedRegistryConfig
	if config == nil || config.EnabledFor == central.DelegatedRegistryConfig_NONE {
		return false
	}

	if config.EnabledFor == central.DelegatedRegistryConfig_ALL {
		return true
	}

	// if image matches a delegated registry prefix, it is local
	for _, r := range config.Registries {
		regPath := urlfmt.TrimHTTPPrefixes(r.GetPath())
		if strings.HasPrefix(imageFullName, regPath) {
			return true
		}
	}

	return false
}

// AddClusterLocalRegistryHost adds host to an internal set of hosts representing
// registries that are only accessible from this cluster. These hosts will be factored
// into IsLocal decisions. Is OK to call repeatedly for the same host.
func (rs *Store) AddClusterLocalRegistryHost(host string) {
	trimmed := urlfmt.TrimHTTPPrefixes(host)

	rs.clusterLocalRegistryHostsMutex.Lock()
	defer rs.clusterLocalRegistryHostsMutex.Unlock()

	rs.clusterLocalRegistryHosts.Add(trimmed)

	log.Debugf("Added cluster local registry host %q", trimmed)
}

func (rs *Store) hasClusterLocalRegistryHost(host string) bool {
	trimmed := urlfmt.TrimHTTPPrefixes(host)

	rs.clusterLocalRegistryHostsMutex.RLock()
	defer rs.clusterLocalRegistryHostsMutex.RUnlock()

	return rs.clusterLocalRegistryHosts.Contains(trimmed)
}

// UpsertCentralRegistryIntegrations upserts registry integrations from Central into the store.
func (rs *Store) UpsertCentralRegistryIntegrations(iis []*storage.ImageIntegration) {
	for _, ii := range iis {
		err := rs.centralRegistryIntegrations.UpdateImageIntegration(ii)
		if err != nil {
			log.Errorf("Failed to upsert registry integration %q: %v", ii.GetId(), err)
		} else {
			log.Debugf("Upserted registry integration %q (%q)", ii.GetName(), ii.GetId())
		}
	}
}

// DeleteCentralRegistryIntegrations deletes registry integrations from the store.
func (rs *Store) DeleteCentralRegistryIntegrations(ids []string) {
	for _, id := range ids {
		err := rs.centralRegistryIntegrations.RemoveImageIntegration(id)
		if err != nil {
			log.Errorf("Failed to delete registry integration %q: %v", id, err)
		} else {
			log.Debugf("Deleted registry integration %q", id)
		}
	}
}

// GetMatchingCentralRegistryIntegrations returns registry integrations sync'd from Central that match the
// provided image name.
func (rs *Store) GetMatchingCentralRegistryIntegrations(imgName *storage.ImageName) []registryTypes.ImageRegistry {
	var regs []registryTypes.ImageRegistry
	for _, ii := range rs.centralRegistryIntegrations.GetAll() {
		if ii.Match(imgName) {
			regs = append(regs, ii)
		}
	}

	return regs
}<|MERGE_RESOLUTION|>--- conflicted
+++ resolved
@@ -65,20 +65,9 @@
 // The passed-in CheckTLS is used to check if a registry uses TLS.
 // If checkTLS is nil, tlscheck.CheckTLS is used by default.
 func NewRegistryStore(checkTLS CheckTLS) *Store {
-<<<<<<< HEAD
-	allRegsFactory := registries.NewFactory(registries.FactoryOptions{
+	regFactory := registries.NewFactory(registries.FactoryOptions{
 		CreatorFuncs: registries.AllCreatorFuncsWithoutRepoList,
 	})
-
-	someRegsFactory := registries.NewFactory(registries.FactoryOptions{
-		CreatorFuncs: []registries.CreatorWrapper{
-			dockerFactory.CreatorWithoutRepoList,
-			rhelFactory.CreatorWithoutRepoList,
-		},
-	})
-=======
-	regFactory := registries.NewFactory(registries.FactoryOptions{})
->>>>>>> 5e6312a8
 
 	store := &Store{
 		factory:                     regFactory,
