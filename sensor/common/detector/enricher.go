--- conflicted
+++ resolved
@@ -95,11 +95,7 @@
 				}
 			}
 
-<<<<<<< HEAD
-			return scannedImage, err
-=======
 			return nil, err
->>>>>>> 83cf6bf9
 		}
 
 		metrics.ObserveTimeSpentInExponentialBackoff(timeSpentInBackoffSoFar)
@@ -111,21 +107,6 @@
 func (c *cacheValue) scanAndSet(ctx context.Context, svc v1.ImageServiceClient, ci *storage.ContainerImage) {
 	defer c.signal.Signal()
 
-<<<<<<< HEAD
-	var (
-		scannedImage *v1.ScanImageInternalResponse
-		err          error
-	)
-	// Ask Central to scan the image if the image is not internal.
-	// Otherwise, attempt to scan locally.
-	if !features.LocalImageScanning.Enabled() || !imageutil.IsInternalImage(ci.GetName()) {
-		scannedImage, err = scanWithRetries(ctx, svc, ci, scanImage)
-	} else {
-		scannedImage, err = scanWithRetries(ctx, svc, ci, scanImageLocal)
-	}
-
-	if err != nil {
-=======
 	// Ask Central to scan the image if the image is not internal.
 	// Otherwise, attempt to scan locally.
 	scanImageFn := scanImage
@@ -137,7 +118,6 @@
 	if err != nil {
 		// Ignore the error and set the image to something basic,
 		// so alerting can progress.
->>>>>>> 83cf6bf9
 		c.image = types.ToImage(ci)
 		return
 	}
