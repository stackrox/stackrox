--- conflicted
+++ resolved
@@ -80,14 +80,7 @@
 
 	log.Debugf("Received image components from local Scanner for image %s", name)
 
-<<<<<<< HEAD
-	return &imageData{
-		metadata:                   metadata,
-		GetImageComponentsResponse: resp,
-	}, nil
-=======
 	return resp, nil
->>>>>>> 64b1a409
 }
 
 func (c *client) Close() error {
