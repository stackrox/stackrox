--- conflicted
+++ resolved
@@ -82,11 +82,10 @@
 		}, nil
 	}
 
-<<<<<<< HEAD
 	var err error
 	var img *storage.Image
 	if req.GetImage().GetIsClusterLocal() {
-		img, err = scan.EnrichLocalImage(ctx, s.centralClient, req.GetImage())
+		img, err = s.localScan.EnrichLocalImage(ctx, s.centralClient, req.GetImage())
 
 	} else {
 		// ForceLocalImageScanning must be true
@@ -101,12 +100,9 @@
 			}
 		}
 
-		img, err = scan.EnrichLocalImageFromRegistry(ctx, s.centralClient, req.GetImage(), reg)
+		img, err = s.localScan.EnrichLocalImageFromRegistry(ctx, s.centralClient, req.GetImage(), reg)
 	}
 
-=======
-	img, err := s.localScan.EnrichLocalImage(ctx, s.centralClient, req.GetImage())
->>>>>>> 94c30453
 	if err != nil {
 		return nil, errors.Wrap(err, "scanning image via local scanner")
 	}
