package image

import (
	"context"

	"github.com/grpc-ecosystem/grpc-gateway/runtime"
	"github.com/pkg/errors"
	v1 "github.com/stackrox/rox/generated/api/v1"
	"github.com/stackrox/rox/generated/internalapi/sensor"
	"github.com/stackrox/rox/generated/storage"
	"github.com/stackrox/rox/pkg/expiringcache"
	"github.com/stackrox/rox/pkg/features"
	grpcPkg "github.com/stackrox/rox/pkg/grpc"
	"github.com/stackrox/rox/pkg/grpc/authz/idcheck"
	"github.com/stackrox/rox/sensor/common/imagecacheutils"
	"github.com/stackrox/rox/sensor/common/imageutil"
	"github.com/stackrox/rox/sensor/common/scan"
	"google.golang.org/grpc"
)

// Service is an interface to receiving image scan results for the Admission Controller.
type Service interface {
	grpcPkg.APIService
	sensor.ImageServiceServer
	AuthFuncOverride(ctx context.Context, fullMethodName string) (context.Context, error)

	SetClient(conn grpc.ClientConnInterface)
}

// NewService returns the ImageService API for the Admission Controller to use.
func NewService(imageCache expiringcache.Cache) Service {
	return &serviceImpl{
		imageCache: imageCache,
	}
}

type serviceImpl struct {
	centralClient v1.ImageServiceClient
	imageCache    expiringcache.Cache
}

func (s *serviceImpl) SetClient(conn grpc.ClientConnInterface) {
	s.centralClient = v1.NewImageServiceClient(conn)
}

func (s *serviceImpl) GetImage(ctx context.Context, req *sensor.GetImageRequest) (*sensor.GetImageResponse, error) {
	if id := req.GetImage().GetId(); id != "" {
		img, _ := s.imageCache.Get(imagecacheutils.GetImageCacheKey(req.GetImage())).(*storage.Image)
		if img != nil && (!req.GetScanInline() || img.GetScan() != nil) {
			return &sensor.GetImageResponse{
				Image: img,
			}, nil
		}
	}

	// Note: The Admission Controller does NOT know if the image is cluster-local,
	// so we determine it here.
<<<<<<< HEAD
	req.GetImage().IsClusterLocal = imageutil.IsInternalImage(req.GetImage().GetName())
=======
	req.Image.IsClusterLocal = imageutil.IsInternalImage(req.GetImage().GetName())
>>>>>>> fb82b128

	// Ask Central to scan the image if the image is not internal.
	if !features.LocalImageScanning.Enabled() || !req.GetImage().GetIsClusterLocal() {
		scanResp, err := s.centralClient.ScanImageInternal(ctx, &v1.ScanImageInternalRequest{
			Image:      req.GetImage(),
			CachedOnly: !req.GetScanInline(),
		})
		if err != nil {
			return nil, errors.Wrap(err, "scanning image via central")
		}
		return &sensor.GetImageResponse{
			Image: scanResp.GetImage(),
		}, nil
	}

	img, err := scan.ScanImage(ctx, s.centralClient, req.GetImage())
	if err != nil {
		return nil, errors.Wrap(err, "scanning image via local scanner")
	}
	return &sensor.GetImageResponse{
		Image: img,
	}, nil
}

// RegisterServiceServer registers this service with the given gRPC Server.
func (s *serviceImpl) RegisterServiceServer(grpcServer *grpc.Server) {
	sensor.RegisterImageServiceServer(grpcServer, s)
}

// RegisterServiceHandler implements the APIService interface, but the agent does not accept calls over the gRPC gateway
func (s *serviceImpl) RegisterServiceHandler(context.Context, *runtime.ServeMux, *grpc.ClientConn) error {
	return nil
}

// AuthFuncOverride specifies the auth criteria for this API.
func (s *serviceImpl) AuthFuncOverride(ctx context.Context, fullMethodName string) (context.Context, error) {
	return ctx, idcheck.AdmissionControlOnly().Authorized(ctx, fullMethodName)
}<|MERGE_RESOLUTION|>--- conflicted
+++ resolved
@@ -55,11 +55,7 @@
 
 	// Note: The Admission Controller does NOT know if the image is cluster-local,
 	// so we determine it here.
-<<<<<<< HEAD
-	req.GetImage().IsClusterLocal = imageutil.IsInternalImage(req.GetImage().GetName())
-=======
 	req.Image.IsClusterLocal = imageutil.IsInternalImage(req.GetImage().GetName())
->>>>>>> fb82b128
 
 	// Ask Central to scan the image if the image is not internal.
 	if !features.LocalImageScanning.Enabled() || !req.GetImage().GetIsClusterLocal() {
