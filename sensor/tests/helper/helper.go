package helper

import (
	"context"
	"crypto/x509"
	"fmt"
	"io"
	"log"
	"net"
	"os"
	"path"
	"strings"
	"sync/atomic"
	"testing"
	"time"

	"github.com/cenkalti/backoff/v3"
	"github.com/pkg/errors"
	"github.com/stackrox/rox/generated/internalapi/central"
	"github.com/stackrox/rox/generated/storage"
	"github.com/stackrox/rox/pkg/concurrency"
	"github.com/stackrox/rox/pkg/set"
	"github.com/stackrox/rox/pkg/sync"
	"github.com/stackrox/rox/pkg/utils"
	"github.com/stackrox/rox/sensor/common/centralclient"
	"github.com/stackrox/rox/sensor/common/clusterid"
	centralDebug "github.com/stackrox/rox/sensor/debugger/central"
	"github.com/stackrox/rox/sensor/debugger/certs"
	"github.com/stackrox/rox/sensor/debugger/message"
	"github.com/stackrox/rox/sensor/kubernetes/client"
	"github.com/stackrox/rox/sensor/kubernetes/sensor"
	"github.com/stackrox/rox/sensor/testutils"
	"github.com/stretchr/testify/assert"
	"github.com/stretchr/testify/require"
	"google.golang.org/grpc"
	"google.golang.org/grpc/credentials/insecure"
	"google.golang.org/grpc/test/bufconn"
	appsV1 "k8s.io/api/apps/v1"
	v1 "k8s.io/api/core/v1"
	v13 "k8s.io/api/networking/v1"
	v12 "k8s.io/api/rbac/v1"
	"k8s.io/apimachinery/pkg/types"

	// import gcp
	_ "k8s.io/client-go/plugin/pkg/client/auth/gcp"
	"sigs.k8s.io/e2e-framework/klient/conf"
	"sigs.k8s.io/e2e-framework/klient/decoder"
	"sigs.k8s.io/e2e-framework/klient/k8s"
	"sigs.k8s.io/e2e-framework/klient/k8s/resources"
	"sigs.k8s.io/e2e-framework/klient/wait"
	"sigs.k8s.io/e2e-framework/klient/wait/conditions"
	"sigs.k8s.io/e2e-framework/pkg/envconf"
)

const (
	// DefaultNamespace the default namespace used to create the resources
	DefaultNamespace string = "sensor-integration"

	// defaultCreationTimeout maximum time the test will wait until sensor emits
	// resource creation event to central after a resource was applied.
	defaultCreationTimeout = 30 * time.Second

	// defaultWaitTimeout maximum time the test will wait for a specific assertion
	defaultWaitTimeout = 3 * time.Second

	// defaultTicker the default interval for the assertion functions to retry the assertion
	defaultTicker = 500 * time.Millisecond

	// certID is the id in the certificate which is sent on the hello message
	certID = "00000000-0000-4000-A000-000000000000"

	// defaultNamespaceCreateTimeout maximum time the test will retry to create a namespace
<<<<<<< HEAD
	// Reduced from 10 minutes to prevent tests hanging for the full Go test timeout
=======
>>>>>>> a29c3788
	defaultNamespaceCreateTimeout = 2 * time.Minute
)

// K8sResourceInfo is a test file in YAML or a struct
type K8sResourceInfo struct {
	Kind      string
	YamlFile  string
	Obj       interface{}
	Name      string
	PatchFile string
}

// requiredWaitResources slice of resources that need to be awaited
var requiredWaitResources = []string{"Service"}

func shouldRetryResource(kind string) bool {
	for _, k := range requiredWaitResources {
		if k == kind {
			return true
		}
	}
	return false
}

// ObjByKind returns the supported dynamic k8s resources that can be created
// add new ones here to support adding new resource types
func ObjByKind(kind string) k8s.Object {
	switch kind {
	case "Deployment":
		return &appsV1.Deployment{}
	case "Role":
		return &v12.Role{}
	case "Binding":
		return &v12.RoleBinding{}
	case "ClusterRole":
		return &v12.ClusterRole{}
	case "ClusterRoleBinding":
		return &v12.ClusterRoleBinding{}
	case "Pod":
		return &v1.Pod{}
	case "ServiceAccount":
		return &v1.ServiceAccount{}
	case "NetworkPolicy":
		return &v13.NetworkPolicy{}
	case "Service":
		return &v1.Service{}
	default:
		log.Fatalf("unrecognized resource kind %s\n", kind)
		return nil
	}
}

// TestCallback represents the test case function written in the go test file.
type TestCallback func(t *testing.T, testContext *TestContext, objects map[string]k8s.Object)

// TestContext holds all the information about the cluster and sensor under test. A TestContext represents
// a test case run where the input is a set of resources applied to the cluster and the output is a set of
// messages emitted by Sensor. Each Go test should use a single TestContext instance to manage cluster interaction
// and assertions.
type TestContext struct {
	r                *resources.Resources
	env              *envconf.Config
	fakeCentral      *centralDebug.FakeService
	stopFn           func()
	sensorStopped    concurrency.ReadOnlyErrorSignal
	centralStopped   atomic.Bool
	config           Config
	grpcFactory      centralDebug.FakeGRPCFactory
	deduperStateLock sync.Mutex
	deduperState     *central.DeduperState

	// archivedMessages holds messages sent from Sensor to FakeCentral before stopping Central. These can be fetched
	// in case the test needs to assert on messages sent right before stopping the gRPC connection.
	archivedMessages [][]*central.MsgFromSensor
}

// DefaultConfig hold default values when starting local sensor in tests.
func DefaultConfig() Config {
	// Uses replayed policies.json file as default policies for tests.
	// These are all policies in ACS, which means many alerts might be generated.
	policies, err := testutils.GetPoliciesFromFile("../../data/policies.json")
	if err != nil {
		log.Fatalln(err)
	}

	return Config{
		InitialSystemPolicies:       policies,
		CertFilePath:                "../../../../tools/local-sensor/certs/",
		SendDeduperState:            false,
		RealCerts:                   false,
		NetworkFlowTraceWriter:      nil,
		ProcessIndicatorTraceWriter: nil,
	}
}

// NewContext creates a new test context with default configuration.
func NewContext(t *testing.T) (*TestContext, error) {
	return NewContextWithConfig(t, DefaultConfig())
}

// NewContextWithConfig creates a new test context with custom central configuration.
func NewContextWithConfig(t *testing.T, config Config) (*TestContext, error) {
	envConfig := envconf.New().WithKubeconfigFile(conf.ResolveKubeConfigFile())
	r, err := resources.New(envConfig.Client().RESTConfig())
	if err != nil {
		return nil, err
	}

	tc := TestContext{
		r:                r,
		env:              envConfig,
		centralStopped:   atomic.Bool{},
		config:           config,
		archivedMessages: [][]*central.MsgFromSensor{},
		deduperState: &central.DeduperState{
			ResourceHashes: nil,
			Current:        1,
			Total:          1,
		},
	}

	tc.StartFakeGRPC(config.CentralCaps...)
	tc.startSensorInstance(t, envConfig, config)

	return &tc, nil
}

// WithPermutation sets whether the test should run with permutations
func WithPermutation() TestRunFunc {
	return func(t *testRun) {
		t.permutation = true
	}
}

// WithResources sets the resources to be created by the test
func WithResources(resources []K8sResourceInfo) TestRunFunc {
	return func(t *testRun) {
		t.resources = resources
	}
}

// WithTestCase sets the TestCallback function to be run
func WithTestCase(test TestCallback) TestRunFunc {
	return func(t *testRun) {
		t.testCase = test
	}
}

// WithRetryCallback sets the RetryCallback function
func WithRetryCallback(retryCallback RetryCallback) TestRunFunc {
	return func(t *testRun) {
		t.retryCallback = retryCallback
	}
}

// RunTest runs a test case. Fails the test if the testRun cannot be created.
func (c *TestContext) RunTest(t *testing.T, options ...TestRunFunc) {
	tr, err := newTestRun(options...)
	require.NoError(t, err)
	c.run(t, tr)
}

// Stop test context and sensor.
func (c *TestContext) Stop() {
	c.stopFn()
}

// Resources object is used to interact with the cluster and apply new resources.
func (c *TestContext) Resources() *resources.Resources {
	return c.r
}

// GetKubernetesClient returns a Kubernetes client interface for direct API access.
func (c *TestContext) GetKubernetesClient() client.Interface {
	return client.MustCreateInterfaceFromRest(c.r.GetConfig())
}

func (c *TestContext) deleteNs(ctx context.Context, t *testing.T, name string) error {
	nsObj := v1.Namespace{}
	nsObj.Name = name
	err := c.r.Delete(ctx, &nsObj)
	if err != nil {
		return err
	}

	// wait for deletion to be finished
	if err := wait.For(conditions.New(c.r).ResourceDeleted(&nsObj)); err != nil {
		t.Logf("failed to wait for namespace %s deletion\n", nsObj.Name)
	}
	return nil
}

// SensorStopped checks if sensor under test stopped.
func (c *TestContext) SensorStopped() bool {
	return c.sensorStopped.IsDone()
}

func (c *TestContext) createTestNs(ctx context.Context, t *testing.T, name string) (*v1.Namespace, func() error, error) {
	utils.IgnoreError(func() error {
		return c.deleteNs(ctx, t, name)
	})
	nsObj := v1.Namespace{}
	nsObj.Name = name

	err := execWithRetry(defaultNamespaceCreateTimeout, defaultCreationTimeout, func() error {
		if errCreate := c.r.Create(ctx, &nsObj); errCreate != nil {
			t.Logf("failed to create %q %q: %v\n", nsObj.Kind, nsObj.Name, errCreate)
			return errCreate
		}

		return nil
	})
	if err != nil {
		t.Logf("namespace creation failed after %v timeout: %v", defaultNamespaceCreateTimeout, err)
		return nil, nil, errors.Wrap(err, "namespace create")
	}

	waitForNs := v1.NamespaceList{Items: []v1.Namespace{nsObj}}
	if errWait := wait.For(conditions.New(c.r).ResourcesFound(&waitForNs)); errWait != nil {
		return nil, nil, errors.Wrap(errWait, "wait for namespace")
	}
	return &nsObj, func() error {
		return c.deleteNs(ctx, t, name)
	}, nil
}

// ArchivedMessages returns a slice of slices, each contain messages received by Central before restarting
func (c *TestContext) ArchivedMessages() [][]*central.MsgFromSensor {
	return c.archivedMessages
}

// StopCentralGRPC will attempt to stop fake central. If it was already stopped, nothing happens
func (c *TestContext) StopCentralGRPC() {
	if c.centralStopped.CompareAndSwap(false, true) {
		c.fakeCentral.Stop()
		messagesBeforeStopping := c.fakeCentral.GetAllMessages()
		c.archivedMessages = append(c.archivedMessages, messagesBeforeStopping)
	}
}

// RestartFakeCentralConnection creates a new fake central connection and updates factory pointers.
// It calls StopCentralGRPC to make sure current fake central is stopped before creating new instance.
func (c *TestContext) RestartFakeCentralConnection(centralCaps ...string) {
	c.StopCentralGRPC()
	c.StartFakeGRPC(centralCaps...)
}

// StartFakeGRPC will start a gRPC server to act as Central.
func (c *TestContext) StartFakeGRPC(centralCaps ...string) {
	c.deduperStateLock.Lock()
	defer c.deduperStateLock.Unlock()
	c.centralStopped.Store(false)

	fakeCentral := centralDebug.MakeFakeCentralWithInitialMessages(
		message.SensorHello(certID, centralCaps...),
		message.ClusterConfig(),
		message.PolicySync(c.config.InitialSystemPolicies),
		message.BaselineSync([]*storage.ProcessBaseline{}),
		message.NetworkBaselineSync(nil),
		message.DeduperState(c.deduperState.ResourceHashes, c.deduperState.Current, c.deduperState.Total))

	fakeCentral.EnableDeduperState(c.config.SendDeduperState)
	fakeCentral.SetDeduperState(c.deduperState)

	conn, shutdown := createConnectionAndStartServer(fakeCentral)

	// grpcFactory will be nil on the first run of the testContext
	if c.grpcFactory == nil {
		c.grpcFactory = centralDebug.MakeFakeConnectionFactory(conn)
	} else {
		c.grpcFactory.OverwriteCentralConnection(conn)
	}

	fakeCentral.OnShutdown(shutdown)
	c.fakeCentral = fakeCentral
}

// GetFakeCentral gets a fake central instance. This is used to fetch messages sent by sensor under test.
func (c *TestContext) GetFakeCentral() *centralDebug.FakeService {
	return c.fakeCentral
}

// run calls the test function depending on the configuration of the testRun.
// For example, if permutation is set to true, it will run call runWithResourcesPermutation.
func (c *TestContext) run(t *testing.T, tr *testRun) {
	if tr.resources == nil {
		c.runBare(t, tr.testCase)
	} else {
		if tr.permutation {
			c.runWithResourcesPermutation(t, tr)
		} else {
			err := c.runWithResources(t, tr.resources, tr.testCase, tr.retryCallback)
			require.NoError(t, err)
		}
	}
}

// runWithResources runs the test case applying resources in `resources` slice in order.
// If it is set, the RetryCallback will be called if the application of a resource fails.
func (c *TestContext) runWithResources(t *testing.T, resources []K8sResourceInfo, testCase TestCallback, retryFn RetryCallback) error {
	_, removeNamespace, err := c.createTestNs(context.Background(), t, DefaultNamespace)
	if err != nil {
		return errors.Errorf("failed to create namespace: %s", err)
	}
	defer utils.IgnoreError(removeNamespace)
	var removeFunctions []func() error
	fileToObj := map[string]k8s.Object{}
	for i := range resources {
		obj := ObjByKind(resources[i].Kind)
		removeFn, err := c.ApplyResourceAndWait(context.Background(), t, DefaultNamespace, &resources[i], obj, retryFn)
		if err != nil {
			return errors.Errorf("fail to apply resource: %s", err)
		}
		removeFunctions = append(removeFunctions, removeFn)
		fileToObj[resources[i].Name] = obj
	}
	defer func() {
		for _, fn := range removeFunctions {
			utils.IgnoreError(fn)
		}
	}()
	testCase(t, c, fileToObj)
	return nil
}

// runBare runs a test case without applying any resources to the cluster.
func (c *TestContext) runBare(t *testing.T, testCase TestCallback) {
	_, removeNamespace, err := c.createTestNs(context.Background(), t, DefaultNamespace)
	require.NoErrorf(t, err, "failed to create namespace %s", DefaultNamespace)
	defer utils.IgnoreError(removeNamespace)
	testCase(t, c, nil)
}

// runWithResourcesPermutation runs the test cases using `resources` similarly to `runWithResources` but it will run the
// test case for each possible permutation of `resources` slice.
func (c *TestContext) runWithResourcesPermutation(t *testing.T, tr *testRun) {
	runPermutation(tr.resources, 0, func(f []K8sResourceInfo) {
		newF := make([]K8sResourceInfo, len(f))
		copy(newF, f)
		newTestRun := tr.copy()
		newTestRun.resources = newF
		t.Run(fmt.Sprintf("Permutation_%s", permutationKind(newF)), func(_ *testing.T) {
			err := c.runWithResources(t, tr.resources, tr.testCase, tr.retryCallback)
			require.NoError(t, err)
		})
	})
}

func permutationKind(perm []K8sResourceInfo) string {
	kinds := make([]string, len(perm))
	for i, p := range perm {
		kinds[i] = p.Kind
	}
	return strings.Join(kinds, "_")
}

func runPermutation(resources []K8sResourceInfo, i int, cb func([]K8sResourceInfo)) {
	if i > len(resources) {
		cb(resources)
		return
	}
	runPermutation(resources, i+1, cb)
	for j := i + 1; j < len(resources); j++ {
		resources[i], resources[j] = resources[j], resources[i]
		runPermutation(resources, i+1, cb)
		resources[i], resources[j] = resources[j], resources[i]
	}
}

// AssertFunc is the deployment state assertion function signature.
type AssertFunc func(deployment *storage.Deployment, action central.ResourceAction) error

// MatchResource is a function to match sensor messages to be filtered.
type MatchResource func(resource *central.MsgFromSensor) bool

// AssertFuncAny is similar to AssertFunc but generic to any type of resource.
type AssertFuncAny func(resource interface{}) error

// LastResourceState same as LastResourceStateWithTimeout with a 3s default timeout.
func (c *TestContext) LastResourceState(t *testing.T, matchResourceFn MatchResource, assertFn AssertFuncAny, message string) {
	c.LastResourceStateWithTimeout(t, matchResourceFn, assertFn, message, defaultWaitTimeout)
}

// GetLastMessageTypeMatcher will check that message has a certain type.
type GetLastMessageTypeMatcher func(m *central.MsgFromSensor) bool

// GetLastMessageWithEventIDAndType returns the last state sent to central that matches this ID.
func GetLastMessageWithEventIDAndType(messages []*central.MsgFromSensor, id string, fn GetLastMessageTypeMatcher) *central.MsgFromSensor {
	for i := len(messages) - 1; i >= 0; i-- {
		if messages[i].GetEvent().GetId() == id && fn(messages[i]) {
			return messages[i]
		}
	}
	return nil
}

// LastResourceStateWithTimeout filters all messages by `matchResourceFn` and checks that the last message matches `assertFn`. Timeouts after `timeout`.
func (c *TestContext) LastResourceStateWithTimeout(t *testing.T, matchResourceFn MatchResource, assertFn AssertFuncAny, message string, timeout time.Duration) {
	timer := time.NewTimer(timeout)
	ticker := time.NewTicker(defaultTicker)
	lastErr := errors.New("no resource found for matching function")
	for {
		select {
		case <-timer.C:
			t.Fatalf("timeout reached waiting for state: (%s): %s", message, lastErr)
		case <-ticker.C:
			messages := c.GetFakeCentral().GetAllMessages()
			msg := GetLastMessageMatching(messages, matchResourceFn)
			if msg != nil {
				lastErr = assertFn(msg.GetEvent())
				if lastErr == nil {
					return
				}
			}
		}
	}
}

// WaitForHello will wait until sensor transmits a `SensorHello` message to central and returns that message.
func (c *TestContext) WaitForHello(t *testing.T, timeout time.Duration) *central.SensorHello {
	ticker := time.NewTicker(defaultTicker)
	timeoutTimer := time.NewTicker(timeout)
	for {
		select {
		case <-timeoutTimer.C:
			t.Errorf("timeout (%s) reached waiting for hello event", timeout)
			return nil
		case <-ticker.C:
			messages := c.GetFakeCentral().GetAllMessages()
			for _, m := range messages {
				if m.GetHello() != nil {
					return m.GetHello()
				}
			}
		}
	}
}

// WaitForSyncEventf will wait until sensor transmits a `Synced` event to Central, at the end of the reconciliation.
func (c *TestContext) WaitForSyncEventf(t *testing.T, timeout time.Duration, msg string) *central.SensorEvent_ResourcesSynced {
	ticker := time.NewTicker(defaultTicker)
	timeoutTimer := time.NewTicker(timeout)
	for {
		select {
		case <-timeoutTimer.C:
			t.Errorf("timeout (%s) reached %s", timeout, msg)
			return nil
		case <-ticker.C:
			messages := c.GetFakeCentral().GetAllMessages()
			for _, m := range messages {
				if m.GetEvent().GetSynced() != nil {
					return m.GetEvent().GetSynced()
				}
			}
		}
	}
}

// WaitForSyncEvent will wait until sensor transmits a `Synced` event to Central, at the end of the reconciliation.
func (c *TestContext) WaitForSyncEvent(t *testing.T, timeout time.Duration) *central.SensorEvent_ResourcesSynced {
	return c.WaitForSyncEventf(t, timeout, "waiting for sync event")
}

// WaitForMessageWithEventID will wait until timeout and check if a message with ID was sent to fake central.
func (c *TestContext) WaitForMessageWithEventID(id string, timeout time.Duration) (*central.MsgFromSensor, error) {
	timer := time.NewTimer(timeout)
	ticker := time.NewTicker(defaultTicker)
	for {
		select {
		case <-timer.C:
			return nil, errors.Errorf("message with ID %s not found", id)
		case <-ticker.C:
			for _, msg := range c.GetFakeCentral().GetAllMessages() {
				if msg.GetEvent().GetId() == id {
					return msg, nil
				}
			}
		}
	}
}

// EventMatcher function definition to match events.
type EventMatcher func(*central.MsgFromSensor) bool

// WaitForMessageWithMatcher waits until the given EventMatcher matches an event message or times out.
func (c *TestContext) WaitForMessageWithMatcher(matcher EventMatcher, timeout time.Duration) (*central.MsgFromSensor, error) {
	timeoutTimer := time.NewTicker(timeout)
	ticker := time.NewTicker(defaultTicker)
	for {
		select {
		case <-timeoutTimer.C:
			return nil, errors.Errorf("timeout (%s) reached waiting for message", timeout)
		case <-ticker.C:
			messages := c.GetFakeCentral().GetAllMessages()
			for _, m := range messages {
				if matcher(m) {
					return m, nil
				}
			}
		}
	}
}

// WaitForDeploymentEvent waits until sensor process a given deployment
func (c *TestContext) WaitForDeploymentEvent(t *testing.T, name string) {
	c.WaitForDeploymentEventWithTimeout(t, name, defaultWaitTimeout)
}

// WaitForDeploymentEventWithTimeout waits until sensor process a given deployment
func (c *TestContext) WaitForDeploymentEventWithTimeout(t *testing.T, name string, timeout time.Duration) {
	timer := time.NewTimer(timeout)
	ticker := time.NewTicker(defaultTicker)
	lastErr := errors.Errorf("the deployment %s was not sent", name)
	for {
		select {
		case <-timer.C:
			t.Fatalf("timeout reached waiting for deployment: %s", lastErr)
		case <-ticker.C:
			messages := c.GetFakeCentral().GetAllMessages()
			lastDeploymentUpdate := GetLastMessageWithDeploymentName(messages, DefaultNamespace, name)
			deployment := lastDeploymentUpdate.GetEvent().GetDeployment()
			if deployment != nil {
				return
			}
		}
	}

}

// FirstDeploymentStateMatchesWithTimeout checks that the first deployment received with name matches the assertion function.
func (c *TestContext) FirstDeploymentStateMatchesWithTimeout(t *testing.T, name string, assertion AssertFunc, message string, timeout time.Duration) {
	timer := time.NewTimer(timeout)
	ticker := time.NewTicker(defaultTicker)
	for {
		select {
		case <-timer.C:
			t.Errorf("timeout reached waiting for state: (%s): no deployment found", message)
			return
		case <-ticker.C:
			messages := c.GetFakeCentral().GetAllMessages()
			deploymentMessage := GetFirstMessageWithDeploymentName(messages, DefaultNamespace, name)
			deployment := deploymentMessage.GetEvent().GetDeployment()
			action := deploymentMessage.GetEvent().GetAction()
			if deployment != nil {
				// Always return when deployment is found. As soon as deployment != nil it should be the deployment
				// that matches assertion. If it isn't, the test should fail immediately. There's no point in waiting.
				err := assertion(deployment, action)
				if err != nil {
					t.Errorf("first deployment found didn't meet expected state: %s", err)
				}
				return
			}
		}
	}
}

// LastDeploymentState checks the deployment state similarly to `LastDeploymentStateWithTimeout` with a default 3 seconds timeout.
func (c *TestContext) LastDeploymentState(t *testing.T, name string, assertion AssertFunc, message string) {
	c.LastDeploymentStateWithTimeout(t, name, assertion, message, defaultWaitTimeout)
}

// LastDeploymentStateWithID checks that a deployment with id reaches a state asserted by `assertion`.
func (c *TestContext) LastDeploymentStateWithID(t *testing.T, id string, assertion AssertFunc, message string, timeout time.Duration) {
	require.Eventuallyf(t, func() bool {
		messages := c.GetFakeCentral().GetAllMessages()
		lastDeploymentUpdate := GetLastMessageWithDeploymentID(messages, id)
		deployment := lastDeploymentUpdate.GetEvent().GetDeployment()
		action := lastDeploymentUpdate.GetEvent().GetAction()
		if deployment != nil {
			if err := assertion(deployment, action); err != nil {
				t.Logf("%s: assertion failed: %s", message, err)
				return false
			}
			return true
		}
		t.Logf("%s: deployment not found", message)
		return false
	}, timeout, defaultTicker, "waiting for deployment state: %s", message)
}

// LastDeploymentStateWithTimeout checks that a deployment reaches a state asserted by `assertion`. If the deployment does not reach
// that state until `timeout` the test fails.
func (c *TestContext) LastDeploymentStateWithTimeout(t *testing.T, name string, assertion AssertFunc, message string, timeout time.Duration) {
	timer := time.NewTimer(timeout)
	ticker := time.NewTicker(defaultTicker)
	lastErr := errors.New("no deployment found")
	for {
		select {
		case <-timer.C:
			t.Errorf("timeout reached waiting for state: (%s): %s", message, lastErr)
			return
		case <-ticker.C:
			messages := c.GetFakeCentral().GetAllMessages()
			lastDeploymentUpdate := GetLastMessageWithDeploymentName(messages, DefaultNamespace, name)
			deployment := lastDeploymentUpdate.GetEvent().GetDeployment()
			action := lastDeploymentUpdate.GetEvent().GetAction()
			if deployment != nil {
				if lastErr = assertion(deployment, action); lastErr == nil {
					return
				}
			}
		}
	}
}

// DeploymentCreateReceived checks if a deployment object was received with CREATE action.
func (c *TestContext) DeploymentCreateReceived(t *testing.T, name string) {
	c.FirstDeploymentReceivedWithAction(t, name, central.ResourceAction_CREATE_RESOURCE)
}

// FirstDeploymentReceivedWithAction checks if a deployment object was received with specific action type.
func (c *TestContext) FirstDeploymentReceivedWithAction(t *testing.T, name string, expectedAction central.ResourceAction) {
	c.FirstDeploymentStateMatchesWithTimeout(t, name, func(_ *storage.Deployment, action central.ResourceAction) error {
		if action != expectedAction {
			return errors.Errorf("event action is %s, but expected %s", action, expectedAction)
		}
		return nil
	}, fmt.Sprintf("Deployment %s should be received with action %s", name, expectedAction), defaultWaitTimeout)
}

// DeploymentNotReceived checks that a deployment event for deployment with name should not have been received by fake central.
func (c *TestContext) DeploymentNotReceived(t *testing.T, name string) {
	messages := c.GetFakeCentral().GetAllMessages()
	lastDeploymentUpdate := GetLastMessageWithDeploymentName(messages, DefaultNamespace, name)
	assert.Nilf(t, lastDeploymentUpdate, "should not have found deployment with name %s: %+v", name, lastDeploymentUpdate)
}

// EventIDNotReceived checks that an event with id that matches GetLastMessageTypeMatcher was not received.
func (c *TestContext) EventIDNotReceived(t *testing.T, id string, typeFn GetLastMessageTypeMatcher) {
	messages := c.GetFakeCentral().GetAllMessages()
	lastMessage := GetLastMessageWithEventIDAndType(messages, id, typeFn)
	assert.Nilf(t, lastMessage, "should not have found event with id %s: %+v", id, lastMessage)
}

// GetLastMessageMatching finds last element in slice matching `matchFn`.
func GetLastMessageMatching(messages []*central.MsgFromSensor, matchFn MatchResource) *central.MsgFromSensor {
	for i := len(messages) - 1; i >= 0; i-- {
		if matchFn(messages[i]) {
			return messages[i]
		}
	}
	return nil
}

// AlertAssertFunc is the alert assertion function signature.
type AlertAssertFunc func(alertResults *central.AlertResults) error

// LastViolationState checks the violation state similarly to `LastViolationStateWithTimeout` with a default 3 seconds timeout.
func (c *TestContext) LastViolationState(t *testing.T, name string, assertion AlertAssertFunc, message string) {
	c.LastViolationStateWithTimeout(t, name, assertion, message, defaultWaitTimeout)
}

// LastViolationStateWithTimeout checks that a violation state for a deployment must match `assertion`. If violation state does not match
// until `timeout` the test fails.
func (c *TestContext) LastViolationStateWithTimeout(t *testing.T, name string, assertion AlertAssertFunc, message string, timeout time.Duration) {
	timer := time.NewTimer(timeout)
	ticker := time.NewTicker(defaultTicker)
	lastErr := errors.Errorf("no alerts found for deployment %s", name)
	for {
		select {
		case <-timer.C:
			t.Fatalf("timeout reached waiting for violation state (%s): %s", message, lastErr)
		case <-ticker.C:
			messages := c.GetFakeCentral().GetAllMessages()
			alerts := GetAllAlertsForDeploymentName(messages, name)
			var lastViolationState *central.AlertResults
			if len(alerts) == 0 {
				continue
			}
			if len(alerts) > 0 {
				lastViolationState = alerts[len(alerts)-1].GetEvent().GetAlertResults()
			}
			if lastErr = assertion(lastViolationState); lastErr == nil {
				// Assertion matched the case. We can return here without failing the test case
				return
			}
		}
	}
}

// AssertViolationsMatch creates a matcher function that checks the state of violation matches violations.
func AssertViolationsMatch(violations ...string) func(result *central.AlertResults) error {
	return func(result *central.AlertResults) error {
		return alertResultMatchesFn(result, violations...)
	}
}

// AssertNoViolations creates a matcher function that checks no violations are sent.
func AssertNoViolations() func(result *central.AlertResults) error {
	return func(result *central.AlertResults) error {
		return alertResultMatchesFn(result)
	}
}

func alertResultMatchesFn(result *central.AlertResults, violations ...string) error {
	expectedSet := set.NewStringSet(violations...)
	actualSet := set.NewStringSet()
	for _, alertMessage := range result.GetAlerts() {
		actualSet.Add(alertMessage.GetPolicy().GetName())
	}

	if !actualSet.Equal(expectedSet) {
		return errors.Errorf("expected set (%s) differs from actual (%s)", expectedSet.AsSlice(), actualSet.AsSlice())
	}
	return nil
}

// NoViolations checks that no alerts are raised for deployment.
func (c *TestContext) NoViolations(t *testing.T, name string, message string) {
	var lastState []*central.MsgFromSensor
	assert.Eventually(t, func() bool {
		messages := c.GetFakeCentral().GetAllMessages()
		lastState = GetAllAlertsForDeploymentName(messages, name)
		return len(lastState) == 0
	}, defaultWaitTimeout, defaultTicker, message)
}

// AssertViolationStateByID checks all the violations of a specific deployment.
func (c *TestContext) AssertViolationStateByID(t *testing.T, id string, assertion AlertAssertFunc, message string, checkEmptyAlertResults bool) {
	c.AssertViolationStateByIDWithTimeout(t, id, assertion, message, checkEmptyAlertResults, false, defaultWaitTimeout)
}

// AssertViolationStateByIDWithTimeout checks all the violations of a specific deployment. The violations must match `assertion`. If violation state does not match
// until `timeout` the test fails. If `checkOnlyLast` is set then the function will only match against the last violation.
func (c *TestContext) AssertViolationStateByIDWithTimeout(t *testing.T, id string, assertion AlertAssertFunc, message string, checkEmptyAlertResults bool, checkOnlyLast bool, timeout time.Duration) {
	timer := time.NewTimer(timeout)
	ticker := time.NewTicker(defaultTicker)
	lastErr := errors.Errorf("no alerts sent for deployment ID %s", id)
	for {
		select {
		case <-timer.C:
			t.Fatalf("timeout reached waiting for violation state (%s): %s", message, lastErr)
		case <-ticker.C:
			messages := c.GetFakeCentral().GetAllMessages()
			if checkOnlyLast {
				lastAlert := GetLastAlertsWithDeploymentID(messages, id, checkEmptyAlertResults)
				lastViolationState := lastAlert.GetEvent().GetAlertResults()
				if lastViolationState == nil {
					continue
				}
				if lastErr = assertion(lastViolationState); lastErr == nil {
					// Assertion matched the case. We can return here without failing the test case
					return
				}
			} else {
				alerts := GetAllAlertsWithDeploymentID(messages, id, checkEmptyAlertResults)
				if len(alerts) == 0 {
					continue
				}
				for _, a := range alerts {
					if lastErr = assertion(a.GetEvent().GetAlertResults()); lastErr == nil {
						// Assertion matched the case. We can return here without failing the test case
						return
					}
				}
			}

		}
	}
}

// LastViolationStateByID checks the violation state by deployment ID
func (c *TestContext) LastViolationStateByID(t *testing.T, id string, assertion AlertAssertFunc, message string, checkEmptyAlertResults bool) {
	c.LastViolationStateByIDWithTimeout(t, id, assertion, message, checkEmptyAlertResults, defaultWaitTimeout)
}

// LastViolationStateByIDWithTimeout checks that a violation state for a deployment must match `assertion`. If violation state does not match
// until `timeout` the test fails.
func (c *TestContext) LastViolationStateByIDWithTimeout(t *testing.T, id string, assertion AlertAssertFunc, message string, checkEmptyAlertResults bool, timeout time.Duration) {
	c.AssertViolationStateByIDWithTimeout(t, id, assertion, message, checkEmptyAlertResults, true, timeout)
}

// GetAllAlertsForDeploymentName filters sensor messages and gets all alerts for a deployment with `name`
func GetAllAlertsForDeploymentName(messages []*central.MsgFromSensor, name string) []*central.MsgFromSensor {
	var selected []*central.MsgFromSensor
	for _, m := range messages {
		for _, alert := range m.GetEvent().GetAlertResults().GetAlerts() {
			if alert.GetDeployment().GetName() == name {
				selected = append(selected, m)
				break
			}
		}
	}
	return selected
}

// Config allows tests to inject ACS policies in the tests
type Config struct {
	CentralCaps                 []string
	InitialSystemPolicies       []*storage.Policy
	CertFilePath                string
	SendDeduperState            bool
	RealCerts                   bool
	NetworkFlowTraceWriter      io.Writer
	ProcessIndicatorTraceWriter io.Writer
	NetworkFlowTicker           <-chan time.Time
}

func (c *TestContext) startSensorInstance(t *testing.T, env *envconf.Config, cfg Config) {
	t.Setenv("ROX_MTLS_CERT_FILE", path.Join(c.config.CertFilePath, "/cert.pem"))
	t.Setenv("ROX_MTLS_KEY_FILE", path.Join(c.config.CertFilePath, "/key.pem"))
	t.Setenv("ROX_MTLS_CA_FILE", path.Join(c.config.CertFilePath, "/caCert.pem"))
	t.Setenv("ROX_MTLS_CA_KEY_FILE", path.Join(c.config.CertFilePath, "/caKey.pem"))

	k8sClient := client.MustCreateInterfaceFromRest(env.Client().RESTConfig())
	centralHTTPServer := NewCentralHTTPTestServer(t)
	centralEndpoint := centralHTTPServer.URL
	t.Setenv("ROX_CENTRAL_ENDPOINT", centralEndpoint)

	sensorConfig := sensor.ConfigWithDefaults().
		WithClusterIDHandler(clusterid.NewHandler()).
		WithK8sClient(k8sClient).
		WithLocalSensor(true).
		WithCentralConnectionFactory(c.grpcFactory).
		WithCertLoader(centralclient.StaticCertLoader([]*x509.Certificate{centralHTTPServer.Certificate()}))
	if cfg.RealCerts {
		certFetcher := certs.NewCertificateFetcher(k8sClient,
			certs.WithOutputDir(c.config.CertFilePath),
			certs.WithSetEnvFunc(func(key string, value string) error {
				t.Setenv(key, value)
				return nil
			}))
		if err := certFetcher.FetchCertificatesAndSetEnvironment(); err != nil {
			panic(err)
		}
	} else {
		acceptAnyFn := func(ctx context.Context, _ string) (context.Context, error) {
			return ctx, nil
		}
		sensorConfig.WithSignalServiceAuthFuncOverride(acceptAnyFn).
			WithNetworkFlowServiceAuthFuncOverride(acceptAnyFn)
	}
	if cfg.NetworkFlowTraceWriter != nil {
		sensorConfig.WithNetworkFlowTraceWriter(cfg.NetworkFlowTraceWriter)
	}
	if cfg.ProcessIndicatorTraceWriter != nil {
		sensorConfig.WithProcessIndicatorTraceWriter(cfg.ProcessIndicatorTraceWriter)
	}
	if cfg.NetworkFlowTicker != nil {
		sensorConfig.WithNetworkFlowTicker(cfg.NetworkFlowTicker)
	}

	s, err := sensor.CreateSensor(sensorConfig)

	if err != nil {
		panic(err)
	}

	c.sensorStopped = s.Stopped()
	c.stopFn = func() {
		s.Stop()
		c.fakeCentral.KillSwitch.Done()
		centralHTTPServer.Close()
	}

	go s.Start()
	c.fakeCentral.ConnectionStarted.Wait()
}

func createConnectionAndStartServer(fakeCentral *centralDebug.FakeService) (*grpc.ClientConn, func()) {
	buffer := 1024 * 1024
	listener := bufconn.Listen(buffer)

	fakeCentral.ServerPointer = grpc.NewServer()
	central.RegisterSensorServiceServer(fakeCentral.ServerPointer, fakeCentral)

	go func() {
		utils.IgnoreError(func() error {
			return fakeCentral.ServerPointer.Serve(listener)
		})
	}()

	conn, err := grpc.DialContext(context.Background(), "", grpc.WithContextDialer(func(ctx context.Context, s string) (net.Conn, error) {
		return listener.Dial()
	}), grpc.WithTransportCredentials(insecure.NewCredentials()))

	if err != nil {
		panic(err)
	}

	closeF := func() {
		utils.IgnoreError(listener.Close)
		fakeCentral.ServerPointer.Stop()
	}

	return conn, closeF
}

// SetCentralDeduperState will update the deduper state from Central so that the next restart will return this state.
func (c *TestContext) SetCentralDeduperState(state *central.DeduperState) {
	c.deduperStateLock.Lock()
	defer c.deduperStateLock.Unlock()

	c.deduperState = state
}

// PatchResource uses K8sResourceInfo and tries to patch a resource using patch file in K8sResourceInfo.
func (c *TestContext) PatchResource(ctx context.Context, t *testing.T, obj k8s.Object, resource *K8sResourceInfo) {
	content, err := os.ReadFile(path.Join("yaml", resource.PatchFile))
	require.NoErrorf(t, err, "Failed to read patch file for resource %v", resource)
	err = c.r.Patch(ctx, obj, k8s.Patch{
		PatchType: types.StrategicMergePatchType,
		Data:      content,
	})
	require.NoErrorf(t, err, "Failed to patch resource (%s): %s . Using JSON patch: %s", resource.Kind, err, string(content))
}

// ApplyResourceAndWaitNoObject creates a Kubernetes resource using `ApplyResourceAndWait` without requiring an object reference.
// Use this if there is no need to get or manipulate the data in the YAML file.
func (c *TestContext) ApplyResourceAndWaitNoObject(ctx context.Context, t *testing.T, ns string, resource K8sResourceInfo, retryFn RetryCallback) (func() error, error) {
	obj := ObjByKind(resource.Kind)
	return c.ApplyResourceAndWait(ctx, t, ns, &resource, obj, retryFn)
}

// ApplyResourceAndWait calls ApplyResource and waits for the resource if it's "waitable" (e.g. Deployment or Pod).
func (c *TestContext) ApplyResourceAndWait(ctx context.Context, t *testing.T, ns string, resource *K8sResourceInfo, obj k8s.Object, retryFn RetryCallback) (func() error, error) {
	fn, err := c.ApplyResource(ctx, t, ns, resource, obj, retryFn)
	if err != nil {
		return nil, err
	}

	if resource.Kind == "Deployment" || resource.Kind == "Pod" {
		if err := c.waitForResource(defaultCreationTimeout, deploymentName(obj.GetName())); err != nil {
			return nil, err
		}
	}

	return fn, nil
}

// ApplyWithManifestDir applies all the yaml files located in 'dirPath' that match 'pattern'.
func (c *TestContext) ApplyWithManifestDir(ctx context.Context, dirPath string, pattern string) (func() error, error) {
	if err := decoder.ApplyWithManifestDir(ctx, c.r, dirPath, pattern, []resources.CreateOption{}); err != nil {
		return nil, err
	}
	return func() error {
		return decoder.DeleteWithManifestDir(ctx, c.r, dirPath, pattern, []resources.DeleteOption{})
	}, nil
}

// ApplyResource creates a Kubernetes resource in namespace `ns` from a resource definition (see
// `K8sResourceInfo` for more details). Once the resource is applied, the `obj` will be populated
// with the properties from the resource definition. In case the creation fails (due to the client
// API rejecting the definition), a `RetryCallback` function can be provided to manipulate the
// object prior to the retry.
func (c *TestContext) ApplyResource(ctx context.Context, t *testing.T, ns string, resource *K8sResourceInfo, obj k8s.Object, retryFn RetryCallback) (func() error, error) {
	if resource.Obj != nil {
		var ok bool
		obj, ok = resource.Obj.(k8s.Object)
		if !ok {
			return nil, errors.New("invalid k8s.Object")
		}
		resource.Name = obj.GetName()
	} else {
		d := os.DirFS("yaml")
		if err := decoder.DecodeFile(
			d,
			resource.YamlFile,
			obj,
			decoder.MutateNamespace(ns),
		); err != nil {
			return nil, err
		}
		resource.Name = obj.GetName()
	}

	if shouldRetryResource(resource.Kind) || retryFn != nil {
		if err := execWithRetry(defaultCreationTimeout, 5*time.Second, func() error {
			err := c.r.Create(ctx, obj)
			if err != nil && retryFn != nil {
				retryErr := retryFn(err, obj)
				require.NoError(t, retryErr)
			}
			return err
		}); err != nil {
			return nil, err
		}
	} else {
		if err := c.r.Create(ctx, obj); err != nil {
			return nil, err
		}
	}

	return func() error {
		if shouldRetryResource(resource.Kind) {
			err := c.r.Delete(ctx, obj)
			if err != nil {
				return err
			}

			// wait for deletion to be finished
			if err := wait.For(conditions.New(c.r).ResourceDeleted(obj)); err != nil {
				t.Logf("failed to wait for resource deletion")
			}
			return nil
		}
		return c.r.Delete(ctx, obj)
	}, nil
}

// WaitForResourceDeleted waits for a specific resource to be deleted.
func (c *TestContext) WaitForResourceDeleted(obj k8s.Object) error {
	if err := wait.For(conditions.New(c.r).ResourceDeleted(obj)); err != nil {
		return err
	}
	return nil
}

func execWithRetry(timeout, interval time.Duration, fn backoff.Operation) error {
	exponential := backoff.NewExponentialBackOff()
	exponential.MaxElapsedTime = timeout
	exponential.MaxInterval = interval
	var notifyErr error
	if backoffErr := backoff.RetryNotify(fn, exponential, func(err error, d time.Duration) {
		notifyErr = errors.Wrap(err, "timeout reached waiting for resource")
	}); backoffErr != nil {
		if notifyErr != nil {
			return notifyErr
		}
		return backoffErr
	}
	return nil
}

type condition func(event *central.SensorEvent) bool

func deploymentName(s string) condition {
	return func(event *central.SensorEvent) bool {
		return event.GetDeployment().GetName() == s
	}
}

func (c *TestContext) waitForResource(timeout time.Duration, fn condition) error {
	afterTimeout := time.After(timeout)
	ticker := time.NewTicker(defaultTicker)
	for {
		select {
		case <-afterTimeout:
			return errors.New("timeout reached waiting for event")
		case <-ticker.C:
			for _, msg := range c.GetFakeCentral().GetAllMessages() {
				if fn(msg.GetEvent()) {
					return nil
				}
			}
		}
	}
}

// CheckEventReceived will look at all received messages in Fake Central and validate if event with ID was received.
func (c *TestContext) CheckEventReceived(uid string) bool {
	for _, msg := range c.GetFakeCentral().GetAllMessages() {
		if msg.GetEvent().GetId() == uid {
			return true
		}
	}
	return false
}

// GetFirstMessageWithDeploymentName find the first sensor message by namespace and deployment name
func GetFirstMessageWithDeploymentName(messages []*central.MsgFromSensor, ns, name string) *central.MsgFromSensor {
	for _, msg := range messages {
		deployment := msg.GetEvent().GetDeployment()
		if deployment.GetName() == name && deployment.GetNamespace() == ns {
			return msg
		}
	}
	return nil
}

// GetLastMessageWithDeploymentID find most recent sensor messages by namespace and deployment name
func GetLastMessageWithDeploymentID(messages []*central.MsgFromSensor, id string) *central.MsgFromSensor {
	var lastMessage *central.MsgFromSensor
	for i := len(messages) - 1; i >= 0; i-- {
		deployment := messages[i].GetEvent().GetDeployment()
		if deployment.GetId() == id {
			lastMessage = messages[i]
			break
		}
	}
	return lastMessage
}

// GetLastMessageWithDeploymentName find most recent sensor messages by namespace and deployment name
func GetLastMessageWithDeploymentName(messages []*central.MsgFromSensor, ns, name string) *central.MsgFromSensor {
	var lastMessage *central.MsgFromSensor
	for i := len(messages) - 1; i >= 0; i-- {
		deployment := messages[i].GetEvent().GetDeployment()
		if deployment.GetName() == name && deployment.GetNamespace() == ns {
			lastMessage = messages[i]
			break
		}
	}
	return lastMessage
}

// GetAllAlertsWithDeploymentID find all alert messages by deployment ID. If checkEmptyAlerts is set to true it will also check for AlertResults with no Alerts
func GetAllAlertsWithDeploymentID(messages []*central.MsgFromSensor, id string, checkEmptyAlertResults bool) []*central.MsgFromSensor {
	var alerts []*central.MsgFromSensor
	for i := len(messages) - 1; i >= 0; i-- {
		if checkEmptyAlertResults && messages[i].GetEvent().GetAlertResults().GetDeploymentId() == id && len(messages[i].GetEvent().GetAlertResults().GetAlerts()) == 0 {
			alerts = append(alerts, messages[i])
			continue
		}
		if messages[i].GetEvent().GetAlertResults().GetDeploymentId() == id {
			alerts = append(alerts, messages[i])
		}
	}
	return alerts
}

// GetLastAlertsWithDeploymentID find most recent alert message by deployment ID. If checkEmptyAlerts is set to true it will also check for AlertResults with no Alerts
func GetLastAlertsWithDeploymentID(messages []*central.MsgFromSensor, id string, checkEmptyAlertResults bool) *central.MsgFromSensor {
	var lastMessage *central.MsgFromSensor
	for i := len(messages) - 1; i >= 0; i-- {
		if checkEmptyAlertResults && messages[i].GetEvent().GetAlertResults().GetDeploymentId() == id && len(messages[i].GetEvent().GetAlertResults().GetAlerts()) == 0 {
			lastMessage = messages[i]
			break
		}
		if messages[i].GetEvent().GetAlertResults().GetDeploymentId() == id {
			lastMessage = messages[i]
			break
		}
	}
	return lastMessage
}

// GetUniquePodNamesFromPrefix find all unique pod names from sensor events
func GetUniquePodNamesFromPrefix(messages []*central.MsgFromSensor, ns, prefix string) []string {
	uniqueNames := set.NewStringSet()
	for _, msg := range messages {
		pod := msg.GetEvent().GetPod()
		if pod != nil && pod.GetNamespace() == ns {
			if strings.Contains(pod.GetName(), prefix) {
				uniqueNames.Add(pod.GetName())
			}
		}
	}
	return uniqueNames.AsSlice()
}

// GetUniqueDeploymentNames find all unique deployment names from sensor events
func GetUniqueDeploymentNames(messages []*central.MsgFromSensor, ns string) []string {
	uniqueNames := set.NewStringSet()
	for _, msg := range messages {
		deployment := msg.GetEvent().GetDeployment()
		if deployment != nil && deployment.GetNamespace() == ns {
			uniqueNames.Add(deployment.GetName())
		}
	}
	return uniqueNames.AsSlice()
}

// RetryCallback callback function that will run if the creation of the resources fails.
type RetryCallback func(error, k8s.Object) error

// TestRunFunc options function for the testRun struct.
type TestRunFunc func(*testRun)

// testRun holds all the information about a specific test run. It requires a TestCallback
type testRun struct {
	resources     []K8sResourceInfo
	testCase      TestCallback
	retryCallback RetryCallback
	permutation   bool
}

func (t *testRun) validate() error {
	if t.testCase == nil {
		return errors.New("The testRun needs a TestCallback function")
	}
	return nil
}

func (t *testRun) copy() *testRun {
	newTestRun := &testRun{}
	newTestRun.resources = make([]K8sResourceInfo, len(t.resources))
	copy(newTestRun.resources, t.resources)
	newTestRun.testCase = t.testCase
	newTestRun.retryCallback = t.retryCallback
	newTestRun.permutation = t.permutation
	return newTestRun
}

func newTestRun(options ...TestRunFunc) (*testRun, error) {
	t := &testRun{
		resources:     nil,
		testCase:      nil,
		retryCallback: nil,
		permutation:   false,
	}
	for _, o := range options {
		o(t)
	}

	if err := t.validate(); err != nil {
		return nil, err
	}

	return t, nil
}<|MERGE_RESOLUTION|>--- conflicted
+++ resolved
@@ -70,10 +70,6 @@
 	certID = "00000000-0000-4000-A000-000000000000"
 
 	// defaultNamespaceCreateTimeout maximum time the test will retry to create a namespace
-<<<<<<< HEAD
-	// Reduced from 10 minutes to prevent tests hanging for the full Go test timeout
-=======
->>>>>>> a29c3788
 	defaultNamespaceCreateTimeout = 2 * time.Minute
 )
 
