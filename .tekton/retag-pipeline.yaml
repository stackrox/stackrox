apiVersion: tekton.dev/v1
kind: Pipeline
metadata:
  name: retag-pipeline
spec:

  finally:
  - name: slack-notification
    params:
    - name: message
      value: ':x: `{{event_type}}` pipeline for <https://console.redhat.com/application-pipeline/workspaces/rh-acs/applications/acs/pipelineruns/$(context.pipelineRun.name)|$(context.pipelineRun.name)> (`$(params.output-image-repo)`, revision <$(params.git-url)/commit/$(params.revision)|$(params.revision)>) has failed.'
    - name: key-name
      value: 'acs-konflux-notifications'
    when:
    # Run when any task has Failed
    - input: $(tasks.status)
      operator: in
      values: [ "Failed" ]
    taskRef:
      params:
      - name: name
        value: slack-webhook-notification
      - name: bundle
        value: quay.io/konflux-ci/tekton-catalog/task-slack-webhook-notification:0.1@sha256:452188df385218d0a1d9d097ff5daa67f11ae3597c917a3c2bb644787453a8e0
      - name: kind
        value: task
      resolver: bundles

  - name: post-metric-end
    params:
      - name: AGGREGATE_TASKS_STATUS
        value: $(tasks.status)
    taskRef: &post-bigquery-metrics-ref
      params:
        - name: name
          value: post-bigquery-metrics
        - name: bundle
<<<<<<< HEAD
          value: quay.io/rhacs-eng/konflux-tasks:latest@sha256:8ebb5d5589a23798f7c3f049d9ba42f726c5a39314f1cb10b10f9466e89d0dca
=======
          value: quay.io/rhacs-eng/konflux-tasks:latest@sha256:d5c49395c67b924da06f5bc3dab1efd224184e86a1f7006b7ebb1cc342032dd5
>>>>>>> ffed2910
        - name: kind
          value: task
      resolver: bundles

  params:
  - description: Source Repository URL.
    name: git-url
    type: string
  - description: Revision of the Source Repository.
    name: revision
    type: string
  - description: Output Image Repository.
    name: output-image-repo
    type: string
  - default: "-fast"
    description: Suffix that's appended to generated image tags (both input and output).
    name: image-tag-suffix
    type: string
  - description: Input Image Repository.
    name: input-image-repo
    type: string
  - description: Makefile target to execute in order to determine the input image's tag.
    name: input-image-tag-makefile-target
    type: string

  # Common params for all retagging pipelines.
  - default: "0"
    description: Depth of the git clone in number of commits. Use "1" for shallow clone. Use "0" for deep clone, i.e. to fetch all commits.
    name: clone-depth
    type: string
  - default: "true"
    description: Fetch tags with git clone
    name: clone-fetch-tags
    type: string
  - default: "1d"
    description: This sets the expiration time for intermediate OCI artifacts produced and used during builds after which they can be garbage collected.
    name: oci-artifact-expires-after
    type: string

  results:
  # *IMAGE_URL and *IMAGE_DIGEST must not be declared here because Tekton Chains will overwrite the original pipeline
  # information linked to the image with this pipeline's info, and it will most certainly fail EC checks.

  # These result parameters are to make retagged image's info conveniently displayed in Konflux UI.
  - name: RESULTING_DIGEST
    description: Digest of the output image (will be the same as of the input one).
    value: $(tasks.retag-image.results.RESULTING_DIGEST)
  - name: RESULTING_URL
    description: Image repository and tag of the output image.
    value: $(tasks.retag-image.results.RESULTING_URL)
  - name: RESULTING_REF
    description: Image reference of the output image containing both the repository, the tag and the digest.
    value: $(tasks.retag-image.results.RESULTING_REF)

  workspaces:
  - name: git-auth

  tasks:

  - name: post-metric-start
    taskRef: *post-bigquery-metrics-ref

  - name: clone-repository
    params:
    - name: url
      value: $(params.git-url)
    - name: revision
      value: $(params.revision)
    - name: depth
      value: $(params.clone-depth)
    - name: fetchTags
      value: $(params.clone-fetch-tags)
    - name: ociStorage
      value: $(params.output-image-repo):konflux-$(params.revision).git
    - name: ociArtifactExpiresAfter
      value: $(params.oci-artifact-expires-after)
    taskRef:
      params:
      - name: name
        value: git-clone-oci-ta
      - name: bundle
        value: quay.io/konflux-ci/tekton-catalog/task-git-clone-oci-ta:0.1@sha256:0fea1e4bd2fdde46c5b7786629f423a51e357f681c32ceddd744a6e3d48b8327
      - name: kind
        value: task
      resolver: bundles
    workspaces:
    - name: basic-auth
      workspace: git-auth

  - name: determine-output-image-tag
    params:
    - name: TAG_SUFFIX
      value: $(params.image-tag-suffix)
    - name: SOURCE_ARTIFACT
      value: $(tasks.clone-repository.results.SOURCE_ARTIFACT)
    taskRef:
      params:
      - name: name
        value: determine-image-tag
      - name: bundle
<<<<<<< HEAD
        value: quay.io/rhacs-eng/konflux-tasks:latest@sha256:8ebb5d5589a23798f7c3f049d9ba42f726c5a39314f1cb10b10f9466e89d0dca
=======
        value: quay.io/rhacs-eng/konflux-tasks:latest@sha256:d5c49395c67b924da06f5bc3dab1efd224184e86a1f7006b7ebb1cc342032dd5
>>>>>>> ffed2910
      - name: kind
        value: task
      resolver: bundles

  - name: determine-input-image-tag
    params:
    - name: MAKEFILE_TARGET
      value: $(params.input-image-tag-makefile-target)
    - name: TAG_SUFFIX
      value: $(params.image-tag-suffix)
    - name: SOURCE_ARTIFACT
      value: $(tasks.clone-repository.results.SOURCE_ARTIFACT)
    taskRef:
      params:
        - name: name
          value: determine-dependency-image-tag
        - name: bundle
<<<<<<< HEAD
          value: quay.io/rhacs-eng/konflux-tasks:latest@sha256:8ebb5d5589a23798f7c3f049d9ba42f726c5a39314f1cb10b10f9466e89d0dca
=======
          value: quay.io/rhacs-eng/konflux-tasks:latest@sha256:d5c49395c67b924da06f5bc3dab1efd224184e86a1f7006b7ebb1cc342032dd5
>>>>>>> ffed2910
        - name: kind
          value: task
      resolver: bundles

  - name: wait-for-image
    params:
    - name: IMAGE
      value: "$(params.input-image-repo):$(tasks.determine-input-image-tag.results.IMAGE_TAG)"
    taskRef:
      params:
      - name: name
        value: wait-for-image
      - name: bundle
        value: quay.io/rhacs-eng/konflux-tasks:latest@sha256:8ebb5d5589a23798f7c3f049d9ba42f726c5a39314f1cb10b10f9466e89d0dca
      - name: kind
        value: task
      resolver: bundles

  - name: retag-image
    # runAfter needs to be specified, because there is no implicit dependency on its results, but we still need it to run before.
    runAfter:
    - wait-for-image
    params:
    - name: INPUT_IMAGE_REPO
      value: $(params.input-image-repo)
    - name: INPUT_IMAGE_TAG
      value: $(tasks.determine-input-image-tag.results.IMAGE_TAG)
    - name: OUTPUT_IMAGE_REPO
      value: $(params.output-image-repo)
    - name: OUTPUT_IMAGE_TAG
      value: $(tasks.determine-output-image-tag.results.IMAGE_TAG)
    taskRef:
      params:
      - name: name
        value: retag-image
      - name: bundle
<<<<<<< HEAD
        value: quay.io/rhacs-eng/konflux-tasks:latest@sha256:8ebb5d5589a23798f7c3f049d9ba42f726c5a39314f1cb10b10f9466e89d0dca
=======
        value: quay.io/rhacs-eng/konflux-tasks:latest@sha256:d5c49395c67b924da06f5bc3dab1efd224184e86a1f7006b7ebb1cc342032dd5
>>>>>>> ffed2910
      - name: kind
        value: task
      resolver: bundles<|MERGE_RESOLUTION|>--- conflicted
+++ resolved
@@ -35,11 +35,7 @@
         - name: name
           value: post-bigquery-metrics
         - name: bundle
-<<<<<<< HEAD
           value: quay.io/rhacs-eng/konflux-tasks:latest@sha256:8ebb5d5589a23798f7c3f049d9ba42f726c5a39314f1cb10b10f9466e89d0dca
-=======
-          value: quay.io/rhacs-eng/konflux-tasks:latest@sha256:d5c49395c67b924da06f5bc3dab1efd224184e86a1f7006b7ebb1cc342032dd5
->>>>>>> ffed2910
         - name: kind
           value: task
       resolver: bundles
@@ -140,11 +136,7 @@
       - name: name
         value: determine-image-tag
       - name: bundle
-<<<<<<< HEAD
         value: quay.io/rhacs-eng/konflux-tasks:latest@sha256:8ebb5d5589a23798f7c3f049d9ba42f726c5a39314f1cb10b10f9466e89d0dca
-=======
-        value: quay.io/rhacs-eng/konflux-tasks:latest@sha256:d5c49395c67b924da06f5bc3dab1efd224184e86a1f7006b7ebb1cc342032dd5
->>>>>>> ffed2910
       - name: kind
         value: task
       resolver: bundles
@@ -162,11 +154,7 @@
         - name: name
           value: determine-dependency-image-tag
         - name: bundle
-<<<<<<< HEAD
           value: quay.io/rhacs-eng/konflux-tasks:latest@sha256:8ebb5d5589a23798f7c3f049d9ba42f726c5a39314f1cb10b10f9466e89d0dca
-=======
-          value: quay.io/rhacs-eng/konflux-tasks:latest@sha256:d5c49395c67b924da06f5bc3dab1efd224184e86a1f7006b7ebb1cc342032dd5
->>>>>>> ffed2910
         - name: kind
           value: task
       resolver: bundles
@@ -203,11 +191,7 @@
       - name: name
         value: retag-image
       - name: bundle
-<<<<<<< HEAD
         value: quay.io/rhacs-eng/konflux-tasks:latest@sha256:8ebb5d5589a23798f7c3f049d9ba42f726c5a39314f1cb10b10f9466e89d0dca
-=======
-        value: quay.io/rhacs-eng/konflux-tasks:latest@sha256:d5c49395c67b924da06f5bc3dab1efd224184e86a1f7006b7ebb1cc342032dd5
->>>>>>> ffed2910
       - name: kind
         value: task
       resolver: bundles