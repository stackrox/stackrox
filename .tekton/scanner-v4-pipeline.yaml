apiVersion: tekton.dev/v1
kind: Pipeline
metadata:
  name: scanner-v4-pipeline
spec:

  finally:
  - name: slack-notification
    params:
    - name: message
      value: ':x: `{{event_type}}` pipeline for <https://console.redhat.com/application-pipeline/workspaces/rh-acs/applications/acs/pipelineruns/$(context.pipelineRun.name)|$(context.pipelineRun.name)> (`$(params.output-image-repo)`, revision <$(params.git-url)/commit/$(params.revision)|$(params.revision)>) has failed.'
    - name: key-name
      value: 'acs-konflux-notifications'
    when:
    # Run when any task has Failed
    - input: $(tasks.status)
      operator: in
      values: ["Failed"]
    taskRef:
      params:
      - name: name
        value: slack-webhook-notification
      - name: bundle
        value: quay.io/konflux-ci/tekton-catalog/task-slack-webhook-notification:0.1@sha256:452188df385218d0a1d9d097ff5daa67f11ae3597c917a3c2bb644787453a8e0
      - name: kind
        value: task
      resolver: bundles

  - name: show-sbom
    params:
    - name: IMAGE_URL
      value: $(tasks.build-image-index.results.IMAGE_URL)
    taskRef:
      params:
      - name: name
        value: show-sbom
      - name: bundle
        value: quay.io/konflux-ci/tekton-catalog/task-show-sbom:0.1@sha256:002f7c8c1d2f9e09904035da414aba1188ae091df0ea9532cd997be05e73d594
      - name: kind
        value: task
      resolver: bundles

  - name: post-metric-end
    params:
      - name: AGGREGATE_TASKS_STATUS
        value: $(tasks.status)
    taskRef: &post-bigquery-metrics-ref
      params:
        - name: name
          value: post-bigquery-metrics
        - name: bundle
<<<<<<< HEAD
          value: quay.io/rhacs-eng/konflux-tasks:latest@sha256:8ebb5d5589a23798f7c3f049d9ba42f726c5a39314f1cb10b10f9466e89d0dca
=======
          value: quay.io/rhacs-eng/konflux-tasks:latest@sha256:d5c49395c67b924da06f5bc3dab1efd224184e86a1f7006b7ebb1cc342032dd5
>>>>>>> ffed2910
        - name: kind
          value: task
      resolver: bundles

  params:
  - description: Source Repository URL
    name: git-url
    type: string
  - default: ""
    description: Revision of the Source Repository
    name: revision
    type: string
  - description: Output Image Repository
    name: output-image-repo
    type: string
  - default: "-fast"
    description: Suffix that will be appended to the output image tag and embedded in version strings.
    name: output-tag-suffix
    type: string
  - default: .
    description: Path to the source code of an application's component from where
      to build image.
    name: path-context
    type: string
  - default: Dockerfile
    description: Path to the Dockerfile inside the context specified by parameter
      path-context
    name: dockerfile
    type: string
  - default: "false"
    description: Force rebuild image
    name: rebuild
    type: string
  - default: "false"
    description: Skip checks against built image
    name: skip-checks
    type: string
  - default: "false"
    description: Execute the build with network isolation
    name: hermetic
    type: string
  - default: ""
    description: Build dependencies to be prefetched by Cachi2
    name: prefetch-input
    type: string
  - description: Image tag expiration time, time values could be something like
      1h, 2d, 3w for hours, days, and weeks, respectively.
    name: image-expires-after
    type: string
  - default: "true"
    description: Build a source image.
    name: build-source-image
    type: string
  - default: "0"
    description: Depth of the git clone in number of commits. Use "1" for shallow clone. Use "0" for deep clone, i.e. to fetch all commits.
    name: clone-depth
    type: string
  - default: "true"
    description: Fetch tags with git clone
    name: clone-fetch-tags
    type: string
  - default: "1d"
    description: This sets the expiration time for intermediate OCI artifacts produced and used during builds after which they can be garbage collected.
    name: oci-artifact-expires-after
    type: string

  results:
  - description: ""
    name: IMAGE_URL
    value: $(tasks.build-image-index.results.IMAGE_URL)
  - description: ""
    name: IMAGE_DIGEST
    value: $(tasks.build-image-index.results.IMAGE_DIGEST)
  - description: ""
    name: CHAINS-GIT_URL
    value: $(tasks.clone-repository.results.url)
  - description: ""
    name: CHAINS-GIT_COMMIT
    value: $(tasks.clone-repository.results.commit)

  workspaces:
  - name: git-auth

  tasks:

  - name: post-metric-start
    taskRef: *post-bigquery-metrics-ref

  - name: init
    params:
    - name: image-url
      # We can't provide a StackRox-style tag because it is not known at this time (requires cloning source, etc.)
      # As a workaround, we still provide a unique tag that's based on a revision to this task to comply with its
      # expected input. We later actually add this tag on a built image with build-image-index-konflux task.
      value: $(params.output-image-repo):konflux-$(params.revision)
    - name: rebuild
      value: $(params.rebuild)
    - name: skip-checks
      value: $(params.skip-checks)
    taskRef:
      params:
      - name: name
        value: init
      - name: bundle
        value: quay.io/konflux-ci/tekton-catalog/task-init:0.2@sha256:66e90d31e1386bf516fb548cd3e3f0082b5d0234b8b90dbf9e0d4684b70dbe1a
      - name: kind
        value: task
      resolver: bundles

  - name: clone-repository
    params:
    - name: url
      value: $(params.git-url)
    - name: revision
      value: $(params.revision)
    - name: depth
      value: $(params.clone-depth)
    - name: fetchTags
      value: $(params.clone-fetch-tags)
    - name: ociStorage
      value: $(params.output-image-repo):konflux-$(params.revision).git
    - name: ociArtifactExpiresAfter
      value: $(params.oci-artifact-expires-after)
    taskRef:
      params:
      - name: name
        value: git-clone-oci-ta
      - name: bundle
        value: quay.io/konflux-ci/tekton-catalog/task-git-clone-oci-ta:0.1@sha256:0fea1e4bd2fdde46c5b7786629f423a51e357f681c32ceddd744a6e3d48b8327
      - name: kind
        value: task
      resolver: bundles
    when:
    - input: $(tasks.init.results.build)
      operator: in
      values: [ "true" ]
    workspaces:
    - name: basic-auth
      workspace: git-auth

  - name: determine-image-expiration
    params:
      - name: DEFAULT_IMAGE_EXPIRES_AFTER
        value: $(params.image-expires-after)
      - name: SOURCE_ARTIFACT
        value: $(tasks.clone-repository.results.SOURCE_ARTIFACT)
    taskRef:
      params:
      - name: name
        value: determine-image-expiration
      - name: bundle
<<<<<<< HEAD
        value: quay.io/rhacs-eng/konflux-tasks:latest@sha256:8ebb5d5589a23798f7c3f049d9ba42f726c5a39314f1cb10b10f9466e89d0dca
=======
        value: quay.io/rhacs-eng/konflux-tasks:latest@sha256:d5c49395c67b924da06f5bc3dab1efd224184e86a1f7006b7ebb1cc342032dd5
>>>>>>> ffed2910
      - name: kind
        value: task
      resolver: bundles

  - name: determine-image-tag
    params:
    - name: TAG_SUFFIX
      value: $(params.output-tag-suffix)
    - name: SOURCE_ARTIFACT
      value: $(tasks.clone-repository.results.SOURCE_ARTIFACT)
    taskRef:
      params:
      - name: name
        value: determine-image-tag
      - name: bundle
<<<<<<< HEAD
        value: quay.io/rhacs-eng/konflux-tasks:latest@sha256:8ebb5d5589a23798f7c3f049d9ba42f726c5a39314f1cb10b10f9466e89d0dca
=======
        value: quay.io/rhacs-eng/konflux-tasks:latest@sha256:d5c49395c67b924da06f5bc3dab1efd224184e86a1f7006b7ebb1cc342032dd5
>>>>>>> ffed2910
      - name: kind
        value: task
      resolver: bundles

  - name: fetch-scanner-vuln-mappings
    params:
    - name: TARGET_DIR
      value: .konflux/scanner-data
    - name: SOURCE_ARTIFACT
      value: $(tasks.clone-repository.results.SOURCE_ARTIFACT)
    - name: ociStorage
      value: $(params.output-image-repo):konflux-$(params.revision).vuln-mappings
    - name: ociArtifactExpiresAfter
      value: $(params.oci-artifact-expires-after)
    taskRef:
      params:
      - name: name
        value: fetch-scanner-v4-vuln-mappings
      - name: bundle
<<<<<<< HEAD
        value: quay.io/rhacs-eng/konflux-tasks:latest@sha256:8ebb5d5589a23798f7c3f049d9ba42f726c5a39314f1cb10b10f9466e89d0dca
=======
        value: quay.io/rhacs-eng/konflux-tasks:latest@sha256:d5c49395c67b924da06f5bc3dab1efd224184e86a1f7006b7ebb1cc342032dd5
>>>>>>> ffed2910
      - name: kind
        value: task
      resolver: bundles

  - name: prefetch-dependencies
    params:
    - name: input
      value: $(params.prefetch-input)
    - name: SOURCE_ARTIFACT
      value: $(tasks.fetch-scanner-vuln-mappings.results.SOURCE_ARTIFACT)
    - name: ociStorage
      value: $(params.output-image-repo):konflux-$(params.revision).prefetch
    - name: ociArtifactExpiresAfter
      value: $(params.oci-artifact-expires-after)
    taskRef:
      params:
      - name: name
        value: prefetch-dependencies-oci-ta
      - name: bundle
        value: quay.io/konflux-ci/tekton-catalog/task-prefetch-dependencies-oci-ta:0.2@sha256:1f6e2c9beba52d21c562ba1dea55f579f67e33b80099615bfd2043864896284d
      - name: kind
        value: task
      resolver: bundles
    workspaces:
    - name: git-basic-auth
      workspace: git-auth

  - name: build-container-amd64
    params:
    - name: IMAGE
      value: $(params.output-image-repo):$(tasks.determine-image-tag.results.IMAGE_TAG)-amd64
    - name: DOCKERFILE
      value: $(params.dockerfile)
    - name: CONTEXT
      value: $(params.path-context)
    - name: HERMETIC
      value: $(params.hermetic)
    - name: PREFETCH_INPUT
      value: $(params.prefetch-input)
    - name: IMAGE_EXPIRES_AFTER
      value: $(tasks.determine-image-expiration.results.IMAGE_EXPIRES_AFTER)
    - name: COMMIT_SHA
      value: $(tasks.clone-repository.results.commit)
    - name: BUILD_ARGS
      value:
      - BUILD_TAG=$(tasks.determine-image-tag.results.IMAGE_TAG)
    - name: SOURCE_ARTIFACT
      value: $(tasks.prefetch-dependencies.results.SOURCE_ARTIFACT)
    - name: CACHI2_ARTIFACT
      value: $(tasks.prefetch-dependencies.results.CACHI2_ARTIFACT)
    taskRef:
      params:
      - name: name
        value: buildah-oci-ta
      - name: bundle
        value: quay.io/konflux-ci/tekton-catalog/task-buildah-oci-ta:0.4@sha256:09f012a6c726c66922703f28846a3cfa196e8a391729192cda0d8f8a757b6ff5
      - name: kind
        value: task
      resolver: bundles
    when:
    - input: $(tasks.init.results.build)
      operator: in
      values: [ "true" ]

  - name: build-container-s390x
    params:
    - name: IMAGE
      value: $(params.output-image-repo):$(tasks.determine-image-tag.results.IMAGE_TAG)-s390x
    - name: DOCKERFILE
      value: $(params.dockerfile)
    - name: CONTEXT
      value: $(params.path-context)
    - name: HERMETIC
      value: $(params.hermetic)
    - name: PREFETCH_INPUT
      value: $(params.prefetch-input)
    - name: IMAGE_EXPIRES_AFTER
      value: $(tasks.determine-image-expiration.results.IMAGE_EXPIRES_AFTER)
    - name: COMMIT_SHA
      value: $(tasks.clone-repository.results.commit)
    - name: BUILD_ARGS
      value:
      - BUILD_TAG=$(tasks.determine-image-tag.results.IMAGE_TAG)
    - name: SOURCE_ARTIFACT
      value: $(tasks.prefetch-dependencies.results.SOURCE_ARTIFACT)
    - name: CACHI2_ARTIFACT
      value: $(tasks.prefetch-dependencies.results.CACHI2_ARTIFACT)
    - name: PLATFORM
      value: linux/s390x
    taskRef:
      params:
      - name: name
        value: buildah-remote-oci-ta
      - name: bundle
        value: quay.io/konflux-ci/tekton-catalog/task-buildah-remote-oci-ta:0.4@sha256:cfeeef2f4ab25b121afdf44eecc394ed67f3534a1bd14bef9e7beef2ee654b8e
      - name: kind
        value: task
      resolver: bundles
    when:
    - input: $(tasks.init.results.build)
      operator: in
      values: [ "true" ]

  - name: build-container-ppc64le
    params:
    - name: IMAGE
      value: $(params.output-image-repo):$(tasks.determine-image-tag.results.IMAGE_TAG)-ppc64le
    - name: DOCKERFILE
      value: $(params.dockerfile)
    - name: CONTEXT
      value: $(params.path-context)
    - name: HERMETIC
      value: $(params.hermetic)
    - name: PREFETCH_INPUT
      value: $(params.prefetch-input)
    - name: IMAGE_EXPIRES_AFTER
      value: $(tasks.determine-image-expiration.results.IMAGE_EXPIRES_AFTER)
    - name: COMMIT_SHA
      value: $(tasks.clone-repository.results.commit)
    - name: BUILD_ARGS
      value:
      - BUILD_TAG=$(tasks.determine-image-tag.results.IMAGE_TAG)
    - name: SOURCE_ARTIFACT
      value: $(tasks.prefetch-dependencies.results.SOURCE_ARTIFACT)
    - name: CACHI2_ARTIFACT
      value: $(tasks.prefetch-dependencies.results.CACHI2_ARTIFACT)
    - name: PLATFORM
      value: linux/ppc64le
    taskRef:
      params:
      - name: name
        value: buildah-remote-oci-ta
      - name: bundle
        value: quay.io/konflux-ci/tekton-catalog/task-buildah-remote-oci-ta:0.4@sha256:cfeeef2f4ab25b121afdf44eecc394ed67f3534a1bd14bef9e7beef2ee654b8e
      - name: kind
        value: task
      resolver: bundles
    when:
    - input: $(tasks.init.results.build)
      operator: in
      values: [ "true" ]

  - name: build-container-arm64
    params:
    - name: IMAGE
      value: $(params.output-image-repo):$(tasks.determine-image-tag.results.IMAGE_TAG)-arm64
    - name: DOCKERFILE
      value: $(params.dockerfile)
    - name: CONTEXT
      value: $(params.path-context)
    - name: HERMETIC
      value: $(params.hermetic)
    - name: PREFETCH_INPUT
      value: $(params.prefetch-input)
    - name: IMAGE_EXPIRES_AFTER
      value: $(tasks.determine-image-expiration.results.IMAGE_EXPIRES_AFTER)
    - name: COMMIT_SHA
      value: $(tasks.clone-repository.results.commit)
    - name: BUILD_ARGS
      value:
      - BUILD_TAG=$(tasks.determine-image-tag.results.IMAGE_TAG)
    - name: SOURCE_ARTIFACT
      value: $(tasks.prefetch-dependencies.results.SOURCE_ARTIFACT)
    - name: CACHI2_ARTIFACT
      value: $(tasks.prefetch-dependencies.results.CACHI2_ARTIFACT)
    - name: PLATFORM
      value: linux/arm64
    taskRef:
      params:
      - name: name
        value: buildah-remote-oci-ta
      - name: bundle
        value: quay.io/konflux-ci/tekton-catalog/task-buildah-remote-oci-ta:0.4@sha256:cfeeef2f4ab25b121afdf44eecc394ed67f3534a1bd14bef9e7beef2ee654b8e
      - name: kind
        value: task
      resolver: bundles
    when:
    - input: $(tasks.init.results.build)
      operator: in
      values: [ "true" ]

  - name: build-image-index
    params:
    - name: IMAGE
      value: $(params.output-image-repo):$(tasks.determine-image-tag.results.IMAGE_TAG)
    - name: COMMIT_SHA
      value: $(tasks.clone-repository.results.commit)
    - name: IMAGES
      value:
      - $(tasks.build-container-amd64.results.IMAGE_REF)
      - $(tasks.build-container-s390x.results.IMAGE_REF)
      - $(tasks.build-container-ppc64le.results.IMAGE_REF)
      - $(tasks.build-container-arm64.results.IMAGE_REF)
    - name: IMAGE_EXPIRES_AFTER
      value: $(tasks.determine-image-expiration.results.IMAGE_EXPIRES_AFTER)
    taskRef:
      params:
      - name: name
        value: build-image-index
      - name: bundle
        value: quay.io/konflux-ci/tekton-catalog/task-build-image-index:0.1@sha256:9c95b1fe17db091ae364344ba2006af46648e08486eef1f6fe1b9e3f10866875
      - name: kind
        value: task
      resolver: bundles
    when:
    - input: $(tasks.init.results.build)
      operator: in
      values: [ "true" ]

  - name: build-image-index-konflux
    params:
    - name: IMAGE
      value: $(params.output-image-repo):konflux-$(params.revision)
    - name: COMMIT_SHA
      value: $(tasks.clone-repository.results.commit)
    - name: IMAGES
      value:
      - $(tasks.build-container-amd64.results.IMAGE_REF)
      - $(tasks.build-container-s390x.results.IMAGE_REF)
      - $(tasks.build-container-ppc64le.results.IMAGE_REF)
      - $(tasks.build-container-arm64.results.IMAGE_REF)
    - name: IMAGE_EXPIRES_AFTER
      value: $(tasks.determine-image-expiration.results.IMAGE_EXPIRES_AFTER)
    taskRef:
      params:
      - name: name
        value: build-image-index
      - name: bundle
        value: quay.io/konflux-ci/tekton-catalog/task-build-image-index:0.1@sha256:9c95b1fe17db091ae364344ba2006af46648e08486eef1f6fe1b9e3f10866875
      - name: kind
        value: task
      resolver: bundles
    when:
    - input: $(tasks.init.results.build)
      operator: in
      values: [ "true" ]

  - name: build-source-image
    params:
    - name: BINARY_IMAGE
      value: $(tasks.build-image-index.results.IMAGE_URL)
    - name: SOURCE_ARTIFACT
      value: $(tasks.prefetch-dependencies.results.SOURCE_ARTIFACT)
    - name: CACHI2_ARTIFACT
      value: $(tasks.prefetch-dependencies.results.CACHI2_ARTIFACT)
    taskRef:
      params:
      - name: name
        value: source-build-oci-ta
      - name: bundle
        value: quay.io/konflux-ci/tekton-catalog/task-source-build-oci-ta:0.2@sha256:c5e56643c0f5e19409e86c8fd4de4348413b6f10456aa0875498d5c63bf6ef0e
      - name: kind
        value: task
      resolver: bundles
    when:
    - input: $(tasks.init.results.build)
      operator: in
      values: [ "true" ]
    - input: $(params.build-source-image)
      operator: in
      values: [ "true" ]

  - name: deprecated-base-image-check
    params:
    - name: IMAGE_URL
      value: $(tasks.build-image-index.results.IMAGE_URL)
    - name: IMAGE_DIGEST
      value: $(tasks.build-image-index.results.IMAGE_DIGEST)
    taskRef:
      params:
      - name: name
        value: deprecated-image-check
      - name: bundle
        value: quay.io/konflux-ci/tekton-catalog/task-deprecated-image-check:0.5@sha256:ecd33669676b3a193ff4c2c6223cb912cc1b0cf5cc36e080eaec7718500272cf
      - name: kind
        value: task
      resolver: bundles
    when:
    - input: $(params.skip-checks)
      operator: in
      values: [ "false" ]

  - name: clair-scan
    params:
    - name: image-digest
      value: $(tasks.build-image-index.results.IMAGE_DIGEST)
    - name: image-url
      value: $(tasks.build-image-index.results.IMAGE_URL)
    taskRef:
      params:
      - name: name
        value: clair-scan
      - name: bundle
        value: quay.io/konflux-ci/tekton-catalog/task-clair-scan:0.2@sha256:68a8fe28527c4469243119a449e2b3a6655f2acac589c069ea6433242da8ed4d
      - name: kind
        value: task
      resolver: bundles
    when:
    - input: $(params.skip-checks)
      operator: in
      values: [ "false" ]

  - name: ecosystem-cert-preflight-checks
    params:
    - name: image-url
      value: $(tasks.build-image-index.results.IMAGE_URL)
    taskRef:
      params:
      - name: name
        value: ecosystem-cert-preflight-checks
      - name: bundle
        value: quay.io/konflux-ci/tekton-catalog/task-ecosystem-cert-preflight-checks:0.2@sha256:302828e9d7abc72b8a44fb2b9be068f86c982d8e5f4550b8bf654571d6361ee8
      - name: kind
        value: task
      resolver: bundles
    when:
    - input: $(params.skip-checks)
      operator: in
      values: ["false"]

  - name: sast-shell-check
    params:
    - name: image-digest
      value: $(tasks.build-image-index.results.IMAGE_DIGEST)
    - name: image-url
      value: $(tasks.build-image-index.results.IMAGE_URL)
    - name: SOURCE_ARTIFACT
      value: $(tasks.prefetch-dependencies.results.SOURCE_ARTIFACT)
    - name: CACHI2_ARTIFACT
      value: $(tasks.prefetch-dependencies.results.CACHI2_ARTIFACT)
    taskRef:
      params:
      - name: name
        value: sast-shell-check-oci-ta
      - name: bundle
        value: quay.io/konflux-ci/tekton-catalog/task-sast-shell-check-oci-ta:0.1@sha256:a7766190229785bc5db9c62af92d46a83ea580a111b4b64a4e27f6caecae9489
      - name: kind
        value: task
      resolver: bundles
    when:
    - input: $(params.skip-checks)
      operator: in
      values: [ "false" ]

  - name: sast-unicode-check
    params:
    - name: image-digest
      value: $(tasks.build-image-index.results.IMAGE_DIGEST)
    - name: image-url
      value: $(tasks.build-image-index.results.IMAGE_URL)
    - name: SOURCE_ARTIFACT
      value: $(tasks.prefetch-dependencies.results.SOURCE_ARTIFACT)
    - name: CACHI2_ARTIFACT
      value: $(tasks.prefetch-dependencies.results.CACHI2_ARTIFACT)
    taskRef:
      params:
      - name: name
        value: sast-unicode-check-oci-ta
      - name: bundle
        value: quay.io/konflux-ci/tekton-catalog/task-sast-unicode-check-oci-ta:0.2@sha256:9613b9037e4199495800c2054c13d0479e3335ec94e0f15f031a5bce844003a9
      - name: kind
        value: task
      resolver: bundles
    when:
    - input: $(params.skip-checks)
      operator: in
      values: [ "false" ]

  - name: sast-snyk-check
    params:
    - name: SOURCE_ARTIFACT
      value: $(tasks.prefetch-dependencies.results.SOURCE_ARTIFACT)
    - name: CACHI2_ARTIFACT
      value: $(tasks.prefetch-dependencies.results.CACHI2_ARTIFACT)
    - name: image-digest
      value: $(tasks.build-image-index.results.IMAGE_DIGEST)
    - name: image-url
      value: $(tasks.build-image-index.results.IMAGE_URL)
    taskRef:
      params:
      - name: name
        value: sast-snyk-check-oci-ta
      - name: bundle
        value: quay.io/konflux-ci/tekton-catalog/task-sast-snyk-check-oci-ta:0.4@sha256:9a6ec5575f80668552d861e64414e736c85af772c272ca653a6fd1ec841d2627
      - name: kind
        value: task
      resolver: bundles
    when:
    - input: $(params.skip-checks)
      operator: in
      values: [ "false" ]

  - name: clamav-scan
    params:
    - name: image-digest
      value: $(tasks.build-image-index.results.IMAGE_DIGEST)
    - name: image-url
      value: $(tasks.build-image-index.results.IMAGE_URL)
    taskRef:
      params:
      - name: name
        value: clamav-scan
      - name: bundle
        value: quay.io/konflux-ci/tekton-catalog/task-clamav-scan:0.2@sha256:386c8c3395b44f6eb927dbad72382808b0ae42008f183064ca77cb4cad998442
      - name: kind
        value: task
      resolver: bundles
    when:
    - input: $(params.skip-checks)
      operator: in
      values: [ "false" ]

  - name: rpms-signature-scan
    params:
    - name: image-digest
      value: $(tasks.build-image-index.results.IMAGE_DIGEST)
    - name: image-url
      value: $(tasks.build-image-index.results.IMAGE_URL)
    taskRef:
      params:
      - name: name
        value: rpms-signature-scan
      - name: bundle
        value: quay.io/konflux-ci/tekton-catalog/task-rpms-signature-scan:0.2@sha256:15f281bf0598c79e2c3468f55ef46f1d5dcca40245e8e7171e47a23aebf003e0
      - name: kind
        value: task
      resolver: bundles
    when:
    - input: $(params.skip-checks)
      operator: in
      values: ["false"]

  - name: push-dockerfile
    params:
    - name: IMAGE
      value: $(tasks.build-image-index.results.IMAGE_URL)
    - name: IMAGE_DIGEST
      value: $(tasks.build-image-index.results.IMAGE_DIGEST)
    - name: DOCKERFILE
      value: $(params.dockerfile)
    - name: CONTEXT
      value: $(params.path-context)
    - name: SOURCE_ARTIFACT
      value: $(tasks.prefetch-dependencies.results.SOURCE_ARTIFACT)
    taskRef:
      params:
      - name: name
        value: push-dockerfile-oci-ta
      - name: bundle
        value: quay.io/konflux-ci/tekton-catalog/task-push-dockerfile-oci-ta:0.1@sha256:d0ee13ab3d9564f7ee806a8ceaced934db493a3a40e11ff6db3a912b8bbace95
      - name: kind
        value: task
      resolver: bundles<|MERGE_RESOLUTION|>--- conflicted
+++ resolved
@@ -49,11 +49,7 @@
         - name: name
           value: post-bigquery-metrics
         - name: bundle
-<<<<<<< HEAD
           value: quay.io/rhacs-eng/konflux-tasks:latest@sha256:8ebb5d5589a23798f7c3f049d9ba42f726c5a39314f1cb10b10f9466e89d0dca
-=======
-          value: quay.io/rhacs-eng/konflux-tasks:latest@sha256:d5c49395c67b924da06f5bc3dab1efd224184e86a1f7006b7ebb1cc342032dd5
->>>>>>> ffed2910
         - name: kind
           value: task
       resolver: bundles
@@ -205,11 +201,7 @@
       - name: name
         value: determine-image-expiration
       - name: bundle
-<<<<<<< HEAD
         value: quay.io/rhacs-eng/konflux-tasks:latest@sha256:8ebb5d5589a23798f7c3f049d9ba42f726c5a39314f1cb10b10f9466e89d0dca
-=======
-        value: quay.io/rhacs-eng/konflux-tasks:latest@sha256:d5c49395c67b924da06f5bc3dab1efd224184e86a1f7006b7ebb1cc342032dd5
->>>>>>> ffed2910
       - name: kind
         value: task
       resolver: bundles
@@ -225,11 +217,7 @@
       - name: name
         value: determine-image-tag
       - name: bundle
-<<<<<<< HEAD
         value: quay.io/rhacs-eng/konflux-tasks:latest@sha256:8ebb5d5589a23798f7c3f049d9ba42f726c5a39314f1cb10b10f9466e89d0dca
-=======
-        value: quay.io/rhacs-eng/konflux-tasks:latest@sha256:d5c49395c67b924da06f5bc3dab1efd224184e86a1f7006b7ebb1cc342032dd5
->>>>>>> ffed2910
       - name: kind
         value: task
       resolver: bundles
@@ -249,11 +237,7 @@
       - name: name
         value: fetch-scanner-v4-vuln-mappings
       - name: bundle
-<<<<<<< HEAD
         value: quay.io/rhacs-eng/konflux-tasks:latest@sha256:8ebb5d5589a23798f7c3f049d9ba42f726c5a39314f1cb10b10f9466e89d0dca
-=======
-        value: quay.io/rhacs-eng/konflux-tasks:latest@sha256:d5c49395c67b924da06f5bc3dab1efd224184e86a1f7006b7ebb1cc342032dd5
->>>>>>> ffed2910
       - name: kind
         value: task
       resolver: bundles
