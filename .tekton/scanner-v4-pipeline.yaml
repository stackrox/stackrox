--- conflicted
+++ resolved
@@ -18,31 +18,6 @@
       - name: kind
         value: task
       resolver: bundles
-<<<<<<< HEAD
-  - name: show-summary
-    params:
-    - name: pipelinerun-name
-      value: $(context.pipelineRun.name)
-    - name: git-url
-      value: $(tasks.clone-repository.results.url)?rev=$(tasks.clone-repository.results.commit)
-    - name: image-url
-      value: $(tasks.build-container.results.IMAGE_URL)
-    - name: build-task-status
-      value: $(tasks.build-container.status)
-    workspaces:
-    - name: workspace
-      workspace: workspace
-    taskRef:
-      params:
-      - name: name
-        value: summary
-      - name: bundle
-        value: quay.io/redhat-appstudio-tekton-catalog/task-summary:0.2@sha256:abdf426424f1331c27be80ed98a0fbcefb8422767d1724308b9d57b37f977155
-      - name: kind
-        value: task
-      resolver: bundles
-=======
->>>>>>> bd13a112
 
   params:
   - description: Source Repository URL
@@ -173,11 +148,7 @@
       - name: name
         value: git-clone-oci-ta
       - name: bundle
-<<<<<<< HEAD
-        value: quay.io/redhat-appstudio-tekton-catalog/task-git-clone:0.1@sha256:e1f7a275d722bc3147a65fcd772b16b54ccb6ce81c76939bc1052b2438dd2ccf
-=======
         value: quay.io/redhat-appstudio-tekton-catalog/task-git-clone-oci-ta:0.1@sha256:f1e58dcdb32efa9ca5b6f44e3600814624b9a8cfd59a1701379c789eeb8eef5b
->>>>>>> bd13a112
       - name: kind
         value: task
       resolver: bundles
@@ -224,11 +195,7 @@
       - name: name
         value: prefetch-dependencies-oci-ta
       - name: bundle
-<<<<<<< HEAD
-        value: quay.io/redhat-appstudio-tekton-catalog/task-prefetch-dependencies:0.1@sha256:fc03e91c047948f1e4906a82a7ad43c3ca35e66c9468c180f405e08affa73bbf
-=======
         value: quay.io/redhat-appstudio-tekton-catalog/task-prefetch-dependencies-oci-ta:0.1@sha256:a977d1a1b8cb79f29056e20a2e225b1018d84daad8b546de82f30b6326afee22
->>>>>>> bd13a112
       - name: kind
         value: task
       resolver: bundles
@@ -262,11 +229,7 @@
       - name: name
         value: buildah-oci-ta
       - name: bundle
-<<<<<<< HEAD
-        value: quay.io/redhat-appstudio-tekton-catalog/task-buildah:0.1@sha256:9d557883a03945eac95311a04f865cb7f075cad9061d0e5b774b93e3b835e9fc
-=======
         value: quay.io/redhat-appstudio-tekton-catalog/task-buildah-oci-ta:0.1@sha256:2a42822363c83b95a84c2f6a10c4d957835431d812b1e4a045b51fab1cca9769
->>>>>>> bd13a112
       - name: kind
         value: task
       resolver: bundles
@@ -307,11 +270,7 @@
       - name: name
         value: source-build-oci-ta
       - name: bundle
-<<<<<<< HEAD
-        value: quay.io/redhat-appstudio-tekton-catalog/task-source-build:0.1@sha256:b1e5a49fed40f9736242f5601d2accb6dba26669dfa1470d6c8d691b3ac46e81
-=======
         value: quay.io/redhat-appstudio-tekton-catalog/task-source-build-oci-ta:0.1@sha256:eae2e52027120286bcd3c1e3a48bf3f1281d9718549b9cd4098dcf11b06b71b8
->>>>>>> bd13a112
       - name: kind
         value: task
       resolver: bundles
@@ -374,11 +333,7 @@
       - name: name
         value: sast-snyk-check-oci-ta
       - name: bundle
-<<<<<<< HEAD
-        value: quay.io/redhat-appstudio-tekton-catalog/task-sast-snyk-check:0.1@sha256:e6acf744313561b376b44724e81188f354b84cf3b0b3875e75efe7e0209637a2
-=======
         value: quay.io/redhat-appstudio-tekton-catalog/task-sast-snyk-check-oci-ta:0.1@sha256:80f44bd76a16a687681420f04b1d3e5ee974856eee2b5853311660e6fb0422bf
->>>>>>> bd13a112
       - name: kind
         value: task
       resolver: bundles
