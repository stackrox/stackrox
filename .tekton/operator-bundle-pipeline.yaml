--- conflicted
+++ resolved
@@ -342,7 +342,6 @@
     - name: git-basic-auth
       workspace: git-auth
 
-<<<<<<< HEAD
   # - name: wait-for-operator-image
   #   params:
   #   - name: IMAGE
@@ -423,97 +422,15 @@
   #     name: wait-for-image
   #   # The timeout must be the same as the pipeline timeout in `collector-slim-retag.yaml`
   #   timeout: 40m
-=======
-  - name: wait-for-operator-image
-    params:
-    - name: IMAGE
-      value: "$(params.operator-image-build-repo):$(tasks.determine-operator-image-tag.results.IMAGE_TAG)"
-    taskRef: &wait-for-image-ref
-      params:
-      - name: name
-        value: wait-for-image
-      - name: bundle
-        value: quay.io/rhacs-eng/konflux-tasks:latest@sha256:886e1482c717078d11ba7c5d6fc4e8013e3740b4d1282ebe5534db62c9f19428
-      - name: kind
-        value: task
-      resolver: bundles
-    # This timeout must be the same as the pipeline timeout in `operator-build.yaml`.
-    timeout: 1h10m
-
-  - name: wait-for-main-image
-    params:
-    - name: IMAGE
-      value: "$(params.main-image-build-repo):$(tasks.determine-main-image-tag.results.IMAGE_TAG)"
-    taskRef: *wait-for-image-ref
-    # This timeout must be the same as the pipeline timeout in `main-build.yaml`.
-    timeout: 2h40m
-
-  - name: wait-for-scanner-image
-    params:
-    - name: IMAGE
-      value: "$(params.scanner-image-build-repo):$(tasks.determine-main-image-tag.results.IMAGE_TAG)"
-    taskRef: *wait-for-image-ref
-    # This timeout must be the same as the pipeline timeout in `scanner-retag.yaml`
-    timeout: 40m
-
-  - name: wait-for-scanner-db-image
-    params:
-    - name: IMAGE
-      value: "$(params.scanner-db-image-build-repo):$(tasks.determine-main-image-tag.results.IMAGE_TAG)"
-    taskRef: *wait-for-image-ref
-    # This timeout must be the same as the pipeline timeout in `scanner-db-retag.yaml`
-    timeout: 40m
-
-  - name: wait-for-scanner-slim-image
-    params:
-    - name: IMAGE
-      value: "$(params.scanner-slim-image-build-repo):$(tasks.determine-main-image-tag.results.IMAGE_TAG)"
-    taskRef: *wait-for-image-ref
-    # This timeout must be the same as the pipeline timeout in `scanner-slim-retag.yaml`
-    timeout: 40m
-
-  - name: wait-for-scanner-db-slim-image
-    params:
-    - name: IMAGE
-      value: "$(params.scanner-db-slim-image-build-repo):$(tasks.determine-main-image-tag.results.IMAGE_TAG)"
-    taskRef: *wait-for-image-ref
-    # This timeout must be the same as the pipeline timeout in `scanner-db-slim-retag.yaml`
-    timeout: 40m
-
-  - name: wait-for-scanner-v4-image
-    params:
-    - name: IMAGE
-      value: "$(params.scanner-v4-image-build-repo):$(tasks.determine-main-image-tag.results.IMAGE_TAG)"
-    taskRef: *wait-for-image-ref
-    # This timeout must be the same as the pipeline timeout in `scanner-v4-build.yaml`.
-    timeout: 1h10m
-
-  - name: wait-for-scanner-v4-db-image
-    params:
-    - name: IMAGE
-      value: "$(params.scanner-v4-db-image-build-repo):$(tasks.determine-main-image-tag.results.IMAGE_TAG)"
-    taskRef: *wait-for-image-ref
-    # This timeout must be the same as the pipeline timeout in `scanner-v4-db-build.yaml`.
-    timeout: 1h10m
-
-  - name: wait-for-collector-slim-image
-    params:
-    - name: IMAGE
-      value: "$(params.collector-slim-image-build-repo):$(tasks.determine-main-image-tag.results.IMAGE_TAG)"
-    taskRef: *wait-for-image-ref
-    # The timeout must be the same as the pipeline timeout in `collector-slim-retag.yaml`
-    timeout: 40m
->>>>>>> c02be9ff
 
   - name: wait-for-collector-full-image
     params:
     - name: IMAGE
       value: "$(params.collector-full-image-build-repo):$(tasks.determine-main-image-tag.results.IMAGE_TAG)"
-    taskRef: *wait-for-image-ref
+    taskRef: wait-for-image
     # The timeout must be the same as the pipeline timeout in `collector-full-retag.yaml`
     timeout: 40m
 
-<<<<<<< HEAD
   # - name: wait-for-roxctl-image
   #   params:
   #   - name: IMAGE
@@ -780,157 +697,6 @@
     # - wait-for-scanner-slim-image
     # - wait-for-scanner-v4-db-image
     # - wait-for-scanner-v4-image
-=======
-  - name: wait-for-roxctl-image
-    params:
-    - name: IMAGE
-      value: "$(params.roxctl-image-build-repo):$(tasks.determine-main-image-tag.results.IMAGE_TAG)"
-    taskRef: *wait-for-image-ref
-    # This timeout must be the same as the pipeline timeout in `roxctl-build.yaml`.
-    timeout: 1h10m
-
-  - name: wait-for-central-db-image
-    params:
-    - name: IMAGE
-      value: "$(params.central-db-image-build-repo):$(tasks.determine-main-image-tag.results.IMAGE_TAG)"
-    taskRef: *wait-for-image-ref
-    # This timeout must be the same as the pipeline timeout in `central-db-build.yaml`.
-    timeout: 1h40m
-
-  - name: build-container
-    params:
-    - name: IMAGE
-      # Note the operator bundle tag is prefixed with "v".
-      value: $(params.output-image-repo):v$(tasks.determine-operator-image-tag.results.IMAGE_TAG)
-    - name: DOCKERFILE
-      value: $(params.dockerfile)
-    - name: CONTEXT
-      value: $(params.path-context)
-    - name: HERMETIC
-      value: $(params.hermetic)
-    - name: PREFETCH_INPUT
-      value: $(params.prefetch-input)
-    - name: IMAGE_EXPIRES_AFTER
-      value: $(params.image-expires-after)
-    - name: COMMIT_SHA
-      value: $(tasks.clone-repository.results.commit)
-    - name: BUILD_ARGS
-      value:
-      - OPERATOR_IMAGE_TAG=$(tasks.determine-operator-image-tag.results.IMAGE_TAG)
-      - OPERATOR_IMAGE_REF=$(params.operator-image-catalog-repo)@$(tasks.wait-for-operator-image.results.IMAGE_DIGEST)
-      - RELATED_IMAGE_MAIN=$(params.main-image-catalog-repo)@$(tasks.wait-for-main-image.results.IMAGE_DIGEST)
-      - RELATED_IMAGE_SCANNER=$(params.scanner-image-catalog-repo)@$(tasks.wait-for-scanner-image.results.IMAGE_DIGEST)
-      - RELATED_IMAGE_SCANNER_DB=$(params.scanner-db-image-catalog-repo)@$(tasks.wait-for-scanner-db-image.results.IMAGE_DIGEST)
-      - RELATED_IMAGE_SCANNER_SLIM=$(params.scanner-slim-image-catalog-repo)@$(tasks.wait-for-scanner-slim-image.results.IMAGE_DIGEST)
-      - RELATED_IMAGE_SCANNER_DB_SLIM=$(params.scanner-db-slim-image-catalog-repo)@$(tasks.wait-for-scanner-db-slim-image.results.IMAGE_DIGEST)
-      - RELATED_IMAGE_SCANNER_V4=$(params.scanner-v4-image-catalog-repo)@$(tasks.wait-for-scanner-v4-image.results.IMAGE_DIGEST)
-      - RELATED_IMAGE_SCANNER_V4_DB=$(params.scanner-v4-db-image-catalog-repo)@$(tasks.wait-for-scanner-v4-db-image.results.IMAGE_DIGEST)
-      - RELATED_IMAGE_COLLECTOR_SLIM=$(params.collector-slim-image-catalog-repo)@$(tasks.wait-for-collector-slim-image.results.IMAGE_DIGEST)
-      - RELATED_IMAGE_COLLECTOR_FULL=$(params.collector-full-image-catalog-repo)@$(tasks.wait-for-collector-full-image.results.IMAGE_DIGEST)
-      - RELATED_IMAGE_ROXCTL=$(params.roxctl-image-catalog-repo)@$(tasks.wait-for-roxctl-image.results.IMAGE_DIGEST)
-      - RELATED_IMAGE_CENTRAL_DB=$(params.central-db-image-catalog-repo)@$(tasks.wait-for-central-db-image.results.IMAGE_DIGEST)
-    - name: SOURCE_ARTIFACT
-      value: $(tasks.prefetch-dependencies.results.SOURCE_ARTIFACT)
-    - name: CACHI2_ARTIFACT
-      value: $(tasks.prefetch-dependencies.results.CACHI2_ARTIFACT)
-    taskRef:
-      params:
-      - name: name
-        value: buildah-oci-ta
-      - name: bundle
-        value: quay.io/konflux-ci/tekton-catalog/task-buildah-oci-ta:0.2@sha256:ea5f13f235f98e9f0da599439f0b62b729901a5b6ad8d673daf3821f3f9cb66f
-      - name: kind
-        value: task
-      resolver: bundles
-    when:
-    - input: $(tasks.init.results.build)
-      operator: in
-      values: [ "true" ]
-
-  - name: apply-tags
-    params:
-    - name: IMAGE
-      value: $(tasks.build-container.results.IMAGE_URL)
-    - name: ADDITIONAL_TAGS
-      value:
-      - konflux-$(params.revision)
-    taskRef:
-      params:
-      - name: name
-        value: apply-tags
-      - name: bundle
-        value: quay.io/konflux-ci/tekton-catalog/task-apply-tags:0.1@sha256:87fd7fc0e937aad1a8db9b6e377d7e444f53394dafde512d68adbea6966a4702
-      - name: kind
-        value: task
-      resolver: bundles
-
-  - name: build-source-image
-    params:
-    - name: BINARY_IMAGE
-      value: $(tasks.build-container.results.IMAGE_URL)
-    - name: SOURCE_ARTIFACT
-      value: $(tasks.prefetch-dependencies.results.SOURCE_ARTIFACT)
-    - name: CACHI2_ARTIFACT
-      value: $(tasks.prefetch-dependencies.results.CACHI2_ARTIFACT)
-    taskRef:
-      params:
-      - name: name
-        value: source-build-oci-ta
-      - name: bundle
-        value: quay.io/konflux-ci/tekton-catalog/task-source-build-oci-ta:0.1@sha256:bd786bc1d33391bb169f98a1070d1a39e410b835f05fd0db0263754c65bd9bea
-      - name: kind
-        value: task
-      resolver: bundles
-    when:
-    - input: $(tasks.init.results.build)
-      operator: in
-      values: [ "true" ]
-    - input: $(params.build-source-image)
-      operator: in
-      values: [ "true" ]
-
-  - name: deprecated-base-image-check
-    params:
-    - name: IMAGE_URL
-      value: $(tasks.build-container.results.IMAGE_URL)
-    - name: IMAGE_DIGEST
-      value: $(tasks.build-container.results.IMAGE_DIGEST)
-    taskRef:
-      params:
-      - name: name
-        value: deprecated-image-check
-      - name: bundle
-        value: quay.io/konflux-ci/tekton-catalog/task-deprecated-image-check:0.4@sha256:5a1a165fa02270f0a947d8a2131ee9d8be0b8e9d34123828c2bef589e504ee84
-      - name: kind
-        value: task
-      resolver: bundles
-    when:
-    - input: $(params.skip-checks)
-      operator: in
-      values: [ "false" ]
-
-  - name: clair-scan
-    params:
-    - name: image-digest
-      value: $(tasks.build-container.results.IMAGE_DIGEST)
-    - name: image-url
-      value: $(tasks.build-container.results.IMAGE_URL)
-    taskRef:
-      params:
-      - name: name
-        value: clair-scan
-      - name: bundle
-        value: quay.io/konflux-ci/tekton-catalog/task-clair-scan:0.2@sha256:0a5421111e7092740398691d5bd7c125cc0896f29531d19414bb5724ae41692a
-      - name: kind
-        value: task
-      resolver: bundles
-    when:
-    - input: $(params.skip-checks)
-      operator: in
-      values: [ "false" ]
-
-  - name: sast-snyk-check
->>>>>>> c02be9ff
     params:
     - name: SOURCE_ARTIFACT
       value: $(tasks.clone-repository.results.SOURCE_ARTIFACT)
