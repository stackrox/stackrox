--- conflicted
+++ resolved
@@ -197,11 +197,7 @@
       - name: name
         value: prefetch-dependencies
       - name: bundle
-<<<<<<< HEAD
-        value: quay.io/redhat-appstudio-tekton-catalog/task-prefetch-dependencies:0.1@sha256:76d4c97336234dd673cd3f5115c3d2558cb5ad3d2021a15da38988326b7f1c4a
-=======
         value: quay.io/redhat-appstudio-tekton-catalog/task-prefetch-dependencies:0.1@sha256:c6fdbf404dc61bf8cf8bec5fc4d7fb15f37ba62f1684de0c68bfbad5723c0052
->>>>>>> beb52cb9
       - name: kind
         value: task
       resolver: bundles
