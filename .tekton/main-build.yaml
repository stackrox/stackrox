apiVersion: tekton.dev/v1
kind: PipelineRun

metadata:
  annotations:
    build.appstudio.openshift.io/repo: https://github.com/stackrox/stackrox?rev={{revision}}
    build.appstudio.redhat.com/commit_sha: '{{revision}}'
    build.appstudio.redhat.com/pull_request_number: '{{pull_request_number}}'
    build.appstudio.redhat.com/target_branch: '{{target_branch}}'
    pipelinesascode.tekton.dev/max-keep-runs: "500"
    # TODO(ROX-21073): re-enable for all PR branches
    pipelinesascode.tekton.dev/on-cel-expression: |
      (event == "push" && target_branch.matches("^(master|release-.*)$")) ||
      (event == "pull_request" && (source_branch.matches("(konflux|appstudio|rhtap)") || body.pull_request.labels.exists(l, l.name == "konflux-build")))
  labels:
    appstudio.openshift.io/application: acs
    appstudio.openshift.io/component: main
    pipelines.appstudio.openshift.io/type: build
  name: main-build
  namespace: rh-acs-tenant

spec:

  params:
  - name: dockerfile
    value: image/rhel/konflux.Dockerfile
  - name: git-url
    value: '{{repo_url}}'
  - name: image-expires-after
    # TODO(ROX-24530): return expiration for non-released images to 13w
    value: '52w'
  - name: output-image-repo
    value: quay.io/rhacs-eng/main
  - name: path-context
    value: .
  - name: revision
    value: '{{revision}}'
  - name: rebuild
    value: 'true'
  # TODO(ROX-20234): Enable hermetic builds
  # - name: hermetic
  #   value: "true"
  - name: prefetch-input
    value: |
      [
        { "type": "npm", "path": ".konflux/bootstrap-yarn" },
        { "type": "gomod", "path": "." }
      ]
  - name: build-source-image
    value: 'true'
  - name: clone-depth
    value: '0'
  - name: clone-fetch-tags
    value: 'true'

  workspaces:
  - name: git-auth
    secret:
      secretName: '{{ git_auth_secret }}'

  timeouts:
<<<<<<< HEAD
    # The tasks regularly takes 1h to finish.
    tasks: 1h30m
    # Reserve time for final tasks to run.
    finally: 10m
    pipeline: 1h40m
=======
    # Slow multiarch builds may take around 2h to finish.
    pipeline: 2h30m0s
>>>>>>> 95f4b7a2

  pipelineRef:
    name: main-pipeline

  taskRunSpecs:
  # For all sbom-syft-generate steps:
  # Memory is increased for the syft command to succeed. Otherwise, there's an error like this in log and container
  # exits with 137 (OOMKilled):
  # /tekton/scripts/script-2-h7nll: line 7:    33 Killed                  syft dir:$(cat /shared/container_path) --output cyclonedx-json=/var/workdir/sbom-image.json
  - pipelineTaskName: build-container-amd64
    stepSpecs:
    - name: build
      # CPU requests are increased to speed up builds compared to the defaults.
      # Defaults: https://github.com/konflux-ci/build-definitions/blob/main/task/buildah/0.1/buildah.yaml#L147
      #
      # Memory is increased for UI builds to succeed. Otherwise, there's an error like this in logs:
      # [build] @stackrox/platform-app: The build failed because the process exited too early. This probably means the system ran out of memory or someone called `kill -9` on the process.
      #
      # Not using buildah-6gb/-8gb/... because these don't have memory requests equal to limits which still occasionally
      # leads to failing builds.
      computeResources:
        limits:
          cpu: 4
          memory: 7Gi
        requests:
          cpu: 4
          memory: 7Gi
    - name: sbom-syft-generate
      computeResources:
        limits:
          memory: 3Gi
        requests:
          memory: 3Gi
  - pipelineTaskName: build-container-s390x
    stepSpecs:
    - name: sbom-syft-generate
      computeResources:
        limits:
          memory: 3Gi
        requests:
          memory: 3Gi
  - pipelineTaskName: build-container-ppc64le
    stepSpecs:
    - name: sbom-syft-generate
      computeResources:
        limits:
          memory: 3Gi
        requests:
          memory: 3Gi
  - pipelineTaskName: build-container-arm64
    stepSpecs:
    - name: sbom-syft-generate
      computeResources:
        limits:
          memory: 3Gi
        requests:
          memory: 3Gi
  - pipelineTaskName: clamav-scan
    stepSpecs:
    # Provision more CPU to speed up ClamAV scan compared to the defaults.
    # https://github.com/redhat-appstudio/build-definitions/blob/main/task/clamav-scan/0.1/clamav-scan.yaml#L48
    - name: extract-and-scan-image
      computeResources:
        requests:
          cpu: 1<|MERGE_RESOLUTION|>--- conflicted
+++ resolved
@@ -59,16 +59,11 @@
       secretName: '{{ git_auth_secret }}'
 
   timeouts:
-<<<<<<< HEAD
-    # The tasks regularly takes 1h to finish.
-    tasks: 1h30m
+    # Slow multiarch builds may take around 2h to finish.
+    tasks: 2h30m
     # Reserve time for final tasks to run.
     finally: 10m
-    pipeline: 1h40m
-=======
-    # Slow multiarch builds may take around 2h to finish.
-    pipeline: 2h30m0s
->>>>>>> 95f4b7a2
+    pipeline: 2h40m
 
   pipelineRef:
     name: main-pipeline
