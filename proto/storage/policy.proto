--- conflicted
+++ resolved
@@ -15,67 +15,41 @@
 
 //Next tag: 28
 message Policy {
-<<<<<<< HEAD
   string id = 1; // @gotags: search:"Policy ID,store,hidden" sql:"pk,index=btree" crYaml:"-"
+  // Name of the policy.  Must be unique.
   string name = 2; // @gotags: search:"Policy,store" sql:"unique" crYaml:"policyName"
+  // Free-form text description of this policy.
   string description = 3; // @gotags: search:"Description" crYaml:",omitempty"
   string rationale = 4; // @gotags: crYaml:",omitempty"
+  // Describes how to remediate a violation of this policy.
   string remediation = 5; // @gotags: crYaml:",omitempty"
+  // Toggles whether or not this policy will be executing and actively firing alerts.
   bool disabled = 6; // @gotags: search:"Disabled" crYaml:",omitempty"
+  // List of categories that this policy falls under.  Category names must already exist in Central.
   repeated string categories = 7; // @gotags: search:"Category,store" crYaml:",omitempty"
   reserved 8; // was PolicyFields fields
 
+  // Describes which policy lifecylce stages this policy applies to.  Choices are DEPLOY, BUILD, and RUNTIME.
   repeated LifecycleStage lifecycle_stages = 9; // @gotags: search:"Lifecycle Stage,store" crYaml:"lifecycleStages,stringer"
+  // Describes which events should trigger execution of this policy
   EventSource event_source = 22; // @gotags: crYaml:"eventSource,stringer"
 
   reserved 10; //was repeated Exclusion whitelists
+  // Define deployments or images that should be excluded from this policy.
   repeated Exclusion exclusions = 21; // @gotags: crYaml:",omitempty"
+  // Defines clusters, namespaces, and deployments that should be included in this policy.  No scopes defined includes everything.
   repeated Scope scope = 11; // @gotags: crYaml:",omitempty"
 
+  // Defines how severe a violation from this policy is.  Possible values are UNSET_SEVERITY, LOW_SEVERITY, MEDIUM_SEVERITY, HIGH_SEVERITY, and CRITICAL_SEVERITY.
   Severity severity = 12; // @gotags: search:"Severity,store" crYaml:",stringer"
   // FAIL_DEPLOYMENT_CREATE_ENFORCEMENT takes effect only if admission control webhook is configured to enforce on object creates/updates.
   // FAIL_KUBE_REQUEST_ENFORCEMENT takes effect only if admission control webhook is enabled to listen on exec and port-forward events.
   // FAIL_DEPLOYMENT_UPDATE_ENFORCEMENT takes effect only if admission control webhook is configured to enforce on object updates.
+  // Lists the enforcement actions to take when a violation from this policy is identified.  Possible value are UNSET_ENFORCEMENT, SCALE_TO_ZERO_ENFORCEMENT, UNSATISFIABLE_NODE_CONSTRAINT_ENFORCEMENT, KILL_POD_ENFORCEMENT, FAIL_BUILD_ENFORCEMENT, FAIL_KUBE_REQUEST_ENFORCEMENT, FAIL_DEPLOYMENT_CREATE_ENFORCEMENT, and. FAIL_DEPLOYMENT_UPDATE_ENFORCEMENT.
   repeated EnforcementAction enforcement_actions = 13; // @gotags: search:"Enforcement" crYaml:"enforcementActions,omitempty,stringer"
+  // List of IDs of the notifiers that should be triggered when a violation from this policy is identified.  IDs should be in the form of a UUID and are found through the Central API.
   repeated string notifiers = 14; // @gotags: crYaml:",omitempty"
   google.protobuf.Timestamp last_updated = 15; // @gotags: search:"Policy Last Updated" crYaml:"-"
-=======
-  string id = 1; // @gotags: search:"Policy ID,store,hidden" sql:"pk,index=btree"
-  // Name of the policy.  Must be unique.
-  string name = 2; // @gotags: search:"Policy,store" sql:"unique"
-  // Free-form text description of this policy.
-  string description = 3; // @gotags: search:"Description"
-  string rationale = 4;
-  // Describes how to remediate a violation of this policy.
-  string remediation = 5;
-  // Toggles whether or not this policy will be executing and actively firing alerts.
-  bool disabled = 6; // @gotags: search:"Disabled"
-  // List of categories that this policy falls under.  Category names must already exist in Central.
-  repeated string categories = 7; // @gotags: search:"Category,store"
-  reserved 8; // was PolicyFields fields
-
-  // Describes which policy lifecylce stages this policy applies to.  Choices are DEPLOY, BUILD, and RUNTIME.
-  repeated LifecycleStage lifecycle_stages = 9; // @gotags: search:"Lifecycle Stage,store"
-  // Describes which events should trigger execution of this policy
-  EventSource event_source = 22;
-
-  reserved 10; //was repeated Exclusion whitelists
-  // Define deployments or images that should be excluded from this policy.
-  repeated Exclusion exclusions = 21;
-  // Defines clusters, namespaces, and deployments that should be included in this policy.  No scopes defined includes everything.
-  repeated Scope scope = 11;
-
-  // Defines how severe a violation from this policy is.  Possible values are UNSET_SEVERITY, LOW_SEVERITY, MEDIUM_SEVERITY, HIGH_SEVERITY, and CRITICAL_SEVERITY.
-  Severity severity = 12; // @gotags: search:"Severity,store"
-  // FAIL_DEPLOYMENT_CREATE_ENFORCEMENT takes effect only if admission control webhook is configured to enforce on object creates/updates.
-  // FAIL_KUBE_REQUEST_ENFORCEMENT takes effect only if admission control webhook is enabled to listen on exec and port-forward events.
-  // FAIL_DEPLOYMENT_UPDATE_ENFORCEMENT takes effect only if admission control webhook is configured to enforce on object updates.
-  // Lists the enforcement actions to take when a violation from this policy is identified.  Possible value are UNSET_ENFORCEMENT, SCALE_TO_ZERO_ENFORCEMENT, UNSATISFIABLE_NODE_CONSTRAINT_ENFORCEMENT, KILL_POD_ENFORCEMENT, FAIL_BUILD_ENFORCEMENT, FAIL_KUBE_REQUEST_ENFORCEMENT, FAIL_DEPLOYMENT_CREATE_ENFORCEMENT, and. FAIL_DEPLOYMENT_UPDATE_ENFORCEMENT.
-  repeated EnforcementAction enforcement_actions = 13; // @gotags: search:"Enforcement"
-  // List of IDs of the notifiers that should be triggered when a violation from this policy is identified.  IDs should be in the form of a UUID and are found through the Central API.
-  repeated string notifiers = 14;
-  google.protobuf.Timestamp last_updated = 15; // @gotags: search:"Policy Last Updated"
->>>>>>> 16492232
 
   // For internal use only.
   string SORT_name = 16; // @gotags: search:"SORT_Policy,hidden,analyzer=keyword" crYaml:"-"
@@ -84,14 +58,9 @@
   // For internal use only.
   bool SORT_enforcement = 18; // @gotags: search:"SORT_Enforcement,hidden" crYaml:"-"
 
-<<<<<<< HEAD
   string policy_version = 19; // @gotags: crYaml:"-"
+  // PolicySections define the violation criteria for this policy.
   repeated PolicySection policy_sections = 20; // @gotags: crYaml:"policySections,omitempty"
-=======
-  string policy_version = 19;
-  // PolicySections define the violation criteria for this policy.
-  repeated PolicySection policy_sections = 20;
->>>>>>> 16492232
 
   message MitreAttackVectors {
     string tactic = 1;
@@ -109,6 +78,7 @@
 
   PolicySource source = 27; // @gotags: crYaml:"-"
 }
+
 enum PolicySource {
   IMPERATIVE = 0;
   DECLARATIVE = 1;
@@ -121,32 +91,20 @@
 }
 
 message PolicySection {
-<<<<<<< HEAD
   string section_name = 1; // @gotags: crYaml:"sectionName,omitempty"
+  // The set of policies groups that make up this section.  Each group can be considered an individual criterion.
   repeated PolicyGroup policy_groups = 3; // @gotags: crYaml:"policyGroups,omitempty"
-}
-
-message PolicyGroup {
-  string field_name = 1; // @gotags: crYaml:"fieldName"
-  BooleanOperator boolean_operator = 2; // @gotags: crYaml:"booleanOperator,stringer"
-  bool negate = 3; // @gotags: crYaml:",omitempty"
-  repeated PolicyValue values = 4; // @gotags: crYaml:",omitempty"
-=======
-  string section_name = 1;
-  // The set of policies groups that make up this section.  Each group can be considered an individual criterion.
-  repeated PolicyGroup policy_groups = 3;
 }
 
 message PolicyGroup {
   // Defines which field on a deployment or image this PolicyGroup evaluates.  See https://docs.openshift.com/acs/operating/manage-security-policies.html#policy-criteria_manage-security-policies for a complete list of possible values.
-  string field_name = 1;
+  string field_name = 1; // @gotags: crYaml:"fieldName"
   // Determines if the values are combined with an OR or an AND.  Defaults to OR.
-  BooleanOperator boolean_operator = 2;
+  BooleanOperator boolean_operator = 2; // @gotags: crYaml:"booleanOperator,stringer"
   // Determines if the evaluation of this PolicyGroup is negated.  Default to false.
-  bool negate = 3;
+  bool negate = 3; // @gotags: crYaml:",omitempty"
   // List of values for the specified field
-  repeated PolicyValue values = 4;
->>>>>>> 16492232
+  repeated PolicyValue values = 4; // @gotags: crYaml:",omitempty"
 }
 
 message PolicyValue {
