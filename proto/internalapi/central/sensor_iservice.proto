--- conflicted
+++ resolved
@@ -66,10 +66,8 @@
         IssueLocalScannerCertsResponse issue_local_scanner_certs_response = 17;
         storage.Image                  updated_image                      = 18;
         ReprocessDeployments           reprocess_deployments              = 19;
-<<<<<<< HEAD
-        DelegatedRegistryConfig        delegated_registry_config          = 20;
-=======
         NodeInventoryACK               node_inventory_ack                 = 20;
+        DelegatedRegistryConfig        delegated_registry_config          = 21;
     }
 }
 
@@ -81,7 +79,6 @@
     enum Action {
         ACK = 0;
         NACK = 1;
->>>>>>> 331097d3
     }
 }
 
