--- conflicted
+++ resolved
@@ -47,7 +47,6 @@
 
 message MsgToSensor {
     oneof msg {
-<<<<<<< HEAD
         SensorEnforcement               enforcement                        =  1;
         ScrapeCommand                   scrape_command                     =  2;
         NetworkPoliciesCommand          network_policies_command           =  3;
@@ -67,31 +66,7 @@
         IssueLocalScannerCertsResponse  issue_local_scanner_certs_response = 17;
         storage.Image                   updated_image                      = 18;
         ReprocessDeployments            reprocess_deployments              = 19;
-        NotifierSync                    notifier_sync                      = 20;
-        TestNotifierRequest             test_notifier_request              = 21;
-        SendNetworkPolicyYamlRequest    send_network_policy_yaml           = 22;
-        DelegatedRegistryConfig         updated_delegated_registry_config  = 23;
-=======
-        SensorEnforcement              enforcement                        =  1;
-        ScrapeCommand                  scrape_command                     =  2;
-        NetworkPoliciesCommand         network_policies_command           =  3;
-        ClusterConfig                  cluster_config                     =  4;
-        SensorUpgradeTrigger           sensor_upgrade_trigger             =  5;
-        PullTelemetryDataRequest       telemetry_data_request             =  6;
-        PolicySync                     policy_sync                        =  7;
-        ReassessPolicies               reassess_policies                  =  8;
-        BaselineSync                   baseline_sync                      =  9;
-        CancelPullTelemetryDataRequest cancel_pull_telemetry_data_request = 10;
-        PushNetworkEntitiesRequest     push_network_entities_request      = 11;
-        CentralHello                   hello                              = 12;
-        NetworkBaselineSync            network_baseline_sync              = 13;
-        AuditLogSync                   audit_log_sync                     = 14;
-        ReprocessDeployment            reprocess_deployment               = 15;
-        InvalidateImageCache           invalidate_image_cache             = 16;
-        IssueLocalScannerCertsResponse issue_local_scanner_certs_response = 17;
-        storage.Image                  updated_image                      = 18;
-        ReprocessDeployments           reprocess_deployments              = 19;
->>>>>>> 3f76c9f2
+        DelegatedRegistryConfig         updated_delegated_registry_config  = 20;
     }
 }
 
