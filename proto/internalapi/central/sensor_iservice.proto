--- conflicted
+++ resolved
@@ -21,11 +21,7 @@
 import "internalapi/central/telemetry.proto";
 import "storage/cluster.proto";
 import "storage/image.proto";
-<<<<<<< HEAD
-import "storage/runtime_filters.proto";
-=======
 import "storage/collector_runtime_config.proto";
->>>>>>> 398696f7
 
 option go_package = "./internalapi/central;central";
 
@@ -50,11 +46,7 @@
     ComplianceOperatorInfo compliance_operator_info = 16;
     ComplianceResponse compliance_response = 17;
     DeploymentEnhancementResponse deployment_enhancement_response = 18;
-<<<<<<< HEAD
-    storage.RuntimeFiltersACK runtime_filters_ack = 19;
-=======
     storage.CollectorRuntimeConfigACK collector_runtime_config_ack = 19;
->>>>>>> 398696f7
   }
 }
 
@@ -92,11 +84,7 @@
     ClusterHealthResponse cluster_health_response = 25;
     DeduperState deduper_state = 26;
     DeploymentEnhancementRequest deployment_enhancement_request = 27;
-<<<<<<< HEAD
-    storage.RuntimeFilteringConfiguration runtime_filtering_configuration = 28;
-=======
     storage.CollectorRuntimeConfig collector_runtime_config = 28;
->>>>>>> 398696f7
   }
 }
 
