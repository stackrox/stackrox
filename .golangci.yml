--- conflicted
+++ resolved
@@ -50,12 +50,9 @@
 linters-settings:
   gosec:
     includes:
-<<<<<<< HEAD
+    - G101
+    - G102
     - G103
-=======
-    - G101
->>>>>>> 0704c5ec
-    - G102
     - G303
     - G601
   revive:
