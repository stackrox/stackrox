--- conflicted
+++ resolved
@@ -50,11 +50,8 @@
 linters-settings:
   gosec:
     includes:
-<<<<<<< HEAD
+    - G102
     - G303
-=======
-    - G102
->>>>>>> c9814e10
     - G601
   revive:
     min-confidence: 0
