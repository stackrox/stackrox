--- conflicted
+++ resolved
@@ -532,11 +532,7 @@
 .PHONY: go-unit-tests
 go-unit-tests: build-prep test-prep
 	set -o pipefail ; \
-<<<<<<< HEAD
-	GOFIPS140=latest GODEBUG=fips140=on CGO_ENABLED=0 MUTEX_WATCHDOG_TIMEOUT_SECS=30 GOTAGS=$(GOTAGS),test scripts/go-test.sh -timeout 15m -cover -coverprofile test-output/coverage.out -v \
-=======
 	CGO_ENABLED=1 GOEXPERIMENT=cgocheck2 MUTEX_WATCHDOG_TIMEOUT_SECS=30 GOTAGS=$(GOTAGS),test scripts/go-test.sh -timeout 25m -race -cover -coverprofile test-output/coverage.out -v \
->>>>>>> 14950521
 		$(shell git ls-files -- '*_test.go' | sed -e 's@^@./@g' | xargs -n 1 dirname | sort | uniq | xargs go list| grep -v '^github.com/stackrox/rox/tests$$' | grep -Ev $(UNIT_TEST_IGNORE)) \
 		| tee $(GO_TEST_OUTPUT_PATH)
 	# Exercise the logging package for all supported logging levels to make sure that initialization works properly
