package main

import (
	"context"
	"net/http"
	"os"
	"os/signal"
	"path/filepath"
	"syscall"
	"time"

	"github.com/NYTimes/gziphandler"
	alertDatastore "github.com/stackrox/rox/central/alert/datastore"
	alertService "github.com/stackrox/rox/central/alert/service"
	apiTokenExpiration "github.com/stackrox/rox/central/apitoken/expiration"
	apiTokenService "github.com/stackrox/rox/central/apitoken/service"
	"github.com/stackrox/rox/central/audit"
	authService "github.com/stackrox/rox/central/auth/service"
	"github.com/stackrox/rox/central/auth/userpass"
	authProviderDS "github.com/stackrox/rox/central/authprovider/datastore"
	authProviderSvc "github.com/stackrox/rox/central/authprovider/service"
	authProviderTelemetry "github.com/stackrox/rox/central/authprovider/telemetry"
	centralHealthService "github.com/stackrox/rox/central/centralhealth/service"
	"github.com/stackrox/rox/central/certgen"
	"github.com/stackrox/rox/central/cli"
	clusterDataStore "github.com/stackrox/rox/central/cluster/datastore"
	clusterService "github.com/stackrox/rox/central/cluster/service"
	"github.com/stackrox/rox/central/clusterinit/backend"
	clusterInitService "github.com/stackrox/rox/central/clusterinit/service"
	clustersHelmConfig "github.com/stackrox/rox/central/clusters/helmconfig"
	clustersZip "github.com/stackrox/rox/central/clusters/zip"
	complianceDatastore "github.com/stackrox/rox/central/compliance/datastore"
	complianceHandlers "github.com/stackrox/rox/central/compliance/handlers"
	complianceManagerService "github.com/stackrox/rox/central/compliance/manager/service"
	complianceService "github.com/stackrox/rox/central/compliance/service"
	configDS "github.com/stackrox/rox/central/config/datastore"
	configService "github.com/stackrox/rox/central/config/service"
	credentialExpiryService "github.com/stackrox/rox/central/credentialexpiry/service"
	clusterCveCsv "github.com/stackrox/rox/central/cve/cluster/csv"
	clusterCVEService "github.com/stackrox/rox/central/cve/cluster/service"
	"github.com/stackrox/rox/central/cve/csv"
	"github.com/stackrox/rox/central/cve/fetcher"
	imageCveCsv "github.com/stackrox/rox/central/cve/image/csv"
	imageCVEService "github.com/stackrox/rox/central/cve/image/service"
	nodeCveCsv "github.com/stackrox/rox/central/cve/node/csv"
	nodeCVEService "github.com/stackrox/rox/central/cve/node/service"
	cveService "github.com/stackrox/rox/central/cve/service"
	"github.com/stackrox/rox/central/cve/suppress"
	debugService "github.com/stackrox/rox/central/debug/service"
	"github.com/stackrox/rox/central/declarativeconfig"
	delegatedRegistryConfigDataStore "github.com/stackrox/rox/central/delegatedregistryconfig/datastore"
	delegatedRegistryConfigService "github.com/stackrox/rox/central/delegatedregistryconfig/service"
	deploymentDatastore "github.com/stackrox/rox/central/deployment/datastore"
	deploymentService "github.com/stackrox/rox/central/deployment/service"
	detectionService "github.com/stackrox/rox/central/detection/service"
	developmentService "github.com/stackrox/rox/central/development/service"
	"github.com/stackrox/rox/central/docs"
	"github.com/stackrox/rox/central/endpoints"
	"github.com/stackrox/rox/central/enrichment"
	_ "github.com/stackrox/rox/central/externalbackups/plugins/all" // Import all of the external backup plugins
	backupService "github.com/stackrox/rox/central/externalbackups/service"
	featureFlagService "github.com/stackrox/rox/central/featureflags/service"
	"github.com/stackrox/rox/central/globaldb"
	dbAuthz "github.com/stackrox/rox/central/globaldb/authz"
	globaldbHandlers "github.com/stackrox/rox/central/globaldb/handlers"
	backupRestoreService "github.com/stackrox/rox/central/globaldb/v2backuprestore/service"
	graphqlHandler "github.com/stackrox/rox/central/graphql/handler"
	groupDataStore "github.com/stackrox/rox/central/group/datastore"
	groupService "github.com/stackrox/rox/central/group/service"
	"github.com/stackrox/rox/central/grpc/metrics"
	"github.com/stackrox/rox/central/helmcharts"
	imageDatastore "github.com/stackrox/rox/central/image/datastore"
	imageService "github.com/stackrox/rox/central/image/service"
	iiDatastore "github.com/stackrox/rox/central/imageintegration/datastore"
	iiService "github.com/stackrox/rox/central/imageintegration/service"
	iiStore "github.com/stackrox/rox/central/imageintegration/store"
	integrationHealthService "github.com/stackrox/rox/central/integrationhealth/service"
	"github.com/stackrox/rox/central/jwt"
	licenseService "github.com/stackrox/rox/central/license/service"
	logimbueHandler "github.com/stackrox/rox/central/logimbue/handler"
	logimbueStore "github.com/stackrox/rox/central/logimbue/store"
	metadataService "github.com/stackrox/rox/central/metadata/service"
	mitreService "github.com/stackrox/rox/central/mitre/service"
	namespaceService "github.com/stackrox/rox/central/namespace/service"
	networkBaselineDataStore "github.com/stackrox/rox/central/networkbaseline/datastore"
	networkBaselineService "github.com/stackrox/rox/central/networkbaseline/service"
	networkEntityDataStore "github.com/stackrox/rox/central/networkgraph/entity/datastore"
	"github.com/stackrox/rox/central/networkgraph/entity/gatherer"
	networkFlowService "github.com/stackrox/rox/central/networkgraph/service"
	networkPolicyService "github.com/stackrox/rox/central/networkpolicies/service"
	nodeService "github.com/stackrox/rox/central/node/service"
	notifierDS "github.com/stackrox/rox/central/notifier/datastore"
	"github.com/stackrox/rox/central/notifier/processor"
	notifierService "github.com/stackrox/rox/central/notifier/service"
	_ "github.com/stackrox/rox/central/notifiers/all" // These imports are required to register things from the respective packages.
	"github.com/stackrox/rox/central/option"
	pingService "github.com/stackrox/rox/central/ping/service"
	podService "github.com/stackrox/rox/central/pod/service"
	policyDataStore "github.com/stackrox/rox/central/policy/datastore"
	policyService "github.com/stackrox/rox/central/policy/service"
	policyCategoryService "github.com/stackrox/rox/central/policycategory/service"
	probeUploadService "github.com/stackrox/rox/central/probeupload/service"
	processBaselineDataStore "github.com/stackrox/rox/central/processbaseline/datastore"
	processBaselineService "github.com/stackrox/rox/central/processbaseline/service"
	processIndicatorService "github.com/stackrox/rox/central/processindicator/service"
	processListeningOnPorts "github.com/stackrox/rox/central/processlisteningonport/service"
	"github.com/stackrox/rox/central/pruning"
	rbacService "github.com/stackrox/rox/central/rbac/service"
	reportConfigurationService "github.com/stackrox/rox/central/reportconfigurations/service"
	reportConfigurationServiceV2 "github.com/stackrox/rox/central/reportconfigurations/service/v2"
	vulnReportScheduleManager "github.com/stackrox/rox/central/reports/manager"
	reportService "github.com/stackrox/rox/central/reports/service"
	"github.com/stackrox/rox/central/reprocessor"
	collectionService "github.com/stackrox/rox/central/resourcecollection/service"
	"github.com/stackrox/rox/central/risk/handlers/timeline"
	roleDataStore "github.com/stackrox/rox/central/role/datastore"
	"github.com/stackrox/rox/central/role/mapper"
	"github.com/stackrox/rox/central/role/resources"
	roleService "github.com/stackrox/rox/central/role/service"
	centralSAC "github.com/stackrox/rox/central/sac"
	"github.com/stackrox/rox/central/scanner"
	scannerDefinitionsHandler "github.com/stackrox/rox/central/scannerdefinitions/handler"
	searchService "github.com/stackrox/rox/central/search/service"
	secretService "github.com/stackrox/rox/central/secret/service"
	sensorService "github.com/stackrox/rox/central/sensor/service"
	"github.com/stackrox/rox/central/sensor/service/connection"
	"github.com/stackrox/rox/central/sensor/service/pipeline/all"
	sensorUpgradeControlService "github.com/stackrox/rox/central/sensorupgrade/controlservice"
	sensorUpgradeService "github.com/stackrox/rox/central/sensorupgrade/service"
	serviceAccountService "github.com/stackrox/rox/central/serviceaccount/service"
	siStore "github.com/stackrox/rox/central/serviceidentities/datastore"
	siService "github.com/stackrox/rox/central/serviceidentities/service"
	signatureIntegrationDS "github.com/stackrox/rox/central/signatureintegration/datastore"
	signatureIntegrationService "github.com/stackrox/rox/central/signatureintegration/service"
	"github.com/stackrox/rox/central/splunk"
	summaryService "github.com/stackrox/rox/central/summary/service"
	"github.com/stackrox/rox/central/systeminfo/listener"
	"github.com/stackrox/rox/central/telemetry/centralclient"
	"github.com/stackrox/rox/central/telemetry/gatherers"
	telemetryService "github.com/stackrox/rox/central/telemetry/service"
	"github.com/stackrox/rox/central/tlsconfig"
	"github.com/stackrox/rox/central/ui"
	userService "github.com/stackrox/rox/central/user/service"
	"github.com/stackrox/rox/central/version"
	vStore "github.com/stackrox/rox/central/version/store"
	versionUtils "github.com/stackrox/rox/central/version/utils"
	vulnRequestManager "github.com/stackrox/rox/central/vulnerabilityrequest/manager/requestmgr"
	vulnRequestService "github.com/stackrox/rox/central/vulnerabilityrequest/service"
	"github.com/stackrox/rox/generated/storage"
	"github.com/stackrox/rox/pkg/auth/authproviders"
	"github.com/stackrox/rox/pkg/auth/authproviders/iap"
	"github.com/stackrox/rox/pkg/auth/authproviders/oidc"
	"github.com/stackrox/rox/pkg/auth/authproviders/openshift"
	"github.com/stackrox/rox/pkg/auth/authproviders/saml"
	authProviderUserpki "github.com/stackrox/rox/pkg/auth/authproviders/userpki"
	"github.com/stackrox/rox/pkg/auth/permissions"
	"github.com/stackrox/rox/pkg/clientconn"
	"github.com/stackrox/rox/pkg/concurrency"
	"github.com/stackrox/rox/pkg/config"
	"github.com/stackrox/rox/pkg/defaults/accesscontrol"
	"github.com/stackrox/rox/pkg/devbuild"
	"github.com/stackrox/rox/pkg/devmode"
	"github.com/stackrox/rox/pkg/env"
	"github.com/stackrox/rox/pkg/features"
	pkgGRPC "github.com/stackrox/rox/pkg/grpc"
	"github.com/stackrox/rox/pkg/grpc/authn"
	"github.com/stackrox/rox/pkg/grpc/authn/service"
	"github.com/stackrox/rox/pkg/grpc/authn/servicecerttoken"
	"github.com/stackrox/rox/pkg/grpc/authn/tokenbased"
	authnUserpki "github.com/stackrox/rox/pkg/grpc/authn/userpki"
	"github.com/stackrox/rox/pkg/grpc/authz"
	"github.com/stackrox/rox/pkg/grpc/authz/allow"
	"github.com/stackrox/rox/pkg/grpc/authz/or"
	"github.com/stackrox/rox/pkg/grpc/authz/perrpc"
	"github.com/stackrox/rox/pkg/grpc/authz/user"
	"github.com/stackrox/rox/pkg/grpc/errors"
	"github.com/stackrox/rox/pkg/grpc/routes"
	"github.com/stackrox/rox/pkg/httputil"
	"github.com/stackrox/rox/pkg/httputil/proxy"
	"github.com/stackrox/rox/pkg/logging"
	pkgMetrics "github.com/stackrox/rox/pkg/metrics"
	"github.com/stackrox/rox/pkg/migrations"
	"github.com/stackrox/rox/pkg/osutils"
	"github.com/stackrox/rox/pkg/postgres/pgadmin"
	"github.com/stackrox/rox/pkg/postgres/pgconfig"
	"github.com/stackrox/rox/pkg/premain"
	"github.com/stackrox/rox/pkg/sac"
	"github.com/stackrox/rox/pkg/sac/observe"
	"github.com/stackrox/rox/pkg/sync"
	"github.com/stackrox/rox/pkg/utils"
	pkgVersion "github.com/stackrox/rox/pkg/version"
)

var (
	log = logging.CreateLogger(logging.CurrentModule(), 0)

	authProviderBackendFactories = map[string]authproviders.BackendFactoryCreator{
		oidc.TypeName:                oidc.NewFactory,
		"auth0":                      oidc.NewFactory, // legacy
		saml.TypeName:                saml.NewFactory,
		authProviderUserpki.TypeName: authProviderUserpki.NewFactoryFactory(tlsconfig.ManagerInstance()),
		iap.TypeName:                 iap.NewFactory,
	}

	imageIntegrationContext = sac.WithGlobalAccessScopeChecker(context.Background(),
		sac.AllowFixedScopes(
			sac.AccessModeScopeKeys(storage.Access_READ_ACCESS, storage.Access_READ_WRITE_ACCESS),
			sac.ResourceScopeKeys(resources.Integration),
		))
)

const (
	ssoURLPathPrefix = "/sso/"
	//#nosec G101 -- This is a false positive
	tokenRedirectURLPath = "/auth/response/generic"

	grpcServerWatchdogTimeout = 20 * time.Second

	maxServiceCertTokenLeeway = 1 * time.Minute

	proxyConfigPath = "/run/secrets/stackrox.io/proxy-config"
	proxyConfigFile = "config.yaml"
)

func init() {
	if !proxy.UseWithDefaultTransport() {
		log.Warn("Failed to use proxy transport with default HTTP transport. Some proxy features may not work.")
	}
}

func runSafeMode() {
	log.Info("Started Central up in safe mode. Sleeping forever...")

	signalsC := make(chan os.Signal, 1)
	signal.Notify(signalsC, syscall.SIGINT, syscall.SIGTERM, syscall.SIGHUP)

	sig := <-signalsC
	log.Infof("Caught %s signal", sig)
	log.Info("Central terminated")
}

func main() {
	premain.StartMain()

	conf := config.GetConfig()
	if conf == nil || conf.Maintenance.SafeMode {
		if conf == nil {
			log.Error("cannot get central configuration. Starting up in safe mode")
		}
		runSafeMode()
		return
	}

	clientconn.SetUserAgent(clientconn.Central)

	ctx := context.Background()
	proxy.WatchProxyConfig(ctx, proxyConfigPath, proxyConfigFile, true)

	devmode.StartOnDevBuilds("central")

	log.Infof("Running StackRox Version: %s", pkgVersion.GetMainVersion())
	log.Warn("The following permission resources have been replaced:\n" +
		"	Access replaces AuthProvider, Group, Licenses, and User\n" +
		"	Administration replaces AllComments, Config, DebugLogs, NetworkGraphConfig, ProbeUpload, ScannerBundle, ScannerDefinitions, SensorUpgradeConfig, and ServiceIdentity\n" +
		"	Cluster also covers ClusterCVE\n" +
		"	Compliance replaces ComplianceRuns\n" +
		"	DeploymentExtension replaces Indicator, NetworkBaseline, ProcessWhitelist, and Risk\n" +
		"	Integration replaces APIToken, BackupPlugins, ImageIntegration, Notifier, and SignatureIntegration\n" +
		"	Image now also covers ImageComponent\n" +
		"The following permission resources will be replaced in the upcoming versions:\n" +
		"	Access will replace Role\n" +
		"	WorkflowAdministration will replace Policy and VulnerabilityReports.")
	ensureDB(ctx)

	// Need to remove the backup clone and set the current version
	if env.PostgresDatastoreEnabled.BooleanSetting() {
		sourceMap, config, err := pgconfig.GetPostgresConfig()
		if err != nil {
			log.Errorf("Unable to get Postgres DB config: %v", err)
		}

		err = pgadmin.DropDB(sourceMap, config, migrations.GetBackupClone())
		if err != nil {
			log.Errorf("Failed to remove backup DB: %v", err)
		}
		versionUtils.SetCurrentVersionPostgres(globaldb.GetPostgres())
	} else {
		// Update last associated software version on DBs.
		migrations.SetCurrent(option.CentralOptions.DBPathBase)
	}

	// Now that we verified that the DB can be loaded, remove the .backup directory
	if err := migrations.SafeRemoveDBWithSymbolicLink(filepath.Join(migrations.DBMountPath(), migrations.GetBackupClone())); err != nil {
		log.Fatalf("Failed to remove backup DB: %v", err)
	}

	// Start the prometheus metrics server
	pkgMetrics.NewDefaultHTTPServer(pkgMetrics.CentralSubsystem).RunForever()
	pkgMetrics.GatherThrottleMetricsForever(pkgMetrics.CentralSubsystem.String())

	go startGRPCServer()

	waitForTerminationSignal()
}

func ensureDB(ctx context.Context) {
	var versionStore vStore.Store
	if env.PostgresDatastoreEnabled.BooleanSetting() {
		versionStore = vStore.NewPostgres(globaldb.InitializePostgres(ctx))
	} else {
		versionStore = vStore.New(globaldb.GetGlobalDB(), globaldb.GetRocksDB())
	}

	err := version.Ensure(versionStore)
	if err != nil {
		log.Panicf("DB version check failed. You may need to run migrations: %v", err)
	}
}

func startServices() {
	reprocessor.Singleton().Start()
	suppress.Singleton().Start()
	pruning.Singleton().Start()
	gatherer.Singleton().Start()
	vulnRequestManager.Singleton().Start()

	if env.PostgresDatastoreEnabled.BooleanSetting() {
		apiTokenExpiration.Singleton().Start()
	}

	go registerDelayedIntegrations(iiStore.DelayedIntegrations)
}

func servicesToRegister(registry authproviders.Registry, authzTraceSink observe.AuthzTraceSink) []pkgGRPC.APIService {
	// PLEASE KEEP THE FOLLOWING LIST SORTED.
	servicesToRegister := []pkgGRPC.APIService{
		alertService.Singleton(),
		apiTokenService.Singleton(),
		authService.New(),
		authProviderSvc.New(registry, groupDataStore.Singleton()),
		backupRestoreService.Singleton(),
		backupService.Singleton(),
		centralHealthService.Singleton(),
		certgen.ServiceSingleton(),
		clusterInitService.Singleton(),
		clusterService.Singleton(),
		complianceManagerService.Singleton(),
		complianceService.Singleton(),
		configService.Singleton(),
		credentialExpiryService.Singleton(),
		debugService.New(
			clusterDataStore.Singleton(),
			connection.ManagerSingleton(),
			gatherers.Singleton(),
			logimbueStore.Singleton(),
			authzTraceSink,
			registry,
			groupDataStore.Singleton(),
			roleDataStore.Singleton(),
			configDS.Singleton(),
			notifierDS.Singleton(),
		),
		delegatedRegistryConfigService.Singleton(),
		deploymentService.Singleton(),
		detectionService.Singleton(),
		featureFlagService.Singleton(),
		groupService.Singleton(),
		helmcharts.NewService(),
		imageService.Singleton(),
		iiService.Singleton(),
		licenseService.New(),
		integrationHealthService.Singleton(),
		metadataService.New(),
		mitreService.Singleton(),
		namespaceService.Singleton(),
		networkBaselineService.Singleton(),
		networkFlowService.Singleton(),
		networkPolicyService.Singleton(),
		nodeService.Singleton(),
		notifierService.Singleton(),
		pingService.Singleton(),
		podService.Singleton(),
		policyService.Singleton(),
		probeUploadService.Singleton(),
		processIndicatorService.Singleton(),
		processBaselineService.Singleton(),
		rbacService.Singleton(),
		reportConfigurationService.Singleton(),
		reportService.Singleton(),
		roleService.Singleton(),
		searchService.Singleton(),
		secretService.Singleton(),
		sensorService.New(connection.ManagerSingleton(), all.Singleton(), clusterDataStore.Singleton()),
		sensorUpgradeControlService.Singleton(),
		sensorUpgradeService.Singleton(),
		serviceAccountService.Singleton(),
		signatureIntegrationService.Singleton(),
		siService.Singleton(),
		summaryService.Singleton(),
		telemetryService.Singleton(),
		userService.Singleton(),
		vulnRequestService.Singleton(),
	}
	if env.PostgresDatastoreEnabled.BooleanSetting() {
		servicesToRegister = append(servicesToRegister, clusterCVEService.Singleton())
		servicesToRegister = append(servicesToRegister, imageCVEService.Singleton())
		servicesToRegister = append(servicesToRegister, nodeCVEService.Singleton())
		servicesToRegister = append(servicesToRegister, collectionService.Singleton())
		servicesToRegister = append(servicesToRegister, policyCategoryService.Singleton())
		servicesToRegister = append(servicesToRegister, processListeningOnPorts.Singleton())
	} else {
		servicesToRegister = append(servicesToRegister, cveService.Singleton())
	}

	if features.VulnMgmtReportingEnhancements.Enabled() {
		// TODO Remove (deprecated) v1 report configuration service when Reporting enhancements are enabled by default.
		servicesToRegister = append(servicesToRegister, reportConfigurationServiceV2.Singleton())
	}

	autoTriggerUpgrades := sensorUpgradeService.Singleton().AutoUpgradeSetting()
	if err := connection.ManagerSingleton().Start(
		clusterDataStore.Singleton(),
		networkEntityDataStore.Singleton(),
		policyDataStore.Singleton(),
		processBaselineDataStore.Singleton(),
		networkBaselineDataStore.Singleton(),
<<<<<<< HEAD
		delegatedRegistryConfigDataStore.Singleton(),
		notifierProcessor.Singleton(),
=======
>>>>>>> 3f76c9f2
		autoTriggerUpgrades,
	); err != nil {
		log.Panicf("Couldn't start sensor connection manager: %v", err)
	}

	// Start cluster-level (Kubernetes, OpenShift, Istio) vulnerability data fetcher.
	fetcher.SingletonManager().Start()

	if devbuild.IsEnabled() {
		servicesToRegister = append(servicesToRegister, developmentService.Singleton())
	}

	return servicesToRegister
}

func watchdog(signal *concurrency.Signal, timeout time.Duration) {
	if !concurrency.WaitWithTimeout(signal, timeout) {
		log.Errorf("API server failed to start within %v!", timeout)
		log.Error("This usually means something is *very* wrong. Terminating ...")
		if err := syscall.Kill(syscall.Getpid(), syscall.SIGABRT); err != nil {
			panic(err)
		}
	}
}

func startGRPCServer() {
	// Temporarily elevate permissions to modify auth providers.
	authProviderRegisteringCtx := sac.WithGlobalAccessScopeChecker(context.Background(),
		sac.AllowFixedScopes(
			sac.AccessModeScopeKeys(storage.Access_READ_ACCESS, storage.Access_READ_WRITE_ACCESS),
			sac.ResourceScopeKeys(resources.Access)))

	// Create the registry of applied auth providers.
	registry, err := authproviders.NewStoreBackedRegistry(
		ssoURLPathPrefix, tokenRedirectURLPath,
		authProviderDS.Singleton(), jwt.IssuerFactorySingleton(),
		mapper.FactorySingleton())
	if err != nil {
		log.Panicf("Could not create auth provider registry: %v", err)
	}

	// env.EnableOpenShiftAuth signals the desire but does not guarantee Central
	// is configured correctly to talk to the OpenShift's OAuth server. If this
	// is the case, we can be setting up an auth providers which won't work.
	if env.EnableOpenShiftAuth.BooleanSetting() {
		authProviderBackendFactories[openshift.TypeName] = openshift.NewFactory
	}

	for typeName, factoryCreator := range authProviderBackendFactories {
		if err := registry.RegisterBackendFactory(authProviderRegisteringCtx, typeName, factoryCreator); err != nil {
			log.Panicf("Could not register %s auth provider factory: %v", typeName, err)
		}
	}
	if err := registry.Init(); err != nil {
		log.Panicf("Could not initialize auth provider registry: %v", err)
	}

	basicAuthMgr, err := userpass.CreateManager(roleDataStore.Singleton())
	if err != nil {
		log.Panicf("Could not create basic auth manager: %v", err)
	}

	basicAuthProvider := userpass.RegisterAuthProviderOrPanic(authProviderRegisteringCtx, basicAuthMgr, registry)

	if env.DeclarativeConfiguration.BooleanSetting() {
		declarativeconfig.ManagerSingleton(registry).ReconcileDeclarativeConfigurations()
	}

	clusterInitBackend := backend.Singleton()
	serviceMTLSExtractor, err := service.NewExtractorWithCertValidation(clusterInitBackend)
	if err != nil {
		log.Panicf("Could not create mTLS-based service identity extractor: %v", err)
	}

	serviceTokenExtractor, err := servicecerttoken.NewExtractorWithCertValidation(maxServiceCertTokenLeeway, clusterInitBackend)
	if err != nil {
		log.Panicf("Could not create ServiceCert token-based identity extractor: %v", err)
	}

	idExtractors := []authn.IdentityExtractor{
		serviceMTLSExtractor, // internal services
		tokenbased.NewExtractor(roleDataStore.Singleton(), jwt.ValidatorSingleton()), // JWT tokens
		userpass.IdentityExtractorOrPanic(roleDataStore.Singleton(), basicAuthMgr, basicAuthProvider),
		serviceTokenExtractor,
		authnUserpki.NewExtractor(tlsconfig.ManagerInstance()),
	}

	endpointCfgs, err := endpoints.InstantiateAll(tlsconfig.ManagerInstance())
	if err != nil {
		log.Panicf("Could not instantiate endpoint configs: %v", err)
	}

	config := pkgGRPC.Config{
		CustomRoutes:       customRoutes(),
		IdentityExtractors: idExtractors,
		AuthProviders:      registry,
		Auditor:            audit.New(processor.Singleton()),
		GRPCMetrics:        metrics.GRPCSingleton(),
		HTTPMetrics:        metrics.HTTPSingleton(),
		Endpoints:          endpointCfgs,
	}

	if devbuild.IsEnabled() {
		config.UnaryInterceptors = append(config.UnaryInterceptors,
			errors.LogInternalErrorInterceptor,
			errors.PanicOnInvariantViolationUnaryInterceptor,
		)
		config.StreamInterceptors = append(config.StreamInterceptors,
			errors.LogInternalErrorStreamInterceptor,
			errors.PanicOnInvariantViolationStreamInterceptor,
		)
	}

	// This adds an on-demand global tracing for the built-in authorization.
	authzTraceSink := observe.NewAuthzTraceSink()
	config.UnaryInterceptors = append(config.UnaryInterceptors,
		observe.AuthzTraceInterceptor(authzTraceSink),
	)
	config.HTTPInterceptors = append(config.HTTPInterceptors, observe.AuthzTraceHTTPInterceptor(authzTraceSink))

	// Before authorization is checked, we want to inject the sac client into the context.
	config.PreAuthContextEnrichers = append(config.PreAuthContextEnrichers,
		centralSAC.GetEnricher().GetPreAuthContextEnricher(authzTraceSink),
	)

	telemetryCtx := sac.WithGlobalAccessScopeChecker(context.Background(),
		sac.AllowFixedScopes(
			sac.AccessModeScopeKeys(storage.Access_READ_ACCESS),
			sac.ResourceScopeKeys(resources.Administration)))

	if cds, err := configDS.Singleton().GetConfig(telemetryCtx); err == nil || cds == nil {
		if t := cds.GetPublicConfig().GetTelemetry(); t == nil || t.GetEnabled() {
			if cfg := centralclient.Enable(); cfg.Enabled() {
				centralclient.RegisterCentralClient(&config, basicAuthProvider.ID())
				gs := cfg.Gatherer()
				gs.AddGatherer(authProviderTelemetry.Gather)
				gs.AddGatherer(signatureIntegrationDS.Gather)
				gs.AddGatherer(roleDataStore.Gather)
				gs.AddGatherer(clusterDataStore.Gather)
			}
		}
	}

	server := pkgGRPC.NewAPI(config)
	server.Register(servicesToRegister(registry, authzTraceSink)...)

	startServices()
	startedSig := server.Start()

	go watchdog(startedSig, grpcServerWatchdogTimeout)
}

func registerDelayedIntegrations(integrationsInput []iiStore.DelayedIntegration) {
	integrationManager := enrichment.ManagerSingleton()

	integrations := make(map[int]iiStore.DelayedIntegration, len(integrationsInput))
	for k, v := range integrationsInput {
		integrations[k] = v
	}
	ds := iiDatastore.Singleton()
	for len(integrations) > 0 {
		for idx, integration := range integrations {
			_, exists, _ := ds.GetImageIntegration(imageIntegrationContext, integration.Integration.GetId())
			if exists {
				delete(integrations, idx)
				continue
			}
			ready := integration.Trigger()
			if !ready {
				continue
			}
			// add the integration first, which is more likely to fail. If it does, no big deal -- you can still try to
			// manually add it and get the error message.
			err := integrationManager.Upsert(integration.Integration)
			if err == nil {
				err = ds.UpdateImageIntegration(imageIntegrationContext, integration.Integration)
				if err != nil {
					// so, we added the integration to the set but we weren't able to save it.
					// This is ok -- the image scanner will "work" and after a restart we'll try to save it again.
					log.Errorf("We added the %q integration, but saving it failed with: %v. We'll try again next restart", integration.Integration.GetName(), err)
				} else {
					log.Infof("Registered integration %q", integration.Integration.GetName())
				}
				reprocessor.Singleton().ShortCircuit()
			} else {
				log.Errorf("Unable to register integration %q: %v", integration.Integration.GetName(), err)
			}
			// either way, time to stop watching this entry
			delete(integrations, idx)
		}
		time.Sleep(5 * time.Second)
	}
	log.Debug("All dynamic integrations registered, exiting")
}

func uiRoute() routes.CustomRoute {
	return routes.CustomRoute{
		Route:         "/",
		Authorizer:    allow.Anonymous(),
		ServerHandler: ui.Mux(),
		Compression:   true,
	}
}

func customRoutes() (customRoutes []routes.CustomRoute) {
	customRoutes = []routes.CustomRoute{
		uiRoute(),
		{
			Route:         "/api/extensions/clusters/zip",
			Authorizer:    or.SensorOrAuthorizer(user.With(permissions.View(resources.Cluster), permissions.View(resources.Administration))),
			ServerHandler: clustersZip.Handler(clusterDataStore.Singleton(), siStore.Singleton()),
			Compression:   false,
		},
		{
			Route:         "/api/extensions/scanner/zip",
			Authorizer:    user.With(permissions.View(resources.Administration)),
			ServerHandler: scanner.Handler(),
			Compression:   false,
		},
		{
			Route:         "/api/cli/download/",
			Authorizer:    user.With(),
			ServerHandler: cli.Handler(),
			Compression:   true,
		},
		{
			Route:         "/api/docs/swagger",
			Authorizer:    user.With(permissions.View(resources.Integration)),
			ServerHandler: docs.Swagger(),
			Compression:   true,
		},
		{
			Route:         "/api/graphql",
			Authorizer:    user.With(), // graphql enforces permissions internally
			ServerHandler: graphqlHandler.Handler(),
			Compression:   true,
		},
		{
			Route:         "/api/compliance/export/csv",
			Authorizer:    user.With(permissions.View(resources.Compliance)),
			ServerHandler: complianceHandlers.CSVHandler(),
			Compression:   true,
		},
		{
			Route:         "/api/risk/timeline/export/csv",
			Authorizer:    user.With(permissions.View(resources.Deployment), permissions.View(resources.DeploymentExtension)),
			ServerHandler: timeline.CSVHandler(),
			Compression:   true,
		},
		{
			Route:         "/api/vm/export/csv",
			Authorizer:    user.With(permissions.View(resources.Image), permissions.View(resources.Deployment), permissions.View(resources.Node)),
			ServerHandler: csv.CVECSVHandler(),
			Compression:   true,
		},
		{
			Route:         "/api/splunk/ta/vulnmgmt",
			Authorizer:    user.With(permissions.View(resources.Image), permissions.View(resources.Deployment)),
			ServerHandler: splunk.NewVulnMgmtHandler(deploymentDatastore.Singleton(), imageDatastore.Singleton()),
			Compression:   true,
		},
		{
			Route:         "/api/splunk/ta/compliance",
			Authorizer:    user.With(permissions.View(resources.Compliance)),
			ServerHandler: splunk.NewComplianceHandler(complianceDatastore.Singleton()),
			Compression:   true,
		},
		{
			Route:         "/api/splunk/ta/violations",
			Authorizer:    user.With(permissions.View(resources.Alert)),
			ServerHandler: splunk.NewViolationsHandler(alertDatastore.Singleton()),
			Compression:   true,
		},
		{
			Route:         "/db/v2/restore",
			Authorizer:    dbAuthz.DBWriteAccessAuthorizer(),
			ServerHandler: backupRestoreService.Singleton().RestoreHandler(),
			EnableAudit:   true,
		},
		{
			Route:         "/db/v2/resumerestore",
			Authorizer:    dbAuthz.DBWriteAccessAuthorizer(),
			ServerHandler: backupRestoreService.Singleton().ResumeRestoreHandler(),
			EnableAudit:   true,
		},
		{
			Route:         "/api/logimbue",
			Authorizer:    user.With(),
			ServerHandler: logimbueHandler.Singleton(),
			Compression:   false,
			EnableAudit:   true,
		},
	}

	if env.PostgresDatastoreEnabled.BooleanSetting() {
		customRoutes = append(customRoutes, routes.CustomRoute{
			Route:      "/db/backup",
			Authorizer: dbAuthz.DBReadAccessAuthorizer(),
			ServerHandler: notImplementedOnManagedServices(
				globaldbHandlers.BackupDB(nil, nil, globaldb.GetPostgres(), listener.Singleton(), false),
			),
			Compression: true,
		})
		customRoutes = append(customRoutes, routes.CustomRoute{
			Route:      "/api/extensions/backup",
			Authorizer: user.WithRole(accesscontrol.Admin),
			ServerHandler: notImplementedOnManagedServices(
				globaldbHandlers.BackupDB(nil, nil, globaldb.GetPostgres(), listener.Singleton(), true),
			),
			Compression: true,
		})
		customRoutes = append(customRoutes, routes.CustomRoute{
			Route:         "/api/export/csv/node/cve",
			Authorizer:    user.With(permissions.View(resources.Node)),
			ServerHandler: nodeCveCsv.NodeCVECSVHandler(),
			Compression:   true,
		})
		customRoutes = append(customRoutes, routes.CustomRoute{
			Route:         "/api/export/csv/image/cve",
			Authorizer:    user.With(permissions.View(resources.Image), permissions.View(resources.Deployment)),
			ServerHandler: imageCveCsv.ImageCVECSVHandler(),
			Compression:   true,
		})
		customRoutes = append(customRoutes, routes.CustomRoute{
			Route:         "/api/export/csv/cluster/cve",
			Authorizer:    user.With(permissions.View(resources.Cluster)),
			ServerHandler: clusterCveCsv.ClusterCVECSVHandler(),
			Compression:   true,
		})
	} else {
		customRoutes = append(customRoutes, routes.CustomRoute{
			Route:         "/db/backup",
			Authorizer:    dbAuthz.DBReadAccessAuthorizer(),
			ServerHandler: notImplementedOnManagedServices(globaldbHandlers.BackupDB(globaldb.GetGlobalDB(), globaldb.GetRocksDB(), nil, listener.Singleton(), false)),
			Compression:   true,
		})
		customRoutes = append(customRoutes, routes.CustomRoute{
			Route:         "/api/extensions/backup",
			Authorizer:    user.WithRole(accesscontrol.Admin),
			ServerHandler: notImplementedOnManagedServices(globaldbHandlers.BackupDB(globaldb.GetGlobalDB(), globaldb.GetRocksDB(), nil, listener.Singleton(), true)),
			Compression:   true,
		})

		// v1 style restore endpoint, not supported for Postgres
		customRoutes = append(customRoutes, routes.CustomRoute{
			Route:         "/db/restore",
			Authorizer:    dbAuthz.DBWriteAccessAuthorizer(),
			ServerHandler: globaldbHandlers.RestoreDB(globaldb.GetGlobalDB(), globaldb.GetRocksDB()),
			EnableAudit:   true,
		})
	}

	customRoutes = append(customRoutes, routes.CustomRoute{
		Route:         "/api/extensions/clusters/helm-config.yaml",
		Authorizer:    or.SensorOrAuthorizer(user.With(permissions.View(resources.Cluster))),
		ServerHandler: clustersHelmConfig.Handler(clusterDataStore.Singleton()),
		Compression:   true,
	})

	scannerDefinitionsRoute := "/api/extensions/scannerdefinitions"
	// Only grant compression to well-known content types. It should capture files
	// worthy of compression in definition's bundle. Ignore all other types (e.g.,
	// `.zip` for the bundle itself).
	definitionsFileGzipHandler, err := gziphandler.GzipHandlerWithOpts(gziphandler.ContentTypes([]string{
		"application/json",
		"application/yaml",
		"text/plain",
	}))
	utils.CrashOnError(err)
	customRoutes = append(customRoutes,
		routes.CustomRoute{
			Route: scannerDefinitionsRoute,
			Authorizer: perrpc.FromMap(map[authz.Authorizer][]string{
				or.SensorOrAuthorizer(
					or.ScannerOr(
						user.With(permissions.View(resources.Administration)))): {
					routes.RPCNameForHTTP(scannerDefinitionsRoute, http.MethodGet),
				},
				user.With(permissions.Modify(resources.Administration)): {
					routes.RPCNameForHTTP(scannerDefinitionsRoute, http.MethodPost),
				},
			}),
			ServerHandler: definitionsFileGzipHandler(scannerDefinitionsHandler.Singleton()),
			EnableAudit:   true,
		},
	)

	customRoutes = append(customRoutes, debugRoutes()...)
	return
}

func notImplementedOnManagedServices(fn http.Handler) http.Handler {
	return utils.IfThenElse[http.Handler](
		env.ManagedCentral.BooleanSetting(), httputil.NotImplementedHandler("api is not supported in a managed central environment."),
		fn)
}

func debugRoutes() []routes.CustomRoute {
	customRoutes := make([]routes.CustomRoute, 0, len(routes.DebugRoutes))

	for r, h := range routes.DebugRoutes {
		customRoutes = append(customRoutes, routes.CustomRoute{
			Route:         r,
			Authorizer:    user.WithRole(accesscontrol.Admin),
			ServerHandler: h,
			Compression:   true,
		})
	}
	return customRoutes
}

type stoppable interface {
	Stop()
}

type stoppableWithName struct {
	obj  stoppable
	name string
}

func waitForTerminationSignal() {
	signalsC := make(chan os.Signal, 1)
	signal.Notify(signalsC, syscall.SIGINT, syscall.SIGTERM, syscall.SIGHUP)
	sig := <-signalsC
	log.Infof("Caught %s signal", sig)

	stoppables := []stoppableWithName{
		{reprocessor.Singleton(), "reprocessor loop"},
		{suppress.Singleton(), "cve unsuppress loop"},
		{pruning.Singleton(), "gargage collector"},
		{gatherer.Singleton(), "network graph default external sources gatherer"},
		{vulnReportScheduleManager.Singleton(), "vuln reports schedule manager"},
		{vulnRequestManager.Singleton(), "vuln deferral requests expiry loop"},
		{centralclient.InstanceConfig().Gatherer(), "telemetry gatherer"},
		{centralclient.InstanceConfig().Telemeter(), "telemetry client"},
	}
	if env.PostgresDatastoreEnabled.BooleanSetting() {
		stoppables = append(stoppables, stoppableWithName{obj: apiTokenExpiration.Singleton(), name: "api token expiration notifier"})
	}

	var wg sync.WaitGroup
	for _, stoppable := range stoppables {
		wg.Add(1)
		go func(s stoppableWithName) {
			defer wg.Done()
			s.obj.Stop()
			log.Infof("Stopped %s", s.name)
		}(stoppable)
	}
	wg.Wait()

	globaldb.Close()

	if sig == syscall.SIGHUP {
		log.Info("Restarting central")
		osutils.Restart()
	}
	log.Info("Central terminated")
}<|MERGE_RESOLUTION|>--- conflicted
+++ resolved
@@ -424,11 +424,7 @@
 		policyDataStore.Singleton(),
 		processBaselineDataStore.Singleton(),
 		networkBaselineDataStore.Singleton(),
-<<<<<<< HEAD
 		delegatedRegistryConfigDataStore.Singleton(),
-		notifierProcessor.Singleton(),
-=======
->>>>>>> 3f76c9f2
 		autoTriggerUpgrades,
 	); err != nil {
 		log.Panicf("Couldn't start sensor connection manager: %v", err)
