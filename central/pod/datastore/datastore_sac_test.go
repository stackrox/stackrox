--- conflicted
+++ resolved
@@ -69,12 +69,8 @@
 		s.Require().NoError(err)
 		pgStore.Destroy(ctx, s.pool)
 		gormDB := pgtest.OpenGormDB(s.T(), src)
-<<<<<<< HEAD
-		s.storage = pgStore.NewTestStore(ctx, s.pool, gormDB)
-=======
 		defer pgtest.CloseGormDB(s.T(), gormDB)
 		s.storage = pgStore.CreateTableAndNewStore(ctx, s.pool, gormDB)
->>>>>>> 32929248
 		s.indexer = pgStore.NewIndexer(s.pool)
 
 		s.datastore, err = NewPostgresDB(s.pool, s.processStore, s.filter)
