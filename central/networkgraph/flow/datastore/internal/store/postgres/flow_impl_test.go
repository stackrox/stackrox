package postgres

import (
	"context"
	"testing"

	"github.com/jackc/pgx/v4/pgxpool"
	"github.com/stackrox/rox/central/networkgraph/flow/datastore/internal/store/testcommon"
	"github.com/stackrox/rox/pkg/features"
	"github.com/stackrox/rox/pkg/postgres/pgtest"
	pkgSchema "github.com/stackrox/rox/pkg/postgres/schema"
	"github.com/stackrox/rox/pkg/testutils/envisolator"
	"github.com/stretchr/testify/suite"
)

func TestFlowStore(t *testing.T) {
	ctx := context.Background()
	envIsolator := envisolator.NewEnvIsolator(t)

	if !features.PostgresDatastore.Enabled() {
		t.Skip("Skip postgres store tests")
		t.SkipNow()
	} else {
		envIsolator.Setenv(features.PostgresDatastore.EnvVar(), "true")

		source := pgtest.GetConnectionString(t)
		config, _ := pgxpool.ParseConfig(source)
		pool, _ := pgxpool.ConnectConfig(ctx, config)
		defer pool.Close()

		gormDB := pgtest.OpenGormDB(t, source)
<<<<<<< HEAD
=======
		defer pgtest.CloseGormDB(t, gormDB)
>>>>>>> 32929248
		pkgSchema.ApplySchemaForTable(ctx, gormDB, baseTable)

		store := NewClusterStore(pool)
		flowSuite := testcommon.NewFlowStoreTest(store)
		suite.Run(t, flowSuite)
	}
}<|MERGE_RESOLUTION|>--- conflicted
+++ resolved
@@ -29,10 +29,7 @@
 		defer pool.Close()
 
 		gormDB := pgtest.OpenGormDB(t, source)
-<<<<<<< HEAD
-=======
 		defer pgtest.CloseGormDB(t, gormDB)
->>>>>>> 32929248
 		pkgSchema.ApplySchemaForTable(ctx, gormDB, baseTable)
 
 		store := NewClusterStore(pool)
