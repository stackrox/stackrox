--- conflicted
+++ resolved
@@ -4,10 +4,7 @@
 	"crypto/tls"
 	"crypto/x509"
 	"fmt"
-<<<<<<< HEAD
 	"io/fs"
-=======
->>>>>>> 41659cdd
 	"os"
 	"path"
 	"path/filepath"
@@ -43,7 +40,7 @@
 	}
 
 	var files []string
-<<<<<<< HEAD
+
 	for _, directoryEntry := range directoryEntries {
 
 		entryName := directoryEntry.Name()
@@ -79,15 +76,6 @@
 
 		if !isValidAdditionalCAFileName(entryName) {
 			log.Infof(skipAdditionalCAFileMsg, entryName)
-=======
-	for _, certFile := range certFileInfos {
-		if certFile.IsDir() {
-			log.Infof("Skipping additional CA directory %q", certFile.Name())
-			continue
-		}
-		if !isValidAdditionalCAFileName(certFile.Name()) {
-			log.Infof(skipAdditionalCAFileMsg, certFile.Name())
->>>>>>> 41659cdd
 			continue
 		}
 
