--- conflicted
+++ resolved
@@ -17,15 +17,8 @@
 const (
 	fetchDelay            = 2 * time.Hour
 	preloadedCVEsBasePath = "/stackrox/static-data"
-<<<<<<< HEAD
-	istioCVEsURL          = "https://definitions.stackrox.io/cve/istio/cve-list.json"
-	istioCVEsChecksumURL  = "https://definitions.stackrox.io/cve/istio/checksum"
-=======
-	k8sCVEsURL            = "https://definitions.stackrox.io/cve2/k8s/cve-list.json"
-	k8sCVEsChecksumURL    = "https://definitions.stackrox.io/cve2/k8s/checksum"
 	istioCVEsURL          = "https://definitions.stackrox.io/cve2/istio/cve-list.json"
 	istioCVEsChecksumURL  = "https://definitions.stackrox.io/cve2/istio/checksum"
->>>>>>> dc04d150
 	commonCveDir          = "cve"
 	istioCVEsDir          = "istio"
 )
