--- conflicted
+++ resolved
@@ -68,20 +68,12 @@
 	m.embeddedCVEs = cves
 }
 
-<<<<<<< HEAD
-func (m *istioCVEManager) updateCVEs(newCVEs []*schema.NVDCVEFeedJSON10DefCVEItem) error {
-	cves, err := utils.NVDCVEsToEmbeddedCVEs(newCVEs, utils.Istio)
-	if err != nil {
-		return err
-	}
-=======
 func (m *istioCVEManager) updateCVEs(newCVEs []*schema.NVDCVEFeedJSON10DefCVEItem) (retErr error) {
 	return safe.RunE(func() error {
-		cves, err := utils.NvdCVEsToEmbeddedCVEs(newCVEs, utils.Istio)
+		cves, err := utils.NVDCVEsToEmbeddedCVEs(newCVEs, utils.Istio)
 		if err != nil {
 			return err
 		}
->>>>>>> f3bc50da
 
 		m.setCVEs([]*storage.EmbeddedVulnerability{}, newCVEs)
 		if env.PostgresDatastoreEnabled.BooleanSetting() {
