--- conflicted
+++ resolved
@@ -73,12 +73,8 @@
 		s.NoError(err)
 		pgStore.Destroy(ctx, s.pool)
 		gormDB := pgtest.OpenGormDB(s.T(), source)
-<<<<<<< HEAD
-		s.storage = pgStore.NewTestStore(ctx, s.pool, gormDB)
-=======
 		defer pgtest.CloseGormDB(s.T(), gormDB)
 		s.storage = pgStore.CreateTableAndNewStore(ctx, s.pool, gormDB)
->>>>>>> 32929248
 		s.indexer = pgStore.NewIndexWrapper(s.pool)
 		s.optionsMap = schema.AlertsSchema.OptionsMap
 	} else {
