--- conflicted
+++ resolved
@@ -52,12 +52,8 @@
 
 	Destroy(ctx, s.pool)
 	gormDB := pgtest.OpenGormDB(s.T(), source)
-<<<<<<< HEAD
-	s.store = NewTestStore(ctx, s.pool, gormDB)
-=======
 	defer pgtest.CloseGormDB(s.T(), gormDB)
 	s.store = CreateTableAndNewStore(ctx, s.pool, gormDB)
->>>>>>> 32929248
 	s.indexer = NewIndexer(s.pool)
 }
 
