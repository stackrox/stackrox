--- conflicted
+++ resolved
@@ -60,12 +60,8 @@
 		s.NoError(err)
 		pgStore.Destroy(ctx, s.pool)
 		gormDB := pgtest.OpenGormDB(s.T(), source)
-<<<<<<< HEAD
-		s.storage = pgStore.NewTestStore(ctx, s.pool, gormDB)
-=======
 		defer pgtest.CloseGormDB(s.T(), gormDB)
 		s.storage = pgStore.CreateTableAndNewStore(ctx, s.pool, gormDB)
->>>>>>> 32929248
 	} else {
 		s.engine, err = rocksdb.NewTemp(networkBaselineObj)
 		s.NoError(err)
