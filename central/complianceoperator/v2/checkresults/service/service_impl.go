package service

import (
	"context"

	"github.com/grpc-ecosystem/grpc-gateway/runtime"
	"github.com/pkg/errors"
	complianceDS "github.com/stackrox/rox/central/complianceoperator/v2/checkresults/datastore"
	complianceIntegrationDS "github.com/stackrox/rox/central/complianceoperator/v2/integration/datastore"
	profileDatastore "github.com/stackrox/rox/central/complianceoperator/v2/profiles/datastore"
	complianceConfigDS "github.com/stackrox/rox/central/complianceoperator/v2/scanconfigurations/datastore"
	"github.com/stackrox/rox/central/convert/storagetov2"
	v1 "github.com/stackrox/rox/generated/api/v1"
	v2 "github.com/stackrox/rox/generated/api/v2"
	"github.com/stackrox/rox/generated/storage"
	"github.com/stackrox/rox/pkg/auth/permissions"
	"github.com/stackrox/rox/pkg/errox"
	"github.com/stackrox/rox/pkg/grpc/authz"
	"github.com/stackrox/rox/pkg/grpc/authz/perrpc"
	"github.com/stackrox/rox/pkg/grpc/authz/user"
	"github.com/stackrox/rox/pkg/sac/resources"
	"github.com/stackrox/rox/pkg/search"
	"github.com/stackrox/rox/pkg/search/paginated"
	"google.golang.org/grpc"
)

const (
	maxPaginationLimit = 1000
)

var (
	authorizer = perrpc.FromMap(map[authz.Authorizer][]string{
		user.With(permissions.View(resources.Compliance)): {
			"/v2.ComplianceResultsService/GetComplianceScanResultsOverview",
			"/v2.ComplianceResultsService/GetComplianceScanResults",
			"/v2.ComplianceResultsService/GetComplianceProfileStats",
			"/v2.ComplianceResultsService/GetComplianceProfilesStats",
			"/v2.ComplianceResultsService/GetComplianceClusterScanStats",
			"/v2.ComplianceResultsService/GetComplianceScanResultsCount",
			"/v2.ComplianceResultsService/GetComplianceOverallClusterStats",
			"/v2.ComplianceResultsService/GetComplianceOverallClusterCount",
			"/v2.ComplianceResultsService/GetComplianceScanCheckResult",
			"/v2.ComplianceResultsService/GetComplianceScanConfigurationResults",
			"/v2.ComplianceResultsService/GetComplianceScanConfigurationResultsCount",
			"/v2.ComplianceResultsService/GetComplianceProfileResults",
			"/v2.ComplianceResultsService/GetComplianceClusterStats",
			"/v2.ComplianceResultsService/GetComplianceProfileCheckStats",
			"/v2.ComplianceResultsService/GetComplianceProfileCheckClusterResult",
		},
	})
)

// New returns a service object for registering with grpc.
func New(complianceResultsDS complianceDS.DataStore, scanConfigDS complianceConfigDS.DataStore, integrationDS complianceIntegrationDS.DataStore, profileDS profileDatastore.DataStore) Service {
	return &serviceImpl{
		complianceResultsDS: complianceResultsDS,
		scanConfigDS:        scanConfigDS,
		integrationDS:       integrationDS,
		profileDS:           profileDS,
	}
}

type serviceImpl struct {
	v2.UnimplementedComplianceResultsServiceServer

	complianceResultsDS complianceDS.DataStore
	scanConfigDS        complianceConfigDS.DataStore
	integrationDS       complianceIntegrationDS.DataStore
	profileDS           profileDatastore.DataStore
}

// RegisterServiceServer registers this service with the given gRPC Server.
func (s *serviceImpl) RegisterServiceServer(grpcServer *grpc.Server) {
	v2.RegisterComplianceResultsServiceServer(grpcServer, s)
}

// RegisterServiceHandler registers this service with the given gRPC Gateway endpoint.
func (s *serviceImpl) RegisterServiceHandler(ctx context.Context, mux *runtime.ServeMux, conn *grpc.ClientConn) error {
	return v2.RegisterComplianceResultsServiceHandler(ctx, mux, conn)
}

// AuthFuncOverride specifies the auth criteria for this API.
func (s *serviceImpl) AuthFuncOverride(ctx context.Context, fullMethodName string) (context.Context, error) {
	return ctx, authorizer.Authorized(ctx, fullMethodName)
}

// GetComplianceScanResultsOverview lists current scan configurations with most recent results overview that match the query
func (s *serviceImpl) GetComplianceScanResultsOverview(_ context.Context, _ *v2.RawQuery) (*v2.ListComplianceScanResultsOverviewResponse, error) {
	return nil, errox.NotImplemented
}

// GetComplianceScanResults retrieves the most recent compliance operator scan results for the specified query
// TODO(ROX-20333):  the most recent portion will come when this ticket is worked once everything is wired up so we can tell
// what the latest scan is.
func (s *serviceImpl) GetComplianceScanResults(ctx context.Context, query *v2.RawQuery) (*v2.ListComplianceScanResultsResponse, error) {
	// Fill in Query.
	parsedQuery, err := search.ParseQuery(query.GetQuery(), search.MatchAllIfEmpty())
	if err != nil {
		return nil, errors.Wrapf(errox.InvalidArgs, "Unable to parse query %v", err)
	}

	// Fill in pagination.
	paginated.FillPaginationV2(parsedQuery, query.GetPagination(), maxPaginationLimit)

	return s.searchComplianceCheckResults(ctx, parsedQuery)
}

// GetComplianceProfileStats lists current scan stats grouped by the specified profile
func (s *serviceImpl) GetComplianceProfileStats(ctx context.Context, request *v2.ComplianceProfileResultsRequest) (*v2.ListComplianceProfileScanStatsResponse, error) {
	if request.GetProfileName() == "" {
		return nil, errors.Wrap(errox.InvalidArgs, "Profile name is required")
	}

	// Fill in Query.
	parsedQuery, err := search.ParseQuery(request.GetQuery().GetQuery(), search.MatchAllIfEmpty())
	if err != nil {
		return nil, errors.Wrapf(errox.InvalidArgs, "Unable to parse query %v", err)
	}

	// Add the scan config name as an exact match
	parsedQuery = search.ConjunctionQuery(
		search.NewQueryBuilder().AddExactMatches(search.ComplianceOperatorProfileName, request.GetProfileName()).ProtoQuery(),
		parsedQuery,
	)

	// Fill in pagination.
	paginated.FillPaginationV2(parsedQuery, request.GetQuery().GetPagination(), maxPaginationLimit)

	scanResults, err := s.complianceResultsDS.ComplianceProfileResultStats(ctx, parsedQuery)
	if err != nil {
		return nil, errors.Wrapf(err, "Unable to retrieve compliance profile scan stats for %+v", request)
	}

	profileMap := map[string]*storage.ComplianceOperatorProfileV2{}
	profileResults, err := s.profileDS.SearchProfiles(ctx, search.NewQueryBuilder().
<<<<<<< HEAD
		AddExactMatches(search.ComplianceOperatorProfileName, scanResults[0].ProfileName).ProtoQuery())
	if err != nil {
		return nil, errors.Wrap(err, "Unable to retrieve compliance profile")
	}
	profileMap[scanResults[0].ProfileName] = profileResults[0]
=======
		AddExactMatches(search.ComplianceOperatorProfileName, request.GetProfileName()).ProtoQuery())
	if err != nil {
		return nil, errors.Wrapf(err, "Unable to retrieve compliance profile %q", request.GetProfileName())
	}
	profileMap[request.GetProfileName()] = profileResults[0]
>>>>>>> 925a1d35

	return &v2.ListComplianceProfileScanStatsResponse{
		ScanStats: storagetov2.ComplianceV2ProfileStats(scanResults, profileMap),
	}, nil
}

// GetComplianceProfilesStats lists current scan stats grouped by profile
func (s *serviceImpl) GetComplianceProfilesStats(ctx context.Context, query *v2.RawQuery) (*v2.ListComplianceProfileScanStatsResponse, error) {
	// Fill in Query.
	parsedQuery, err := search.ParseQuery(query.GetQuery(), search.MatchAllIfEmpty())
	if err != nil {
		return nil, errors.Wrapf(errox.InvalidArgs, "Unable to parse query %v", err)
	}

	// Fill in pagination.
	paginated.FillPaginationV2(parsedQuery, query.GetPagination(), maxPaginationLimit)

	scanResults, err := s.complianceResultsDS.ComplianceProfileResultStats(ctx, parsedQuery)
	if err != nil {
		return nil, errors.Wrapf(err, "Unable to retrieve compliance profile scan stats for %+v", query)
	}
	profileMap := map[string]*storage.ComplianceOperatorProfileV2{}
	for _, scan := range scanResults {
		profileResults, err := s.profileDS.SearchProfiles(ctx, search.NewQueryBuilder().
			AddExactMatches(search.ComplianceOperatorProfileName, scan.ProfileName).ProtoQuery())
		if err != nil {
			return nil, errors.Wrap(err, "Unable to retrieve compliance profile")
		}
		profileMap[scan.ProfileName] = profileResults[0]
	}

	return &v2.ListComplianceProfileScanStatsResponse{
		ScanStats: storagetov2.ComplianceV2ProfileStats(scanResults, profileMap),
	}, nil
}

// GetComplianceClusterScanStats lists current scan stats grouped by cluster
func (s *serviceImpl) GetComplianceClusterScanStats(ctx context.Context, query *v2.RawQuery) (*v2.ListComplianceClusterScanStatsResponse, error) {
	// Fill in Query.
	parsedQuery, err := search.ParseQuery(query.GetQuery(), search.MatchAllIfEmpty())
	if err != nil {
		return nil, errors.Wrapf(errox.InvalidArgs, "Unable to parse query %v", err)
	}

	// Fill in pagination.
	paginated.FillPaginationV2(parsedQuery, query.GetPagination(), maxPaginationLimit)

	scanResults, err := s.complianceResultsDS.ComplianceCheckResultStats(ctx, parsedQuery)
	if err != nil {
		return nil, errors.Wrapf(errox.InvalidArgs, "Unable to retrieve compliance cluster scan stats for query %v", query)
	}

	// Need to look up the scan config IDs to return with the results.
	scanConfigToIDs := make(map[string]string, len(scanResults))
	for _, result := range scanResults {
		if _, found := scanConfigToIDs[result.ScanConfigName]; !found {
			config, err := s.scanConfigDS.GetScanConfigurationByName(ctx, result.ScanConfigName)
			if err != nil {
				return nil, errors.Errorf("Unable to retrieve valid compliance scan configuration for results from %v", query)
			}
			scanConfigToIDs[result.ScanConfigName] = config.GetId()
		}
	}

	return &v2.ListComplianceClusterScanStatsResponse{
		ScanStats: storagetov2.ComplianceV2ClusterStats(scanResults, scanConfigToIDs),
	}, nil
}

// GetComplianceOverallClusterStats lists current scan stats grouped by cluster
func (s *serviceImpl) GetComplianceOverallClusterStats(ctx context.Context, query *v2.RawQuery) (*v2.ListComplianceClusterOverallStatsResponse, error) {
	// Fill in Query.
	parsedQuery, err := search.ParseQuery(query.GetQuery(), search.MatchAllIfEmpty())
	if err != nil {
		return nil, errors.Wrapf(errox.InvalidArgs, "Unable to parse query %v", err)
	}

	// Fill in pagination.
	paginated.FillPaginationV2(parsedQuery, query.GetPagination(), maxPaginationLimit)

	scanResults, err := s.complianceResultsDS.ComplianceClusterStats(ctx, parsedQuery)
	if err != nil {
		return nil, errors.Wrapf(errox.InvalidArgs, "Unable to retrieve compliance cluster scan stats for query %v", query)
	}

	// Lookup the integrations to get the status
	clusterErrors := make(map[string][]string, len(scanResults))
	for _, result := range scanResults {
		integrations, err := s.integrationDS.GetComplianceIntegrationByCluster(ctx, result.ClusterID)
		if err != nil || len(integrations) != 1 {
			return nil, errors.Errorf("Unable to retrieve cluster %q", result.ClusterID)
		}
		clusterErrors[result.ClusterID] = integrations[0].GetStatusErrors()
	}

	return &v2.ListComplianceClusterOverallStatsResponse{
		ScanStats: storagetov2.ComplianceV2ClusterOverallStats(scanResults, clusterErrors),
	}, nil
}

// GetComplianceClusterStats lists current scan stats grouped by cluster
func (s *serviceImpl) GetComplianceClusterStats(ctx context.Context, request *v2.ComplianceProfileResultsRequest) (*v2.ListComplianceClusterOverallStatsResponse, error) {
	if request.GetProfileName() == "" {
		return nil, errors.Wrap(errox.InvalidArgs, "Profile name is required")
	}

	// Fill in Query.
	parsedQuery, err := search.ParseQuery(request.GetQuery().GetQuery(), search.MatchAllIfEmpty())
	if err != nil {
		return nil, errors.Wrapf(errox.InvalidArgs, "Unable to parse query %v", err)
	}

	if request.GetProfileName() != "" {
		// Add the profile name as an exact match
		parsedQuery = search.ConjunctionQuery(
			search.NewQueryBuilder().AddExactMatches(search.ComplianceOperatorProfileName, request.GetProfileName()).ProtoQuery(),
			parsedQuery,
		)
	}

	// Fill in pagination.
	paginated.FillPaginationV2(parsedQuery, request.GetQuery().GetPagination(), maxPaginationLimit)

	scanResults, err := s.complianceResultsDS.ComplianceClusterStats(ctx, parsedQuery)
	if err != nil {
		return nil, errors.Wrapf(errox.InvalidArgs, "Unable to retrieve compliance cluster scan stats for request %v", request)
	}

	// Lookup the integrations to get the status
	clusterErrors := make(map[string][]string, len(scanResults))
	for _, result := range scanResults {
		integrations, err := s.integrationDS.GetComplianceIntegrationByCluster(ctx, result.ClusterID)
		if err != nil || len(integrations) != 1 {
			return nil, errors.Errorf("Unable to retrieve cluster %q", result.ClusterID)
		}
		clusterErrors[result.ClusterID] = integrations[0].GetStatusErrors()
	}

	return &v2.ListComplianceClusterOverallStatsResponse{
		ScanStats: storagetov2.ComplianceV2ClusterOverallStats(scanResults, clusterErrors),
	}, nil
}

// GetComplianceScanResultsCount returns scan results count
func (s *serviceImpl) GetComplianceScanResultsCount(ctx context.Context, query *v2.RawQuery) (*v2.CountComplianceScanResults, error) {
	parsedQuery, err := search.ParseQuery(query.GetQuery(), search.MatchAllIfEmpty())
	if err != nil {
		return nil, errors.Wrapf(errox.InvalidArgs, "Unable to parse query %v", err)
	}

	count, err := s.complianceResultsDS.CountCheckResults(ctx, parsedQuery)
	if err != nil {
		return nil, errors.Errorf("Unable to retrieve compliance scan results count for query %v", query)
	}
	return &v2.CountComplianceScanResults{
		Count: int32(count),
	}, nil
}

// GetComplianceOverallClusterCount returns scan results count
func (s *serviceImpl) GetComplianceOverallClusterCount(ctx context.Context, query *v2.RawQuery) (*v2.CountComplianceScanResults, error) {
	parsedQuery, err := search.ParseQuery(query.GetQuery(), search.MatchAllIfEmpty())
	if err != nil {
		return nil, errors.Wrapf(errox.InvalidArgs, "Unable to parse query %v", err)
	}

	count, err := s.complianceResultsDS.ComplianceClusterStatsCount(ctx, parsedQuery)
	if err != nil {
		return nil, errors.Wrapf(errox.InvalidArgs, "Unable to retrieve compliance scan results count for query %v", query)
	}
	return &v2.CountComplianceScanResults{
		Count: int32(count),
	}, nil
}

// GetComplianceScanCheckResult returns the specific result by ID
func (s *serviceImpl) GetComplianceScanCheckResult(ctx context.Context, req *v2.ResourceByID) (*v2.ComplianceCheckResult, error) {
	if req.GetId() == "" {
		return nil, errors.Wrap(errox.InvalidArgs, "compliance check result ID is required for retrieval")
	}

	scanResult, found, err := s.complianceResultsDS.GetComplianceCheckResult(ctx, req.GetId())
	if err != nil {
		return nil, errors.Wrapf(err, "failed to retrieve compliance check result with id %q.", req.GetId())
	}
	if !found {
		return nil, errors.Wrapf(errox.NotFound, "compliance check result with id %q does not exist", req.GetId())
	}

	return storagetov2.ComplianceV2CheckResult(scanResult), nil
}

// GetComplianceScanConfigurationResults retrieves the most recent compliance operator scan results for the specified query
// TODO(ROX-20333):  the most recent portion will come when this ticket is worked once everything is wired up so we can tell
// what the latest scan is.
func (s *serviceImpl) GetComplianceScanConfigurationResults(ctx context.Context, request *v2.ComplianceScanResultsRequest) (*v2.ListComplianceScanResultsResponse, error) {
	if request.GetScanConfigName() == "" {
		return nil, errors.Wrap(errox.InvalidArgs, "Scan configuration name is required")
	}

	// Fill in Query.
	parsedQuery, err := search.ParseQuery(request.GetQuery().GetQuery(), search.MatchAllIfEmpty())
	if err != nil {
		return nil, errors.Wrapf(errox.InvalidArgs, "Unable to parse query %v", err)
	}

	// Add the scan config name as an exact match
	parsedQuery = search.ConjunctionQuery(
		search.NewQueryBuilder().AddExactMatches(search.ComplianceOperatorScanConfigName, request.GetScanConfigName()).ProtoQuery(),
		parsedQuery,
	)

	// Fill in pagination.
	paginated.FillPaginationV2(parsedQuery, request.GetQuery().GetPagination(), maxPaginationLimit)

	return s.searchComplianceCheckResults(ctx, parsedQuery)
}

// GetComplianceScanConfigurationResultsCount returns scan results count
func (s *serviceImpl) GetComplianceScanConfigurationResultsCount(ctx context.Context, request *v2.ComplianceScanResultsRequest) (*v2.CountComplianceScanResults, error) {
	if request.GetScanConfigName() == "" {
		return nil, errors.Wrap(errox.InvalidArgs, "Scan configuration name is required")
	}

	parsedQuery, err := search.ParseQuery(request.GetQuery().GetQuery(), search.MatchAllIfEmpty())
	if err != nil {
		return nil, errors.Wrapf(errox.InvalidArgs, "Unable to parse query %v", err)
	}

	// Add the scan config name as an exact match
	parsedQuery = search.ConjunctionQuery(
		search.NewQueryBuilder().AddExactMatches(search.ComplianceOperatorScanConfigName, request.GetScanConfigName()).ProtoQuery(),
		parsedQuery,
	)

	count, err := s.complianceResultsDS.CountCheckResults(ctx, parsedQuery)
	if err != nil {
		return nil, errors.Errorf("Unable to retrieve compliance scan results count for request %v", request)
	}
	return &v2.CountComplianceScanResults{
		Count: int32(count),
	}, nil
}

func (s *serviceImpl) GetComplianceProfileResults(ctx context.Context, request *v2.ComplianceProfileResultsRequest) (*v2.ComplianceProfileResults, error) {
	if request.GetProfileName() == "" {
		return nil, errors.Wrap(errox.InvalidArgs, "Profile name is required")
	}

	// Fill in Query.
	parsedQuery, err := search.ParseQuery(request.GetQuery().GetQuery(), search.MatchAllIfEmpty())
	if err != nil {
		return nil, errors.Wrapf(errox.InvalidArgs, "Unable to parse query %v", err)
	}

	// Add the profile name as an exact match
	parsedQuery = search.ConjunctionQuery(
		search.NewQueryBuilder().AddExactMatches(search.ComplianceOperatorProfileName, request.GetProfileName()).ProtoQuery(),
		parsedQuery,
	)

	// Fill in pagination.
	paginated.FillPaginationV2(parsedQuery, request.GetQuery().GetPagination(), maxPaginationLimit)

	scanResults, err := s.complianceResultsDS.ComplianceProfileResults(ctx, parsedQuery)
	if err != nil {
		return nil, errors.Wrapf(err, "Unable to retrieve compliance profile scan stats for %+v", request)
	}

	return storagetov2.ComplianceV2ProfileResults(scanResults), nil
}

// GetComplianceProfileCheckStats lists current scan stats grouped by the specified profile and compliance check
func (s *serviceImpl) GetComplianceProfileCheckStats(ctx context.Context, request *v2.ComplianceProfileCheckRequest) (*v2.ComplianceProfileResults, error) {
	if request.GetProfileName() == "" {
		return nil, errors.Wrap(errox.InvalidArgs, "Profile name is required")
	}

	if request.GetCheckName() == "" {
		return nil, errors.Wrap(errox.InvalidArgs, "Compliance check name is required")
	}

	// Fill in Query.
	parsedQuery, err := search.ParseQuery(request.GetQuery().GetQuery(), search.MatchAllIfEmpty())
	if err != nil {
		return nil, errors.Wrapf(errox.InvalidArgs, "Unable to parse query %v", err)
	}

	// Add the scan config name as an exact match
	parsedQuery = search.ConjunctionQuery(
		search.NewQueryBuilder().AddExactMatches(search.ComplianceOperatorProfileName, request.GetProfileName()).
			AddExactMatches(search.ComplianceOperatorCheckName, request.GetCheckName()).
			ProtoQuery(),
		parsedQuery,
	)

	// Fill in pagination.
	paginated.FillPaginationV2(parsedQuery, request.GetQuery().GetPagination(), maxPaginationLimit)

	scanResults, err := s.complianceResultsDS.ComplianceProfileResults(ctx, parsedQuery)
	if err != nil {
		return nil, errors.Wrapf(err, "Unable to retrieve compliance profile check stats for %+v", request)
	}

	return storagetov2.ComplianceV2ProfileResults(scanResults), nil
}

// GetComplianceProfileCheckClusterResult retrieves cluster status for a specific check result
func (s *serviceImpl) GetComplianceProfileCheckClusterResult(ctx context.Context, request *v2.ComplianceProfileCheckRequest) (*v2.ListComplianceCheckClusterResponse, error) {
	if request.GetProfileName() == "" {
		return nil, errors.Wrap(errox.InvalidArgs, "Profile name is required")
	}

	if request.GetCheckName() == "" {
		return nil, errors.Wrap(errox.InvalidArgs, "Compliance check name is required")
	}

	// Fill in Query.
	parsedQuery, err := search.ParseQuery(request.GetQuery().GetQuery(), search.MatchAllIfEmpty())
	if err != nil {
		return nil, errors.Wrapf(errox.InvalidArgs, "Unable to parse query %v", err)
	}

	// Add the scan config name as an exact match
	parsedQuery = search.ConjunctionQuery(
		search.NewQueryBuilder().AddExactMatches(search.ComplianceOperatorProfileName, request.GetProfileName()).
			AddExactMatches(search.ComplianceOperatorCheckName, request.GetCheckName()).
			ProtoQuery(),
		parsedQuery,
	)

	// Fill in pagination.
	paginated.FillPaginationV2(parsedQuery, request.GetQuery().GetPagination(), maxPaginationLimit)

	scanResults, err := s.complianceResultsDS.SearchComplianceCheckResults(ctx, parsedQuery)
	if err != nil {
		return nil, errors.Wrapf(errox.InvalidArgs, "Unable to retrieve compliance scan results for query %v", parsedQuery)
	}

	resultCount, err := s.complianceResultsDS.CountCheckResults(ctx, parsedQuery)
	if err != nil {
		return nil, errors.Wrapf(errox.InvalidArgs, "Unable to retrieve compliance scan results count for query %v", parsedQuery)
	}

	return &v2.ListComplianceCheckClusterResponse{
		CheckResults: storagetov2.ComplianceV2CheckClusterResults(scanResults),
		ProfileName:  request.GetProfileName(),
		CheckName:    request.GetCheckName(),
		TotalCount:   int32(resultCount),
	}, nil
}

func (s *serviceImpl) mapScanConfigToID(ctx context.Context, scanResults []*storage.ComplianceOperatorCheckResultV2) (map[string]string, error) {
	scanConfigToIDs := make(map[string]string, len(scanResults))
	for _, result := range scanResults {
		if _, found := scanConfigToIDs[result.ScanConfigName]; !found {
			config, err := s.scanConfigDS.GetScanConfigurationByName(ctx, result.ScanConfigName)
			if err != nil {
				return nil, errors.Errorf("Unable to retrieve valid compliance scan configuration %q", result.ScanConfigName)
			}
			scanConfigToIDs[result.ScanConfigName] = config.GetId()
		}
	}

	return scanConfigToIDs, nil
}

func (s *serviceImpl) searchComplianceCheckResults(ctx context.Context, parsedQuery *v1.Query) (*v2.ListComplianceScanResultsResponse, error) {
	scanResults, err := s.complianceResultsDS.SearchComplianceCheckResults(ctx, parsedQuery)
	if err != nil {
		return nil, errors.Wrapf(errox.InvalidArgs, "Unable to retrieve compliance scan results for query %v", parsedQuery)
	}

	// Need to look up the scan config IDs to return with the results.
	scanConfigToIDs, err := s.mapScanConfigToID(ctx, scanResults)
	if err != nil {
		return nil, err
	}

	return &v2.ListComplianceScanResultsResponse{
		ScanResults: storagetov2.ComplianceV2CheckResults(scanResults, scanConfigToIDs),
	}, nil
}<|MERGE_RESOLUTION|>--- conflicted
+++ resolved
@@ -133,19 +133,11 @@
 
 	profileMap := map[string]*storage.ComplianceOperatorProfileV2{}
 	profileResults, err := s.profileDS.SearchProfiles(ctx, search.NewQueryBuilder().
-<<<<<<< HEAD
-		AddExactMatches(search.ComplianceOperatorProfileName, scanResults[0].ProfileName).ProtoQuery())
-	if err != nil {
-		return nil, errors.Wrap(err, "Unable to retrieve compliance profile")
-	}
-	profileMap[scanResults[0].ProfileName] = profileResults[0]
-=======
 		AddExactMatches(search.ComplianceOperatorProfileName, request.GetProfileName()).ProtoQuery())
-	if err != nil {
+	if err != nil || len(profileResults) == 0 {
 		return nil, errors.Wrapf(err, "Unable to retrieve compliance profile %q", request.GetProfileName())
 	}
 	profileMap[request.GetProfileName()] = profileResults[0]
->>>>>>> 925a1d35
 
 	return &v2.ListComplianceProfileScanStatsResponse{
 		ScanStats: storagetov2.ComplianceV2ProfileStats(scanResults, profileMap),
@@ -171,9 +163,10 @@
 	for _, scan := range scanResults {
 		profileResults, err := s.profileDS.SearchProfiles(ctx, search.NewQueryBuilder().
 			AddExactMatches(search.ComplianceOperatorProfileName, scan.ProfileName).ProtoQuery())
-		if err != nil {
+		if err != nil || len(profileResults) == 0 {
 			return nil, errors.Wrap(err, "Unable to retrieve compliance profile")
 		}
+
 		profileMap[scan.ProfileName] = profileResults[0]
 	}
 
