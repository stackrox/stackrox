// Code generated by pg-bindings generator. DO NOT EDIT.

package postgres

import (
	"context"
	"time"

	"github.com/gogo/protobuf/proto"
	"github.com/jackc/pgx/v4"
	"github.com/jackc/pgx/v4/pgxpool"
	"github.com/stackrox/rox/central/metrics"
	pkgSchema "github.com/stackrox/rox/central/postgres/schema"
	"github.com/stackrox/rox/central/role/resources"
	v1 "github.com/stackrox/rox/generated/api/v1"
	"github.com/stackrox/rox/generated/storage"
	"github.com/stackrox/rox/pkg/logging"
	ops "github.com/stackrox/rox/pkg/metrics"
	"github.com/stackrox/rox/pkg/postgres/pgutils"
	"github.com/stackrox/rox/pkg/sac"
	"github.com/stackrox/rox/pkg/search"
	"github.com/stackrox/rox/pkg/search/postgres"
)

const (
	baseTable = "permission_sets"

<<<<<<< HEAD
	getStmt     = "SELECT serialized FROM permission_sets WHERE Id = $1"
	deleteStmt  = "DELETE FROM permission_sets WHERE Id = $1"
	walkStmt    = "SELECT serialized FROM permission_sets"
	getManyStmt = "SELECT serialized FROM permission_sets WHERE Id = ANY($1::text[])"

	deleteManyStmt = "DELETE FROM permission_sets WHERE Id = ANY($1::text[])"

=======
	walkStmt    = "SELECT serialized FROM permissionsets"
	getManyStmt = "SELECT serialized FROM permissionsets WHERE Id = ANY($1::text[])"

>>>>>>> 98ce72e6
	batchAfter = 100

	// using copyFrom, we may not even want to batch.  It would probably be simpler
	// to deal with failures if we just sent it all.  Something to think about as we
	// proceed and move into more e2e and larger performance testing
	batchSize = 10000
)

var (
	log            = logging.LoggerForModule()
	schema         = pkgSchema.PermissionSetsSchema
	targetResource = resources.Role
)

type Store interface {
	Count(ctx context.Context) (int, error)
	Exists(ctx context.Context, id string) (bool, error)
	Get(ctx context.Context, id string) (*storage.PermissionSet, bool, error)
	Upsert(ctx context.Context, obj *storage.PermissionSet) error
	UpsertMany(ctx context.Context, objs []*storage.PermissionSet) error
	Delete(ctx context.Context, id string) error
	GetIDs(ctx context.Context) ([]string, error)
	GetMany(ctx context.Context, ids []string) ([]*storage.PermissionSet, []int, error)
	DeleteMany(ctx context.Context, ids []string) error

	Walk(ctx context.Context, fn func(obj *storage.PermissionSet) error) error

	AckKeysIndexed(ctx context.Context, keys ...string) error
	GetKeysToIndex(ctx context.Context) ([]string, error)
}

type storeImpl struct {
	db *pgxpool.Pool
}

// New returns a new Store instance using the provided sql instance.
func New(ctx context.Context, db *pgxpool.Pool) Store {
	pgutils.CreateTable(ctx, db, pkgSchema.CreateTablePermissionSetsStmt)

	return &storeImpl{
		db: db,
	}
}

func insertIntoPermissionSets(ctx context.Context, tx pgx.Tx, obj *storage.PermissionSet) error {

	serialized, marshalErr := obj.Marshal()
	if marshalErr != nil {
		return marshalErr
	}

	values := []interface{}{
		// parent primary keys start
		obj.GetId(),
		obj.GetName(),
		serialized,
	}

	finalStr := "INSERT INTO permission_sets (Id, Name, serialized) VALUES($1, $2, $3) ON CONFLICT(Id) DO UPDATE SET Id = EXCLUDED.Id, Name = EXCLUDED.Name, serialized = EXCLUDED.serialized"
	_, err := tx.Exec(ctx, finalStr, values...)
	if err != nil {
		return err
	}

	return nil
}

func (s *storeImpl) copyFromPermissionSets(ctx context.Context, tx pgx.Tx, objs ...*storage.PermissionSet) error {

	inputRows := [][]interface{}{}

	var err error

	// This is a copy so first we must delete the rows and re-add them
	// Which is essentially the desired behaviour of an upsert.
	var deletes []string

	copyCols := []string{

		"id",

		"name",

		"serialized",
	}

	for idx, obj := range objs {
		// Todo: ROX-9499 Figure out how to more cleanly template around this issue.
		log.Debugf("This is here for now because there is an issue with pods_TerminatedInstances where the obj in the loop is not used as it only consists of the parent id and the idx.  Putting this here as a stop gap to simply use the object.  %s", obj)

		serialized, marshalErr := obj.Marshal()
		if marshalErr != nil {
			return marshalErr
		}

		inputRows = append(inputRows, []interface{}{

			obj.GetId(),

			obj.GetName(),

			serialized,
		})

		// Add the id to be deleted.
		deletes = append(deletes, obj.GetId())

		// if we hit our batch size we need to push the data
		if (idx+1)%batchSize == 0 || idx == len(objs)-1 {
			// copy does not upsert so have to delete first.  parent deletion cascades so only need to
			// delete for the top level parent

			if err := s.DeleteMany(ctx, deletes); err != nil {
				return err
			}
			// clear the inserts and vals for the next batch
			deletes = nil

			_, err = tx.CopyFrom(ctx, pgx.Identifier{"permission_sets"}, copyCols, pgx.CopyFromRows(inputRows))

			if err != nil {
				return err
			}

			// clear the input rows for the next batch
			inputRows = inputRows[:0]
		}
	}

	return err
}

func (s *storeImpl) copyFrom(ctx context.Context, objs ...*storage.PermissionSet) error {
	conn, release, err := s.acquireConn(ctx, ops.Get, "PermissionSet")
	if err != nil {
		return err
	}
	defer release()

	tx, err := conn.Begin(ctx)
	if err != nil {
		return err
	}

	if err := s.copyFromPermissionSets(ctx, tx, objs...); err != nil {
		if err := tx.Rollback(ctx); err != nil {
			return err
		}
		return err
	}
	if err := tx.Commit(ctx); err != nil {
		return err
	}
	return nil
}

func (s *storeImpl) upsert(ctx context.Context, objs ...*storage.PermissionSet) error {
	conn, release, err := s.acquireConn(ctx, ops.Get, "PermissionSet")
	if err != nil {
		return err
	}
	defer release()

	for _, obj := range objs {
		tx, err := conn.Begin(ctx)
		if err != nil {
			return err
		}

		if err := insertIntoPermissionSets(ctx, tx, obj); err != nil {
			if err := tx.Rollback(ctx); err != nil {
				return err
			}
			return err
		}
		if err := tx.Commit(ctx); err != nil {
			return err
		}
	}
	return nil
}

func (s *storeImpl) Upsert(ctx context.Context, obj *storage.PermissionSet) error {
	defer metrics.SetPostgresOperationDurationTime(time.Now(), ops.Upsert, "PermissionSet")

	scopeChecker := sac.GlobalAccessScopeChecker(ctx).AccessMode(storage.Access_READ_WRITE_ACCESS).Resource(targetResource)
	if ok, err := scopeChecker.Allowed(ctx); err != nil {
		return err
	} else if !ok {
		return sac.ErrResourceAccessDenied
	}

	return s.upsert(ctx, obj)
}

func (s *storeImpl) UpsertMany(ctx context.Context, objs []*storage.PermissionSet) error {
	defer metrics.SetPostgresOperationDurationTime(time.Now(), ops.UpdateMany, "PermissionSet")

	scopeChecker := sac.GlobalAccessScopeChecker(ctx).AccessMode(storage.Access_READ_WRITE_ACCESS).Resource(targetResource)
	if ok, err := scopeChecker.Allowed(ctx); err != nil {
		return err
	} else if !ok {
		return sac.ErrResourceAccessDenied
	}

	if len(objs) < batchAfter {
		return s.upsert(ctx, objs...)
	} else {
		return s.copyFrom(ctx, objs...)
	}
}

// Count returns the number of objects in the store
func (s *storeImpl) Count(ctx context.Context) (int, error) {
	defer metrics.SetPostgresOperationDurationTime(time.Now(), ops.Count, "PermissionSet")

	var sacQueryFilter *v1.Query

	scopeChecker := sac.GlobalAccessScopeChecker(ctx).AccessMode(storage.Access_READ_ACCESS).Resource(targetResource)
	if ok, err := scopeChecker.Allowed(ctx); err != nil || !ok {
		return 0, err
	}

	return postgres.RunCountRequestForSchema(schema, sacQueryFilter, s.db)
}

// Exists returns if the id exists in the store
func (s *storeImpl) Exists(ctx context.Context, id string) (bool, error) {
	defer metrics.SetPostgresOperationDurationTime(time.Now(), ops.Exists, "PermissionSet")

	var sacQueryFilter *v1.Query
	scopeChecker := sac.GlobalAccessScopeChecker(ctx).AccessMode(storage.Access_READ_ACCESS).Resource(targetResource)
	if ok, err := scopeChecker.Allowed(ctx); err != nil {
		return false, err
	} else if !ok {
		return false, nil
	}

	q := search.ConjunctionQuery(
		sacQueryFilter,
		search.NewQueryBuilder().AddDocIDs(id).ProtoQuery(),
	)

	count, err := postgres.RunCountRequestForSchema(schema, q, s.db)
	return count == 1, err
}

// Get returns the object, if it exists from the store
func (s *storeImpl) Get(ctx context.Context, id string) (*storage.PermissionSet, bool, error) {
	defer metrics.SetPostgresOperationDurationTime(time.Now(), ops.Get, "PermissionSet")

	var sacQueryFilter *v1.Query

	scopeChecker := sac.GlobalAccessScopeChecker(ctx).AccessMode(storage.Access_READ_ACCESS).Resource(targetResource)
	if ok, err := scopeChecker.Allowed(ctx); err != nil {
		return nil, false, err
	} else if !ok {
		return nil, false, nil
	}

	q := search.ConjunctionQuery(
		sacQueryFilter,
		search.NewQueryBuilder().AddDocIDs(id).ProtoQuery(),
	)

	data, err := postgres.RunGetQueryForSchema(ctx, schema, q, s.db)
	if err != nil {
		return nil, false, pgutils.ErrNilIfNoRows(err)
	}

	var msg storage.PermissionSet
	if err := proto.Unmarshal(data, &msg); err != nil {
		return nil, false, err
	}
	return &msg, true, nil
}

func (s *storeImpl) acquireConn(ctx context.Context, op ops.Op, typ string) (*pgxpool.Conn, func(), error) {
	defer metrics.SetAcquireDBConnDuration(time.Now(), op, typ)
	conn, err := s.db.Acquire(ctx)
	if err != nil {
		return nil, nil, err
	}
	return conn, conn.Release, nil
}

// Delete removes the specified ID from the store
func (s *storeImpl) Delete(ctx context.Context, id string) error {
	defer metrics.SetPostgresOperationDurationTime(time.Now(), ops.Remove, "PermissionSet")

	var sacQueryFilter *v1.Query
	scopeChecker := sac.GlobalAccessScopeChecker(ctx).AccessMode(storage.Access_READ_WRITE_ACCESS).Resource(targetResource)
	if ok, err := scopeChecker.Allowed(ctx); err != nil {
		return err
	} else if !ok {
		return sac.ErrResourceAccessDenied
	}

	q := search.ConjunctionQuery(
		sacQueryFilter,
		search.NewQueryBuilder().AddDocIDs(id).ProtoQuery(),
	)

	return postgres.RunDeleteRequestForSchema(schema, q, s.db)
}

// GetIDs returns all the IDs for the store
func (s *storeImpl) GetIDs(ctx context.Context) ([]string, error) {
	defer metrics.SetPostgresOperationDurationTime(time.Now(), ops.GetAll, "storage.PermissionSetIDs")
	var sacQueryFilter *v1.Query

	scopeChecker := sac.GlobalAccessScopeChecker(ctx).AccessMode(storage.Access_READ_ACCESS).Resource(targetResource)
	if ok, err := scopeChecker.Allowed(ctx); err != nil {
		return nil, err
	} else if !ok {
		return nil, nil
	}
	result, err := postgres.RunSearchRequestForSchema(schema, sacQueryFilter, s.db)
	if err != nil {
		return nil, err
	}

	ids := make([]string, 0, len(result))
	for _, entry := range result {
		ids = append(ids, entry.ID)
	}

	return ids, nil
}

// GetMany returns the objects specified by the IDs or the index in the missing indices slice
func (s *storeImpl) GetMany(ctx context.Context, ids []string) ([]*storage.PermissionSet, []int, error) {
	defer metrics.SetPostgresOperationDurationTime(time.Now(), ops.GetMany, "PermissionSet")

	scopeChecker := sac.GlobalAccessScopeChecker(ctx).AccessMode(storage.Access_READ_ACCESS).Resource(targetResource)
	if ok, err := scopeChecker.Allowed(ctx); err != nil {
		return nil, nil, err
	} else if !ok {
		return nil, nil, nil
	}

	conn, release, err := s.acquireConn(ctx, ops.GetMany, "PermissionSet")
	if err != nil {
		return nil, nil, err
	}
	defer release()

	rows, err := conn.Query(ctx, getManyStmt, ids)
	if err != nil {
		if err == pgx.ErrNoRows {
			missingIndices := make([]int, 0, len(ids))
			for i := range ids {
				missingIndices = append(missingIndices, i)
			}
			return nil, missingIndices, nil
		}
		return nil, nil, err
	}
	defer rows.Close()
	resultsByID := make(map[string]*storage.PermissionSet)
	for rows.Next() {
		var data []byte
		if err := rows.Scan(&data); err != nil {
			return nil, nil, err
		}
		msg := &storage.PermissionSet{}
		if err := proto.Unmarshal(data, msg); err != nil {
			return nil, nil, err
		}
		resultsByID[msg.GetId()] = msg
	}
	missingIndices := make([]int, 0, len(ids)-len(resultsByID))
	// It is important that the elems are populated in the same order as the input ids
	// slice, since some calling code relies on that to maintain order.
	elems := make([]*storage.PermissionSet, 0, len(resultsByID))
	for i, id := range ids {
		if result, ok := resultsByID[id]; !ok {
			missingIndices = append(missingIndices, i)
		} else {
			elems = append(elems, result)
		}
	}
	return elems, missingIndices, nil
}

// Delete removes the specified IDs from the store
func (s *storeImpl) DeleteMany(ctx context.Context, ids []string) error {
	defer metrics.SetPostgresOperationDurationTime(time.Now(), ops.RemoveMany, "PermissionSet")

	var sacQueryFilter *v1.Query

	scopeChecker := sac.GlobalAccessScopeChecker(ctx).AccessMode(storage.Access_READ_WRITE_ACCESS).Resource(targetResource)
	if ok, err := scopeChecker.Allowed(ctx); err != nil {
		return err
	} else if !ok {
		return sac.ErrResourceAccessDenied
	}

	q := search.ConjunctionQuery(
		sacQueryFilter,
		search.NewQueryBuilder().AddDocIDs(ids...).ProtoQuery(),
	)

	return postgres.RunDeleteRequestForSchema(schema, q, s.db)
}

// Walk iterates over all of the objects in the store and applies the closure
func (s *storeImpl) Walk(ctx context.Context, fn func(obj *storage.PermissionSet) error) error {
	rows, err := s.db.Query(ctx, walkStmt)
	if err != nil {
		return pgutils.ErrNilIfNoRows(err)
	}
	defer rows.Close()
	for rows.Next() {
		var data []byte
		if err := rows.Scan(&data); err != nil {
			return err
		}
		var msg storage.PermissionSet
		if err := proto.Unmarshal(data, &msg); err != nil {
			return err
		}
		if err := fn(&msg); err != nil {
			return err
		}
	}
	return nil
}

//// Used for testing

func dropTablePermissionSets(ctx context.Context, db *pgxpool.Pool) {
	_, _ = db.Exec(ctx, "DROP TABLE IF EXISTS permission_sets CASCADE")

}

func Destroy(ctx context.Context, db *pgxpool.Pool) {
	dropTablePermissionSets(ctx, db)
}

//// Stubs for satisfying legacy interfaces

// AckKeysIndexed acknowledges the passed keys were indexed
func (s *storeImpl) AckKeysIndexed(ctx context.Context, keys ...string) error {
	return nil
}

// GetKeysToIndex returns the keys that need to be indexed
func (s *storeImpl) GetKeysToIndex(ctx context.Context) ([]string, error) {
	return nil, nil
}<|MERGE_RESOLUTION|>--- conflicted
+++ resolved
@@ -25,19 +25,9 @@
 const (
 	baseTable = "permission_sets"
 
-<<<<<<< HEAD
-	getStmt     = "SELECT serialized FROM permission_sets WHERE Id = $1"
-	deleteStmt  = "DELETE FROM permission_sets WHERE Id = $1"
 	walkStmt    = "SELECT serialized FROM permission_sets"
 	getManyStmt = "SELECT serialized FROM permission_sets WHERE Id = ANY($1::text[])"
 
-	deleteManyStmt = "DELETE FROM permission_sets WHERE Id = ANY($1::text[])"
-
-=======
-	walkStmt    = "SELECT serialized FROM permissionsets"
-	getManyStmt = "SELECT serialized FROM permissionsets WHERE Id = ANY($1::text[])"
-
->>>>>>> 98ce72e6
 	batchAfter = 100
 
 	// using copyFrom, we may not even want to batch.  It would probably be simpler
