--- conflicted
+++ resolved
@@ -335,6 +335,7 @@
 		clusterHealthStorage,
 		clusterIndexer,
 		alertDataStore,
+		imageIntegrationDataStore,
 		namespaceDataStore,
 		deployments,
 		nodeDataStore,
@@ -349,12 +350,7 @@
 		notifierMock,
 		mockProvider,
 		ranking.NewRanker(),
-<<<<<<< HEAD
-		networkBaselineMgr,
-		imageIntegrationDataStore)
-=======
 		networkBaselineMgr, clusterCVEs)
->>>>>>> dbf772bc
 	require.NoError(t, err)
 
 	// A bunch of these get called when a cluster is deleted
