--- conflicted
+++ resolved
@@ -132,11 +132,7 @@
 
 	for _, initialized := range initializedBuckets {
 		// Register the wrapper to index the objects.
-<<<<<<< HEAD
-		rawDackbox.IndexRegister(initialized.bucket, initialized.wrapper)
-=======
 		rawDackbox.RegisterIndex(initialized.bucket, initialized.wrapper)
->>>>>>> a2d5a603
 
 		if err := queueBucketForIndexing(dacky, indexQ, initialized.category, dirtyBucket, initialized.bucket, initialized.reader); err != nil {
 			return errors.Wrap(err, "unable to initialize dackbox, initialization function failed")
