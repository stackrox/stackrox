package reportgenerator

import (
	"github.com/pkg/errors"
	"github.com/stackrox/rox/pkg/errorhelpers"
)

// ValidateReportRequest validates the report request. It performs some basic nil checks, empty checks
// and checks if report configuration ID is same in both report configuration and report metadata.
// These are basic sanity checks and not checking user errors.
func ValidateReportRequest(request *ReportRequest) error {
	if request == nil {
		return errors.New("Report request is nil.")
	}
	errorList := errorhelpers.NewErrorList("validating report request")
	if request.ReportConfig == nil {
		errorList.AddError(errors.New("Report request does not have a valid non-nil report configuration"))
	} else if request.ReportConfig.GetId() == "" {
		errorList.AddError(errors.New("Report configuration ID is empty"))
	}
	if request.Collection == nil {
		errorList.AddError(errors.New("Report request does not have a valid non-nil collection."))
	}

<<<<<<< HEAD
	if request.Collection == nil {
		return errors.New("Report request does not have a valid non-nil collection.")
	}

	if request.ReportSnapshot.GetReportId() == "" {
		return errors.New("Report ID is empty")
	}

	if request.ReportSnapshot == nil || request.ReportSnapshot.ReportStatus == nil {
		return errors.New("Report request does not have a valid report snapshot with report status")
	}

	if request.ReportConfig.GetId() != request.ReportSnapshot.GetReportConfigurationId() {
		return errors.New("Mismatch between report config ids in ReportConfig and ReportSnapshot")
	}

	return nil
=======
	if request.ReportSnapshot == nil {
		errorList.AddError(errors.New("Report request does not have a valid report snapshot with report status"))
	} else {
		if request.ReportSnapshot.ReportStatus == nil {
			errorList.AddError(errors.New("Report request does not have a valid report snapshot with report status"))
		}
		if request.ReportConfig.GetId() != request.ReportSnapshot.GetReportConfigurationId() {
			errorList.AddError(errors.New("Mismatch between report config ids in ReportConfig and ReportSnapshot"))
		}
	}
	return errorList.ToError()
>>>>>>> 201e9cf1
}<|MERGE_RESOLUTION|>--- conflicted
+++ resolved
@@ -22,25 +22,6 @@
 		errorList.AddError(errors.New("Report request does not have a valid non-nil collection."))
 	}
 
-<<<<<<< HEAD
-	if request.Collection == nil {
-		return errors.New("Report request does not have a valid non-nil collection.")
-	}
-
-	if request.ReportSnapshot.GetReportId() == "" {
-		return errors.New("Report ID is empty")
-	}
-
-	if request.ReportSnapshot == nil || request.ReportSnapshot.ReportStatus == nil {
-		return errors.New("Report request does not have a valid report snapshot with report status")
-	}
-
-	if request.ReportConfig.GetId() != request.ReportSnapshot.GetReportConfigurationId() {
-		return errors.New("Mismatch between report config ids in ReportConfig and ReportSnapshot")
-	}
-
-	return nil
-=======
 	if request.ReportSnapshot == nil {
 		errorList.AddError(errors.New("Report request does not have a valid report snapshot with report status"))
 	} else {
@@ -52,5 +33,4 @@
 		}
 	}
 	return errorList.ToError()
->>>>>>> 201e9cf1
 }