package reportgenerator

import (
	"bytes"
	"context"
	"encoding/json"
	"fmt"
	"sort"
	"strings"
	"text/template"
	"time"

	"github.com/gogo/protobuf/types"
	"github.com/graph-gophers/graphql-go"
	"github.com/pkg/errors"
	blobDS "github.com/stackrox/rox/central/blob/datastore"
	deploymentDS "github.com/stackrox/rox/central/deployment/datastore"
	notifierDS "github.com/stackrox/rox/central/notifier/datastore"
	reportConfigDS "github.com/stackrox/rox/central/reportconfigurations/datastore"
	"github.com/stackrox/rox/central/reports/common"
	reportSnapshotDS "github.com/stackrox/rox/central/reports/snapshot/datastore"
	collectionDS "github.com/stackrox/rox/central/resourcecollection/datastore"
	watchedImageDS "github.com/stackrox/rox/central/watchedimage/datastore"
	v1 "github.com/stackrox/rox/generated/api/v1"
	"github.com/stackrox/rox/generated/storage"
	"github.com/stackrox/rox/pkg/branding"
	"github.com/stackrox/rox/pkg/errorhelpers"
	"github.com/stackrox/rox/pkg/logging"
	"github.com/stackrox/rox/pkg/mathutil"
	"github.com/stackrox/rox/pkg/notifier"
	"github.com/stackrox/rox/pkg/notifiers"
	"github.com/stackrox/rox/pkg/retry"
	"github.com/stackrox/rox/pkg/sac"
	"github.com/stackrox/rox/pkg/sac/resources"
	"github.com/stackrox/rox/pkg/search"
	"github.com/stackrox/rox/pkg/templates"
	"github.com/stackrox/rox/pkg/timestamp"
	"github.com/stackrox/rox/pkg/utils"
)

var (
	log = logging.LoggerForModule()
)

type reportGeneratorImpl struct {
	reportConfigDatastore   reportConfigDS.DataStore
	reportSnapshotStore     reportSnapshotDS.DataStore
	deploymentDatastore     deploymentDS.DataStore
	watchedImageDatastore   watchedImageDS.DataStore
	collectionDatastore     collectionDS.DataStore
	collectionQueryResolver collectionDS.QueryResolver
	notifierDatastore       notifierDS.DataStore
	notificationProcessor   notifier.Processor
	blobStore               blobDS.Datastore

	Schema *graphql.Schema
}

func (rg *reportGeneratorImpl) ProcessReportRequest(req *ReportRequest) {
	// First do some basic validation checks on the request.
	err := ValidateReportRequest(req)
	if err != nil {
		rg.logAndUpsertError(errors.Wrap(err, "Invalid report request"), req)
		return
	}
	if req.Ctx == nil {
		log.Error("Request does not have valid non-nil context")
		return
	}

	if req.ReportConfig.GetVulnReportFilters().GetSinceLastSentScheduledReport() {
		req.DataStartTime, err = rg.lastSuccessfulScheduledReportTime(req.Ctx, req.ReportConfig)
		if err != nil {
			rg.logAndUpsertError(errors.Wrap(err, "Error finding last successful scheduled report time"), req)
			return
		}
	} else if req.ReportConfig.GetVulnReportFilters().GetSinceStartDate() != nil {
		req.DataStartTime = req.ReportConfig.GetVulnReportFilters().GetSinceStartDate()
	}

	// Change report status to PREPARING
	err = rg.updateReportStatus(req.Ctx, req.ReportSnapshot, storage.ReportStatus_PREPARING)
	if err != nil {
		rg.logAndUpsertError(errors.Wrap(err, "Error changing report status to PREPARING"), req)
		return
	}

	err = rg.generateReportAndNotify(req)
	if err != nil {
		rg.logAndUpsertError(err, req)
		return
	}

	// Change report status to SUCCESS
	req.ReportSnapshot.ReportStatus.CompletedAt = types.TimestampNow()
	err = rg.updateReportStatus(req.Ctx, req.ReportSnapshot, storage.ReportStatus_SUCCESS)
	if err != nil {
		rg.logAndUpsertError(errors.Wrap(err, "Error changing report status to SUCCESS"), req)
		return
	}
}

/* Report generation helper functions */
func (rg *reportGeneratorImpl) generateReportAndNotify(req *ReportRequest) error {
	// Get the results of running the report query
	deployedImgData, watchedImgData, err := rg.getReportData(req.Ctx, req.ReportConfig, req.Collection, req.DataStartTime)
	if err != nil {
		return err
	}

	// Format results into CSV
	zippedCSVData, err := common.Format(deployedImgData, watchedImgData)
	if err != nil {
		return err
	}

	// If it is an empty report, do not send an attachment in the final notification email and the email body
	// will indicate that no vulns were found
	templateStr := vulnReportEmailTemplate
	if zippedCSVData == nil {
		// If it is an empty report, the email body will indicate that no vulns were found
		templateStr = noVulnsFoundEmailTemplate
	}

	messageText, err := formatMessage(req.DataStartTime, templateStr, req.ReportConfig.GetVulnReportFilters().GetImageTypes())
	if err != nil {
		return errors.Wrap(err, "error formatting the report email text")
	}

	switch req.ReportSnapshot.ReportStatus.ReportNotificationMethod {
	case storage.ReportStatus_DOWNLOAD:
		if err = rg.saveReportData(req.Ctx, req.ReportSnapshot.GetReportConfigurationId(),
			req.ReportSnapshot.GetReportId(), zippedCSVData); err != nil {
			return errors.Wrap(err, "error persisting blob")
		}
	case storage.ReportStatus_EMAIL:
		errorList := errorhelpers.NewErrorList("Error sending email notifications: ")
		for _, notifierConfig := range req.ReportConfig.GetNotifiers() {
			nf := rg.notificationProcessor.GetNotifier(req.Ctx, notifierConfig.GetEmailConfig().GetNotifierId())
			reportNotifier, ok := nf.(notifiers.ReportNotifier)
			if !ok {
				errorList.AddError(errors.Errorf("incorrect type of notifier '%s'", notifierConfig.GetEmailConfig().GetNotifierId()))
				continue
			}
			err := rg.retryableSendReportResults(req.Ctx, reportNotifier, notifierConfig.GetEmailConfig().GetMailingLists(),
				zippedCSVData, messageText)
			if err != nil {
				errorList.AddError(errors.Errorf("Error sending email for notifier '%s': %s",
					notifierConfig.GetEmailConfig().GetNotifierId(), err))
			}
		}
		if !errorList.Empty() {
			return errorList.ToError()
		}
	}
	return nil
}

func (rg *reportGeneratorImpl) saveReportData(ctx context.Context, configID, reportID string, data *bytes.Buffer) error {
	if data == nil {
		data = bytes.NewBuffer([]byte{})
	}

	// Augment ctx with write access to Administration for Upsert.
	ctx = sac.WithGlobalAccessScopeChecker(ctx,
		sac.AllowFixedScopes(
			sac.AccessModeScopeKeys(storage.Access_READ_WRITE_ACCESS),
			sac.ResourceScopeKeys(resources.Administration)))

	// Store downloadable report in blob storage
	b := &storage.Blob{
		Name:         common.GetReportBlobPath(configID, reportID),
		LastUpdated:  types.TimestampNow(),
		ModifiedTime: types.TimestampNow(),
		Length:       int64(data.Len()),
	}
	return rg.blobStore.Upsert(ctx, b, data)
}

func (rg *reportGeneratorImpl) getReportData(ctx context.Context, rc *storage.ReportConfiguration, collection *storage.ResourceCollection,
	dataStartTime *types.Timestamp) ([]common.DeployedImagesResult, []common.WatchedImagesResult, error) {
	var deployedImgResults []common.DeployedImagesResult
	var watchedImgResults []common.WatchedImagesResult
	rQuery, err := rg.buildReportQuery(ctx, rc, collection, dataStartTime)
	if err != nil {
		return nil, nil, err
	}

	if filterOnImageType(rc.GetVulnReportFilters().GetImageTypes(), storage.VulnerabilityReportFilters_DEPLOYED) {
		// We first get deploymentIDs using a DeploymentsQuery and then again run graphQL queries with deploymentIDs to get the deployment objects.
		// Why do we not directly create a queryString directly from the collection and pass that to graphQL?
		// The  query language we support for graphQL has some limitations that prevent us from doing that.
		// DeploymentsQuery is of type *v1.Query and can support complex queries like the one below.
		// [(Cluster: c1 AND Namespace: n1 AND Deployment: d1) OR (Cluster: c2 AND Namespace: n2 AND Deployment: d2)]
		// This query is a 'disjunction of conjunctions' where all conjunctions involve same fields.
		// Current query language for graphQL does not have semantics to define such a query. Due to this we need to fetch deploymentIDs first
		// and then pass them to graphQL.
		deploymentIds, err := rg.getDeploymentIDs(ctx, rQuery.DeploymentsQuery)
		if err != nil {
			return nil, nil, err
		}
		result, err := rg.runPaginatedDeploymentsQuery(ctx, rQuery.CveFieldsQuery, deploymentIds)
		if err != nil {
			return nil, nil, err
		}
		result.Deployments = orderByClusterAndNamespace(result.Deployments)
		deployedImgResults = append(deployedImgResults, result)
	}

	if filterOnImageType(rc.GetVulnReportFilters().GetImageTypes(), storage.VulnerabilityReportFilters_WATCHED) {
		watchedImages, err := rg.getWatchedImages(ctx)
		if err != nil {
			return nil, nil, err
		}
		result, err := rg.runPaginatedImagesQuery(ctx, rQuery.CveFieldsQuery, watchedImages)
		if err != nil {
			return nil, nil, err
		}
		watchedImgResults = append(watchedImgResults, result)
	}

	return deployedImgResults, watchedImgResults, nil
}

func (rg *reportGeneratorImpl) buildReportQuery(ctx context.Context, rc *storage.ReportConfiguration,
	collection *storage.ResourceCollection, dataStartTime *types.Timestamp) (*common.ReportQuery, error) {
	qb := common.NewVulnReportQueryBuilder(collection, rc.GetVulnReportFilters(), rg.collectionQueryResolver,
		timestamp.FromProtobuf(dataStartTime).GoTime())
	rQuery, err := qb.BuildQuery(ctx)
	if err != nil {
		return nil, errors.Wrap(err, "error building report query")
	}
	return rQuery, nil
}

// Returns vuln report data from deployments matched by the collection.
func (rg *reportGeneratorImpl) runPaginatedDeploymentsQuery(ctx context.Context, cveQuery string, deploymentIds []string) (common.DeployedImagesResult, error) {
	offset := paginatedQueryStartOffset
	var resultData common.DeployedImagesResult
	for {
		if offset >= len(deploymentIds) {
			break
		}
		scopeQuery := fmt.Sprintf("%s:%s", search.DeploymentID.String(),
			strings.Join(deploymentIds[offset:mathutil.MinInt(offset+paginationLimit, len(deploymentIds))], ","))
		r, err := execQuery[common.DeployedImagesResult](ctx, rg, deployedImagesReportQuery, deployedImagesReportQueryOpName,
			scopeQuery, cveQuery, nil)
		if err != nil {
			return r, err
		}
		resultData.Deployments = append(resultData.Deployments, r.Deployments...)
		offset += paginationLimit
	}
	return resultData, nil
}

// Returns vuln report data for watched images
func (rg *reportGeneratorImpl) runPaginatedImagesQuery(ctx context.Context, cveQuery string, watchedImages []string) (common.WatchedImagesResult, error) {
	offset := paginatedQueryStartOffset
	var resultData common.WatchedImagesResult
	for {
		if offset >= len(watchedImages) {
			break
		}
		scopeQuery := fmt.Sprintf("%s:%s", search.ImageName.String(),
			strings.Join(watchedImages[offset:mathutil.MinInt(offset+paginationLimit, len(watchedImages))], ","))
		sortOpt := map[string]interface{}{
			"field": search.ImageName.String(),
			"aggregateBy": map[string]interface{}{
				"aggregateFunc": "",
				"distinct":      true,
			},
		}
		r, err := execQuery[common.WatchedImagesResult](ctx, rg, watchedImagesReportQuery, watchedImagesReportQueryOpName,
			scopeQuery, cveQuery, sortOpt)
		if err != nil {
			return r, err
		}
		resultData.Images = append(resultData.Images, r.Images...)
		offset += paginationLimit
	}
	return resultData, nil
}

func execQuery[T any](ctx context.Context, rg *reportGeneratorImpl, gqlQuery, opName, scopeQuery, cveQuery string,
	sortOpt map[string]interface{}) (T, error) {
	pagination := map[string]interface{}{
		"offset": paginatedQueryStartOffset,
		"limit":  paginationLimit,
	}
	if sortOpt != nil {
		pagination["sortOptions"] = []interface{}{
			sortOpt,
		}
	}

	response := rg.Schema.Exec(ctx,
		gqlQuery, opName, map[string]interface{}{
			"scopequery": scopeQuery,
			"cvequery":   cveQuery,
			"pagination": pagination,
		})
	if len(response.Errors) > 0 {
		log.Errorf("error running graphql query: %s", response.Errors[0].Message)
		return getZero[T](), response.Errors[0].Err
	}
	var res T
	if err := json.Unmarshal(response.Data, &res); err != nil {
		return getZero[T](), err
	}
	return res, nil
}

/* Utility Functions */

func (rg *reportGeneratorImpl) retryableSendReportResults(ctx context.Context, reportNotifier notifiers.ReportNotifier, mailingList []string,
	zippedCSVData *bytes.Buffer, messageText string) error {
	return retry.WithRetry(func() error {
		return reportNotifier.ReportNotify(ctx, zippedCSVData, mailingList, messageText)
	},
		retry.OnlyRetryableErrors(),
		retry.Tries(3),
		retry.BetweenAttempts(func(previousAttempt int) {
			wait := time.Duration(previousAttempt * previousAttempt * 100)
			time.Sleep(wait * time.Millisecond)
		}),
	)
}

func (rg *reportGeneratorImpl) lastSuccessfulScheduledReportTime(ctx context.Context, config *storage.ReportConfiguration) (*types.Timestamp, error) {
	query := search.NewQueryBuilder().
		AddExactMatches(search.ReportConfigID, config.GetId()).
		AddExactMatches(search.ReportRequestType, storage.ReportStatus_SCHEDULED.String()).
		AddExactMatches(search.ReportState, storage.ReportStatus_SUCCESS.String()).
		WithPagination(search.NewPagination().
			AddSortOption(search.NewSortOption(search.ReportCompletionTime).Reversed(true)).
			Limit(1)).
		ProtoQuery()
	results, err := rg.reportSnapshotStore.SearchReportSnapshots(ctx, query)
	if err != nil {
		return nil, errors.Wrap(err, "Error finding last successful scheduled report time")
	}
	if len(results) > 1 {
		return nil, errors.Errorf("Received %d records when only one record is expected", len(results))
	}
	if len(results) == 0 {
		return nil, nil
	}
	return results[0].GetReportStatus().GetCompletedAt(), nil
}

func (rg *reportGeneratorImpl) getDeploymentIDs(ctx context.Context, deploymentsQuery *v1.Query) ([]string, error) {
	results, err := rg.deploymentDatastore.Search(ctx, deploymentsQuery)
	if err != nil {
		return nil, err
	}
	return search.ResultsToIDs(results), nil
}

func (rg *reportGeneratorImpl) getWatchedImages(ctx context.Context) ([]string, error) {
	watched, err := rg.watchedImageDatastore.GetAllWatchedImages(ctx)
	if err != nil {
		return nil, err
	}
	results := make([]string, 0, len(watched))
	for _, img := range watched {
		results = append(results, img.GetName())
	}
	return results, nil
}

func (rg *reportGeneratorImpl) updateReportStatus(ctx context.Context, snapshot *storage.ReportSnapshot, status storage.ReportStatus_RunState) error {
	snapshot.ReportStatus.RunState = status
	return rg.reportSnapshotStore.UpdateReportSnapshot(ctx, snapshot)
}

func (rg *reportGeneratorImpl) logAndUpsertError(reportErr error, req *ReportRequest) {
	if req == nil || req.ReportConfig == nil {
		utils.Should(errors.New("Request does not have non-nil report configuration"))
		return
	}
	if req.Ctx == nil {
		utils.Should(errors.New("Request does not have valid non-nil context"))
		return
	}
	if req.ReportSnapshot == nil || req.ReportSnapshot.ReportStatus == nil {
		utils.Should(errors.New("Request does not have non-nil report snapshot with a non-nil report status"))
		return
	}
<<<<<<< HEAD
	log.Errorf("Error while running report for config '%s': %s", req.ReportConfig.GetName(), reportErr)
	req.ReportSnapshot.ReportStatus.ErrorMsg = reportErr.Error()
=======
	if reportErr != nil {
		log.Errorf("Error while running report for config '%s': %s", req.ReportConfig.GetName(), reportErr)
		req.ReportSnapshot.ReportStatus.ErrorMsg = reportErr.Error()
	}
>>>>>>> 201e9cf1
	req.ReportSnapshot.ReportStatus.CompletedAt = types.TimestampNow()
	err := rg.updateReportStatus(req.Ctx, req.ReportSnapshot, storage.ReportStatus_FAILURE)
	if err != nil {
		log.Errorf("Error changing report status to FAILURE for report config '%s', report ID '%s': %s",
			req.ReportConfig.GetName(), req.ReportSnapshot.GetReportId(), err)
	}
}

func filterOnImageType(imageTypes []storage.VulnerabilityReportFilters_ImageType,
	target storage.VulnerabilityReportFilters_ImageType) bool {
	for _, typ := range imageTypes {
		if typ == target {
			return true
		}
	}
	return false
}

func formatMessage(dataStartTime *types.Timestamp, emailTemplate string,
	imageTypes []storage.VulnerabilityReportFilters_ImageType) (string, error) {
	var imageTypesStr string
	includeDeployed := filterOnImageType(imageTypes, storage.VulnerabilityReportFilters_DEPLOYED)
	includeWatched := filterOnImageType(imageTypes, storage.VulnerabilityReportFilters_WATCHED)
	if includeDeployed && includeWatched {
		imageTypesStr = "deployed and watched"
	} else if includeDeployed {
		imageTypesStr = "deployed"
	} else {
		imageTypesStr = "watched"
	}

	data := &reportEmailFormat{
		BrandedProductName: branding.GetProductName(),
		WhichVulns:         "for all vulnerabilities",
		DateStr:            time.Now().Format("January 02, 2006"),
		ImageTypes:         imageTypesStr,
	}
	if dataStartTime != nil {
		data.WhichVulns = fmt.Sprintf("for new vulnerabilities since %s",
			timestamp.FromProtobuf(dataStartTime).GoTime().Format("January 02, 2006"))
	}
	tmpl, err := template.New("emailBody").Parse(emailTemplate)
	if err != nil {
		return "", err
	}
	return templates.ExecuteToString(tmpl, data)
}

func orderByClusterAndNamespace(deployments []*common.Deployment) []*common.Deployment {
	sort.SliceStable(deployments, func(i, j int) bool {
		if deployments[i].Cluster.GetName() == deployments[j].Cluster.GetName() {
			return deployments[i].Namespace < deployments[j].Namespace
		}
		return deployments[i].Cluster.GetName() < deployments[j].Cluster.GetName()
	})
	return deployments
}

func getZero[T any]() T {
	var result T
	return result
}<|MERGE_RESOLUTION|>--- conflicted
+++ resolved
@@ -387,15 +387,10 @@
 		utils.Should(errors.New("Request does not have non-nil report snapshot with a non-nil report status"))
 		return
 	}
-<<<<<<< HEAD
-	log.Errorf("Error while running report for config '%s': %s", req.ReportConfig.GetName(), reportErr)
-	req.ReportSnapshot.ReportStatus.ErrorMsg = reportErr.Error()
-=======
 	if reportErr != nil {
 		log.Errorf("Error while running report for config '%s': %s", req.ReportConfig.GetName(), reportErr)
 		req.ReportSnapshot.ReportStatus.ErrorMsg = reportErr.Error()
 	}
->>>>>>> 201e9cf1
 	req.ReportSnapshot.ReportStatus.CompletedAt = types.TimestampNow()
 	err := rg.updateReportStatus(req.Ctx, req.ReportSnapshot, storage.ReportStatus_FAILURE)
 	if err != nil {
