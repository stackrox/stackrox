package backend

import (
	"context"
	"time"

	"github.com/pkg/errors"
	"github.com/stackrox/rox/central/clusterinit/backend/access"
	"github.com/stackrox/rox/central/clusterinit/backend/certificate"
	"github.com/stackrox/rox/central/clusterinit/store"
	"github.com/stackrox/rox/central/clusters"
	"github.com/stackrox/rox/generated/storage"
	"github.com/stackrox/rox/pkg/centralsensor"
	"github.com/stackrox/rox/pkg/crs"
	"github.com/stackrox/rox/pkg/grpc/authn"
	"github.com/stackrox/rox/pkg/mtls"
	"github.com/stackrox/rox/pkg/protocompat"
	"github.com/stackrox/rox/pkg/sac"
)

const (
	currentCrsVersion = 1
)

var _ authn.ValidateCertChain = (*backendImpl)(nil)

type backendImpl struct {
	store        store.Store
	certProvider certificate.Provider
}

func (b *backendImpl) GetAll(ctx context.Context) ([]*storage.InitBundleMeta, error) {
	if err := access.CheckAccess(ctx, storage.Access_READ_ACCESS); err != nil {
		return nil, err
	}

	allBundleMetas, err := b.store.GetAll(ctx)
	if err != nil {
		return nil, errors.Wrap(err, "retrieving all init bundles")
	}
	return allBundleMetas, nil
}

func (b *backendImpl) GetAllCRS(ctx context.Context) ([]*storage.InitBundleMeta, error) {
	if err := access.CheckAccess(ctx, storage.Access_READ_ACCESS); err != nil {
		return nil, err
	}

	allBundleMetas, err := b.store.GetAllCRS(ctx)
	if err != nil {
		return nil, errors.Wrap(err, "retrieving all CRSs")
	}
	return allBundleMetas, nil
}

func extractUserIdentity(ctx context.Context) *storage.User {
	ctxIdentity := authn.IdentityFromContextOrNil(ctx)
	if ctxIdentity == nil {
		return nil
	}

	var providerID string
	var attributes []*storage.UserAttribute

	if provider := ctxIdentity.ExternalAuthProvider(); provider != nil {
		providerID = provider.ID()
	}

	for k, vs := range ctxIdentity.Attributes() {
		for _, v := range vs {
			attributes = append(attributes, &storage.UserAttribute{Key: k, Value: v})
		}
	}

	return &storage.User{
		Id:             ctxIdentity.UID(),
		AuthProviderId: providerID,
		Attributes:     attributes,
	}
}

func extractCertExpiryDate(cert *mtls.IssuedCert) (time.Time, error) {
	if cert == nil {
		return time.Time{}, errors.New("provided certificate is empty")
	}
	if cert.X509Cert == nil {
		return time.Time{}, errors.New("issued certificate is missing X509 material")
	}
	return cert.X509Cert.NotAfter, nil
}

func extractExpiryDate(certBundle clusters.CertBundle) (time.Time, error) {
	sensorCert := certBundle[storage.ServiceType_SENSOR_SERVICE]
	if sensorCert == nil {
		return time.Time{}, errors.New("no sensor certificate in init bundle")
	}
	expiryDate, err := extractCertExpiryDate(sensorCert)
	if err != nil {
		return time.Time{}, errors.Wrap(err, "failed to extract expiry date from sensor client certificate")
	}
	return expiryDate, nil
}

func (b *backendImpl) Issue(ctx context.Context, name string) (*InitBundleWithMeta, error) {
	if err := access.CheckAccess(ctx, storage.Access_READ_WRITE_ACCESS); err != nil {
		return nil, err
	}

	if err := validateName(name); err != nil {
		return nil, err
	}

	caCert, err := b.certProvider.GetCA()
	if err != nil {
		return nil, errors.Wrap(err, "retrieving CA certificate")
	}

	user := extractUserIdentity(ctx)
	certBundle, id, err := b.certProvider.GetBundle()
	if err != nil {
		return nil, errors.Wrap(err, "generating certificates for init bundle")
	}

	expiryDate, err := extractExpiryDate(certBundle)
	if err != nil {
		return nil, errors.Wrap(err, "extracting expiry date of newly generated init bundle")
	}

	expiryTimestamp, err := protocompat.ConvertTimeToTimestampOrError(expiryDate)
	if err != nil {
		return nil, errors.Wrap(err, "converting expiry date to timestamp")
	}

	meta := &storage.InitBundleMeta{
		Id:        id.String(),
		Name:      name,
		CreatedAt: protocompat.TimestampNow(),
		CreatedBy: user,
		ExpiresAt: expiryTimestamp,
	}

	if err := b.store.Add(ctx, meta); err != nil {
		return nil, errors.Wrap(err, "adding new init bundle to data store")
	}

	return &InitBundleWithMeta{
		CAConfig: CAConfig{
			CACert: caCert,
		},
		CertBundle: certBundle,
		Meta:       meta,
	}, nil
}

func (b *backendImpl) IssueCRS(ctx context.Context, name string) (*CRSWithMeta, error) {
	if err := access.CheckAccess(ctx, storage.Access_READ_WRITE_ACCESS); err != nil {
		return nil, err
	}

	if err := validateName(name); err != nil {
		return nil, err
	}

	caCert, err := b.certProvider.GetCA()
	if err != nil {
		return nil, errors.Wrap(err, "retrieving CA certificate")
	}

	user := extractUserIdentity(ctx)
	cert, id, err := b.certProvider.GetCRSCert()
	if err != nil {
		return nil, errors.Wrap(err, "generating CRS certificates")
	}

	expiryDate, err := extractCertExpiryDate(cert)
	if err != nil {
		return nil, errors.Wrap(err, "extracting expiry date of CRS certificate")
	}

	expiryTimestamp, err := protocompat.ConvertTimeToTimestampOrError(expiryDate)
	if err != nil {
		return nil, errors.Wrap(err, "converting CRS expiry date to timestamp")
	}

	// On the storage side we are reusing the InitBundleMeta.
	meta := &storage.InitBundleMeta{
		Id:        id.String(),
		Name:      name,
		CreatedAt: protocompat.TimestampNow(),
		CreatedBy: user,
		ExpiresAt: expiryTimestamp,
		Version:   storage.InitBundleMeta_CRS,
	}

	if err := b.store.Add(ctx, meta); err != nil {
		return nil, errors.Wrap(err, "adding new CRS metadata to data store")
	}

	return &CRSWithMeta{
<<<<<<< HEAD
		CRS: &crs.CRS{
			CAs:  []string{caCert},
			Cert: string(cert.CertPEM),
			Key:  string(cert.KeyPEM),
=======
		CRS: &CRS{
			Version: currentCrsVersion,
			CAs:     []string{caCert},
			Cert:    string(cert.CertPEM),
			Key:     string(cert.KeyPEM),
>>>>>>> 862cb905
		},
		Meta: meta,
	}, nil
}

func (b *backendImpl) GetCAConfig(ctx context.Context) (*CAConfig, error) {
	if err := access.CheckAccess(ctx, storage.Access_READ_ACCESS); err != nil {
		return nil, err
	}

	caCert, err := b.certProvider.GetCA()
	if err != nil {
		return nil, err
	}

	return &CAConfig{
		CACert: caCert,
	}, nil
}

func (b *backendImpl) Revoke(ctx context.Context, id string) error {
	if err := access.CheckAccess(ctx, storage.Access_READ_WRITE_ACCESS); err != nil {
		return err
	}

	if err := b.store.Revoke(ctx, id); err != nil {
		return errors.Wrapf(err, "revoking init bundle %q", id)
	}

	return nil
}

func (b *backendImpl) CheckRevoked(ctx context.Context, id string) error {
	if err := access.CheckAccess(ctx, storage.Access_READ_ACCESS); err != nil {
		return err
	}

	bundleMeta, err := b.store.Get(ctx, id)
	if err != nil {
		return errors.Wrapf(err, "retrieving init bundle %q", id)
	}

	if bundleMeta.GetIsRevoked() {
		return ErrInitBundleIsRevoked
	}
	return nil
}

// ValidateClientCertificate validates cert chains in identity extractors defined in authn.ValidateCertChain
func (b *backendImpl) ValidateClientCertificate(ctx context.Context, chain []mtls.CertInfo) error {
	if len(chain) == 0 {
		return errors.New("empty cert chain passed")
	}

	leaf := chain[0]
	bundleID := leaf.Subject.Organization
	// check if leaf cert is part of an init bundle
	if len(bundleID) == 0 {
		log.Debugf("Init bundle ID was not found in certificate %q", leaf.Subject.OrganizationalUnit)
		return nil
	}

	subject := mtls.SubjectFromCommonName(leaf.Subject.CommonName)
	if subject.Identifier == centralsensor.EphemeralInitCertClusterID {
		log.Debug("Not checking revocation for operator-issued init cert.")
		return nil
	}

	if err := b.CheckRevoked(sac.WithAllAccess(ctx), bundleID[0]); err != nil {
		if errors.Is(ErrInitBundleIsRevoked, err) {
			log.Errorf("init bundle cert is revoked: %q", bundleID)
			return errors.Wrapf(err, "init bundle verification failed %q", bundleID[0])
		}
		return errors.Wrapf(err, "failed checking init bundle status %q", bundleID[0])
	}

	return nil
}<|MERGE_RESOLUTION|>--- conflicted
+++ resolved
@@ -197,18 +197,11 @@
 	}
 
 	return &CRSWithMeta{
-<<<<<<< HEAD
 		CRS: &crs.CRS{
-			CAs:  []string{caCert},
-			Cert: string(cert.CertPEM),
-			Key:  string(cert.KeyPEM),
-=======
-		CRS: &CRS{
-			Version: currentCrsVersion,
 			CAs:     []string{caCert},
 			Cert:    string(cert.CertPEM),
 			Key:     string(cert.KeyPEM),
->>>>>>> 862cb905
+			Version: currentCrsVersion,
 		},
 		Meta: meta,
 	}, nil
