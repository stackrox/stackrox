--- conflicted
+++ resolved
@@ -798,10 +798,7 @@
 		ProcessIndicatorId: getIndicators()[0].GetId(),
 		Closed:             false,
 		Process:            plopObjects[0].GetProcess(),
-<<<<<<< HEAD
 		DeploymentId:       plopObjects[0].GetDeploymentId(),
-=======
->>>>>>> 2287c8eb
 	}
 
 	suite.Equal(expectedPlopStorage, newPlopsFromDB[0])
@@ -839,7 +836,6 @@
 		ProcessIndicatorId: getIndicators()[0].GetId(),
 		Closed:             true,
 		Process:            plopObjects[0].GetProcess(),
-<<<<<<< HEAD
 		DeploymentId:       fixtureconsts.Deployment1,
 	}
 
@@ -890,8 +886,6 @@
 		Closed:             true,
 		Process:            closedPlopObjects[0].GetProcess(),
 		DeploymentId:       fixtureconsts.Deployment1,
-=======
->>>>>>> 2287c8eb
 	}
 
 	suite.Equal(expectedPlopStorage, newPlopsFromDB[0])
@@ -902,39 +896,8 @@
 // database to contain one PLOP and the database to return nothing, because
 // it is closed.
 func (suite *PLOPDataStoreTestSuite) TestPLOPAddOpenAndClosedNoIndicator() {
-<<<<<<< HEAD
 	openPlopObjects := []*storage.ProcessListeningOnPortFromSensor{&openPlopObject}
 	closedPlopObjects := []*storage.ProcessListeningOnPortFromSensor{&closedPlopObject}
-=======
-	openPlopObjects := []*storage.ProcessListeningOnPortFromSensor{
-		{
-			Port:           1234,
-			Protocol:       storage.L4Protocol_L4_PROTOCOL_TCP,
-			CloseTimestamp: nil,
-			Process: &storage.ProcessIndicatorUniqueKey{
-				PodId:               fixtureconsts.PodUID1,
-				ContainerName:       "test_container1",
-				ProcessName:         "test_process1",
-				ProcessArgs:         "test_arguments1",
-				ProcessExecFilePath: "test_path1",
-			},
-		},
-	}
-	closedPlopObjects := []*storage.ProcessListeningOnPortFromSensor{
-		{
-			Port:           1234,
-			Protocol:       storage.L4Protocol_L4_PROTOCOL_TCP,
-			CloseTimestamp: protoconv.ConvertTimeToTimestamp(time.Now()),
-			Process: &storage.ProcessIndicatorUniqueKey{
-				PodId:               fixtureconsts.PodUID1,
-				ContainerName:       "test_container1",
-				ProcessName:         "test_process1",
-				ProcessArgs:         "test_arguments1",
-				ProcessExecFilePath: "test_path1",
-			},
-		},
-	}
->>>>>>> 2287c8eb
 
 	// Add open PLOP referencing non existing indicators
 	suite.NoError(suite.datastore.AddProcessListeningOnPort(
@@ -965,10 +928,7 @@
 		ProcessIndicatorId: getIndicators()[0].GetId(),
 		Closed:             true,
 		Process:            closedPlopObjects[0].GetProcess(),
-<<<<<<< HEAD
-		DeploymentId:       fixtureconsts.Deployment1,
-=======
->>>>>>> 2287c8eb
+		DeploymentId:       fixtureconsts.Deployment1,
 	}
 
 	suite.Equal(expectedPlopStorage, newPlopsFromDB[0])
