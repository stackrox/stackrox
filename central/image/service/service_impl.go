package service

import (
	"context"
	"fmt"
	"math"
	"time"

	"github.com/grpc-ecosystem/grpc-gateway/runtime"
	"github.com/pkg/errors"
	cveDataStore "github.com/stackrox/rox/central/cve/datastore"
	"github.com/stackrox/rox/central/image/datastore"
	"github.com/stackrox/rox/central/risk/manager"
	"github.com/stackrox/rox/central/role/resources"
	"github.com/stackrox/rox/central/sensor/service/connection"
	watchedImageDataStore "github.com/stackrox/rox/central/watchedimage/datastore"
	v1 "github.com/stackrox/rox/generated/api/v1"
	"github.com/stackrox/rox/generated/internalapi/central"
	"github.com/stackrox/rox/generated/storage"
	"github.com/stackrox/rox/pkg/auth/permissions"
	"github.com/stackrox/rox/pkg/concurrency"
	"github.com/stackrox/rox/pkg/errorhelpers"
	"github.com/stackrox/rox/pkg/expiringcache"
	"github.com/stackrox/rox/pkg/grpc/authz"
	"github.com/stackrox/rox/pkg/grpc/authz/idcheck"
	"github.com/stackrox/rox/pkg/grpc/authz/or"
	"github.com/stackrox/rox/pkg/grpc/authz/perrpc"
	"github.com/stackrox/rox/pkg/grpc/authz/user"
	"github.com/stackrox/rox/pkg/images/enricher"
	"github.com/stackrox/rox/pkg/images/types"
	"github.com/stackrox/rox/pkg/images/utils"
	"github.com/stackrox/rox/pkg/search"
	"github.com/stackrox/rox/pkg/search/paginated"
	pkgUtils "github.com/stackrox/rox/pkg/utils"
	"golang.org/x/sync/semaphore"
	"google.golang.org/grpc"
	"google.golang.org/grpc/codes"
	"google.golang.org/grpc/status"
)

const (
	maxImagesReturned = 1000

	maxSemaphoreWaitTime = 5 * time.Second
)

var (
	authorizer = perrpc.FromMap(map[authz.Authorizer][]string{
		user.With(permissions.View(resources.Image)): {
			"/v1.ImageService/GetImage",
			"/v1.ImageService/CountImages",
			"/v1.ImageService/ListImages",
		},
		or.Or(idcheck.SensorsOnly(), idcheck.AdmissionControlOnly()): {
			"/v1.ImageService/ScanImageInternal",
		},
		user.With(permissions.Modify(permissions.WithLegacyAuthForSAC(resources.Image, true))): {
			"/v1.ImageService/DeleteImages",
			"/v1.ImageService/ScanImage",
		},
		user.With(permissions.View(permissions.WithLegacyAuthForSAC(resources.Image, true))): {
			"/v1.ImageService/InvalidateScanAndRegistryCaches",
		},
		user.With(permissions.View(resources.WatchedImage)): {
			"/v1.ImageService/GetWatchedImages",
		},
		user.With(permissions.Modify(resources.WatchedImage)): {
			"/v1.ImageService/WatchImage",
			"/v1.ImageService/UnwatchImage",
		},
	})
)

// serviceImpl provides APIs for alerts.
type serviceImpl struct {
	datastore    datastore.DataStore
	cveDatastore cveDataStore.DataStore
	riskManager  manager.Manager

	metadataCache expiringcache.Cache

	connManager connection.Manager

	enricher enricher.ImageEnricher

	watchedImages watchedImageDataStore.DataStore

	internalScanSemaphore *semaphore.Weighted
}

// RegisterServiceServer registers this service with the given gRPC Server.
func (s *serviceImpl) RegisterServiceServer(grpcServer *grpc.Server) {
	v1.RegisterImageServiceServer(grpcServer, s)
}

// RegisterServiceHandler registers this service with the given gRPC Gateway endpoint.
func (s *serviceImpl) RegisterServiceHandler(ctx context.Context, mux *runtime.ServeMux, conn *grpc.ClientConn) error {
	return v1.RegisterImageServiceHandler(ctx, mux, conn)
}

// AuthFuncOverride specifies the auth criteria for this API.
func (s *serviceImpl) AuthFuncOverride(ctx context.Context, fullMethodName string) (context.Context, error) {
	return ctx, authorizer.Authorized(ctx, fullMethodName)
}

// GetImage returns an image with given sha if it exists.
func (s *serviceImpl) GetImage(ctx context.Context, request *v1.GetImageRequest) (*storage.Image, error) {
	if request.GetId() == "" {
		return nil, errors.Wrap(errorhelpers.ErrInvalidArgs, "id must be specified")
	}
	request.Id = types.NewDigest(request.Id).Digest()

	image, exists, err := s.datastore.GetImage(ctx, request.GetId())
	if err != nil {
		return nil, err
	}
	if !exists {
		return nil, errors.Wrapf(errorhelpers.ErrNotFound, "image with id %q does not exist", request.GetId())
	}

	if !request.GetIncludeSnoozed() {
		// This modifies the image object
		utils.FilterSuppressedCVEsNoClone(image)
	}
	return image, nil
}

// CountImages counts the number of images that match the input query.
func (s *serviceImpl) CountImages(ctx context.Context, request *v1.RawQuery) (*v1.CountImagesResponse, error) {
	// Fill in Query.
	parsedQuery, err := search.ParseQuery(request.GetQuery(), search.MatchAllIfEmpty())
	if err != nil {
		return nil, errors.Wrap(errorhelpers.ErrInvalidArgs, err.Error())
	}

	numImages, err := s.datastore.Count(ctx, parsedQuery)
	if err != nil {
		return nil, err
	}
	return &v1.CountImagesResponse{Count: int32(numImages)}, nil
}

// ListImages retrieves all images in minimal form.
func (s *serviceImpl) ListImages(ctx context.Context, request *v1.RawQuery) (*v1.ListImagesResponse, error) {
	// Fill in Query.
	parsedQuery, err := search.ParseQuery(request.GetQuery(), search.MatchAllIfEmpty())
	if err != nil {
		return nil, errors.Wrap(errorhelpers.ErrInvalidArgs, err.Error())
	}

	// Fill in pagination.
	paginated.FillPagination(parsedQuery, request.Pagination, maxImagesReturned)

	images, err := s.datastore.SearchListImages(ctx, parsedQuery)
	if err != nil {
		return nil, err
	}

	return &v1.ListImagesResponse{
		Images: images,
	}, nil
}

// InvalidateScanAndRegistryCaches invalidates the image scan caches
func (s *serviceImpl) InvalidateScanAndRegistryCaches(context.Context, *v1.Empty) (*v1.Empty, error) {
	s.metadataCache.RemoveAll()
	return &v1.Empty{}, nil
}

// prepareImageForResponse modifies the image to filter out data which is not needed for
// scan responses.
// Return the passed-in image.
func prepareImageForResponse(img *storage.Image) *storage.Image {
	utils.FilterSuppressedCVEsNoClone(img)
	utils.StripCVEDescriptionsNoClone(img)
	return img
}

func (s *serviceImpl) saveImage(img *storage.Image) {
	if err := s.riskManager.CalculateRiskAndUpsertImage(img); err != nil {
		log.Errorf("error upserting image %q: %v", img.GetName().GetFullName(), err)
	}
}

// ScanImageInternal handles an image request from Sensor and Admission Controller.
func (s *serviceImpl) ScanImageInternal(ctx context.Context, request *v1.ScanImageInternalRequest) (*v1.ScanImageInternalResponse, error) {
	if err := s.internalScanSemaphore.Acquire(concurrency.AsContext(concurrency.Timeout(maxSemaphoreWaitTime)), 1); err != nil {
		s, err := status.New(codes.Unavailable, err.Error()).WithDetails(&v1.ScanImageInternalResponseDetails_TooManyParallelScans{})
		if pkgUtils.Should(err) == nil {
			return nil, s.Err()
		}
	}
	defer s.internalScanSemaphore.Release(1)

	// Always pull the image from the store if the ID != "". Central will manage the reprocessing over the
	// images
	if request.GetImage().GetId() != "" {
		img, exists, err := s.datastore.GetImage(ctx, request.GetImage().GetId())
		if err != nil {
			return nil, err
		}
		// If the scan exists, and it is less than the reprocessing interval, then return the scan.
		// Otherwise, fetch it from the DB.
		if exists {
			return &v1.ScanImageInternalResponse{
				Image: prepareImageForResponse(img),
			}, nil
		}
	}

	// If no ID, then don't use caches as they could return stale data
	fetchOpt := enricher.UseCachesIfPossible
	if request.GetCachedOnly() {
		fetchOpt = enricher.NoExternalMetadata
	} else if request.GetImage().GetId() == "" {
		fetchOpt = enricher.ForceRefetch
	}

	img := types.ToImage(request.GetImage())
	if _, err := s.enricher.EnrichImage(enricher.EnrichmentContext{FetchOpt: fetchOpt, Internal: true}, img); err != nil {
		log.Errorf("error enriching image %q: %v", request.GetImage().GetName().GetFullName(), err)
		// purposefully, don't return here because we still need to save it into the DB so there is a reference
		// even if we weren't able to enrich it
	}

	// Due to discrepancies in digests retrieved from metadata pulls and k8s, only upsert if the request
	// contained a digest
	if request.GetImage().GetId() != "" {
		s.saveImage(img)
	}

	return &v1.ScanImageInternalResponse{
		Image: prepareImageForResponse(img),
	}, nil
}

// ScanImage scans an image and returns the result
func (s *serviceImpl) ScanImage(ctx context.Context, request *v1.ScanImageRequest) (*storage.Image, error) {
	enrichmentCtx := enricher.EnrichmentContext{
		FetchOpt: enricher.IgnoreExistingImages,
	}
	if request.GetForce() {
		enrichmentCtx.FetchOpt = enricher.ForceRefetch
	}
	img, err := enricher.EnrichImageByName(s.enricher, enrichmentCtx, request.GetImageName())
	if err != nil {
		return nil, err
	}

	// Save the image
	img.Id = utils.GetImageID(img)
	if img.GetId() != "" {
		s.saveImage(img)
	}
	if !request.GetIncludeSnoozed() {
		utils.FilterSuppressedCVEsNoClone(img)
	}
	return img, nil
}

// GetImageVulnerabilitiesInternal retrieves the vulnerabilities related to the image
// specified by the given components and scan notes.
// This is meant to be called by Sensor.
<<<<<<< HEAD
func (s *serviceImpl) GetImageVulnerabilitiesInternal(ctx context.Context, request *v1.GetImageVulnerabilitiesInternalRequest) (*v1.GetImageVulnerabilitiesInternalResponse, error) {
	if err := s.internalScanSemaphore.Acquire(concurrency.AsContext(concurrency.Timeout(maxSemaphoreWaitTime)), 1); err != nil {
		s, err := status.New(codes.Unavailable, err.Error()).WithDetails(&v1.ScanImageInternalResponseDetails_TooManyParallelScans{})
		if pkgUtils.Should(err) == nil {
			return nil, s.Err()
		}
	}
	defer s.internalScanSemaphore.Release(1)

	// Always pull the image from the store if the ID != "". Central will manage the reprocessing over the
	// images
	if request.GetImageId() != "" {
		img, exists, err := s.datastore.GetImage(ctx, request.GetImageId())
		if err != nil {
			return nil, err
		}
		// If the scan exists, and it is less than the reprocessing interval, then return the scan.
		// Otherwise, fetch it from the DB.
		if exists {
			return &v1.GetImageVulnerabilitiesInternalResponse{
				Image: prepareImageForResponse(img),
			}, nil
		}
	}

	// If no ID, then don't use caches as they could return stale data
	fetchOpt := enricher.UseCachesIfPossible
	if request.GetImageId() == "" {
		fetchOpt = enricher.ForceRefetch
	}
	enrichmentCtx := enricher.EnrichmentContext{
		FetchOpt: fetchOpt,
		Internal: true,
	}

	img := &storage.Image{
		Id:       request.GetImageId(),
		Name:     request.GetImageName(),
		Metadata: request.GetMetadata(),
	}
	_, err := s.enricher.EnrichWithVulnerabilities(enrichmentCtx, img, request.GetComponents(), request.GetNotes())
	if err != nil {
		return nil, err
	}

	// Due to discrepancies in digests retrieved from metadata pulls and k8s, only upsert if the request
	// contained a digest
	if request.GetImageId() != "" {
		s.saveImage(img)
	}

	return &v1.GetImageVulnerabilitiesInternalResponse{
		Image: prepareImageForResponse(img),
	}, nil
=======
// TODO(ROX-8401): Implement me.
func (s *serviceImpl) GetImageVulnerabilitiesInternal(ctx context.Context, request *v1.GetImageVulnerabilitiesInternalRequest) (*v1.ScanImageInternalResponse, error) {
	return nil, nil
>>>>>>> 5e72ab6d
}

// DeleteImages deletes images based on query
func (s *serviceImpl) DeleteImages(ctx context.Context, request *v1.DeleteImagesRequest) (*v1.DeleteImagesResponse, error) {
	if request.GetQuery() == nil {
		return nil, errors.New("a scoping query is required")
	}

	query, err := search.ParseQuery(request.GetQuery().GetQuery(), search.MatchAllIfEmpty())
	if err != nil {
		return nil, errors.Wrapf(errorhelpers.ErrInvalidArgs, "error parsing query: %v", err)
	}
	paginated.FillPagination(query, request.GetQuery().GetPagination(), math.MaxInt32)

	results, err := s.datastore.Search(ctx, query)
	if err != nil {
		return nil, err
	}

	response := &v1.DeleteImagesResponse{
		NumDeleted: uint32(len(results)),
		DryRun:     !request.GetConfirm(),
	}

	if !request.GetConfirm() {
		return response, nil
	}

	idSlice := search.ResultsToIDs(results)
	if err := s.datastore.DeleteImages(ctx, idSlice...); err != nil {
		return nil, err
	}

	keys := make([]*central.InvalidateImageCache_ImageKey, 0, len(idSlice))
	for _, id := range idSlice {
		keys = append(keys, &central.InvalidateImageCache_ImageKey{
			ImageId: id,
		})
	}

	s.connManager.BroadcastMessage(&central.MsgToSensor{
		Msg: &central.MsgToSensor_InvalidateImageCache{
			InvalidateImageCache: &central.InvalidateImageCache{
				ImageKeys: keys,
			},
		},
	})

	return response, nil
}

func (s *serviceImpl) WatchImage(ctx context.Context, request *v1.WatchImageRequest) (*v1.WatchImageResponse, error) {
	if request.GetName() == "" {
		return &v1.WatchImageResponse{
			ErrorMessage: "no image name specified",
			ErrorType:    v1.WatchImageResponse_INVALID_IMAGE_NAME,
		}, nil
	}
	containerImage, err := utils.GenerateImageFromString(request.GetName())
	if err != nil {
		return &v1.WatchImageResponse{
			ErrorMessage: fmt.Sprintf("failed to parse name: %v", err),
			ErrorType:    v1.WatchImageResponse_INVALID_IMAGE_NAME,
		}, nil
	}
	if containerImage.Id != "" {
		return &v1.WatchImageResponse{
			ErrorMessage: fmt.Sprintf("name %s contains a digest, but watch does not handle images with digests", request.GetName()),
			ErrorType:    v1.WatchImageResponse_INVALID_IMAGE_NAME,
		}, nil
	}

	img := types.ToImage(containerImage)

	enrichmentResult, err := s.enricher.EnrichImage(enricher.EnrichmentContext{FetchOpt: enricher.IgnoreExistingImages}, img)
	if err != nil {
		return &v1.WatchImageResponse{
			ErrorMessage: fmt.Sprintf("failed to scan image: %v", err),
			ErrorType:    v1.WatchImageResponse_SCAN_FAILED,
		}, nil
	}

	if !enrichmentResult.ImageUpdated || (enrichmentResult.ScanResult != enricher.ScanSucceeded) {
		return &v1.WatchImageResponse{
			ErrorMessage: "scan could not be completed, due to no applicable registry/scanner integration",
			ErrorType:    v1.WatchImageResponse_NO_VALID_INTEGRATION,
		}, nil
	}

	// Save the image
	img.Id = utils.GetImageID(img)
	if img.GetId() == "" {
		return &v1.WatchImageResponse{
			ErrorType:    v1.WatchImageResponse_SCAN_FAILED,
			ErrorMessage: "could not get SHA after scanning image",
		}, nil
	}

	if err := s.riskManager.CalculateRiskAndUpsertImage(img); err != nil {
		return nil, errors.Errorf("failed to store image: %v", err)
	}

	normalizedName := img.GetName().GetFullName()
	if err := s.watchedImages.UpsertWatchedImage(ctx, normalizedName); err != nil {
		return nil, errors.Errorf("failed to upsert watched image: %v", err)
	}
	return &v1.WatchImageResponse{NormalizedName: normalizedName}, nil
}

func (s *serviceImpl) UnwatchImage(ctx context.Context, request *v1.UnwatchImageRequest) (*v1.Empty, error) {
	if err := s.watchedImages.UnwatchImage(ctx, request.GetName()); err != nil {
		return nil, err
	}
	return &v1.Empty{}, nil
}

func (s *serviceImpl) GetWatchedImages(ctx context.Context, empty *v1.Empty) (*v1.GetWatchedImagesResponse, error) {
	watchedImgs, err := s.watchedImages.GetAllWatchedImages(ctx)
	if err != nil {
		return nil, err
	}
	return &v1.GetWatchedImagesResponse{WatchedImages: watchedImgs}, nil
}<|MERGE_RESOLUTION|>--- conflicted
+++ resolved
@@ -167,13 +167,12 @@
 	return &v1.Empty{}, nil
 }
 
-// prepareImageForResponse modifies the image to filter out data which is not needed for
-// scan responses.
-// Return the passed-in image.
-func prepareImageForResponse(img *storage.Image) *storage.Image {
+func internalScanRespFromImage(img *storage.Image) *v1.ScanImageInternalResponse {
 	utils.FilterSuppressedCVEsNoClone(img)
 	utils.StripCVEDescriptionsNoClone(img)
-	return img
+	return &v1.ScanImageInternalResponse{
+		Image: img,
+	}
 }
 
 func (s *serviceImpl) saveImage(img *storage.Image) {
@@ -202,9 +201,7 @@
 		// If the scan exists, and it is less than the reprocessing interval, then return the scan.
 		// Otherwise, fetch it from the DB.
 		if exists {
-			return &v1.ScanImageInternalResponse{
-				Image: prepareImageForResponse(img),
-			}, nil
+			return internalScanRespFromImage(img), nil
 		}
 	}
 
@@ -229,9 +226,7 @@
 		s.saveImage(img)
 	}
 
-	return &v1.ScanImageInternalResponse{
-		Image: prepareImageForResponse(img),
-	}, nil
+	return internalScanRespFromImage(img), nil
 }
 
 // ScanImage scans an image and returns the result
@@ -261,8 +256,7 @@
 // GetImageVulnerabilitiesInternal retrieves the vulnerabilities related to the image
 // specified by the given components and scan notes.
 // This is meant to be called by Sensor.
-<<<<<<< HEAD
-func (s *serviceImpl) GetImageVulnerabilitiesInternal(ctx context.Context, request *v1.GetImageVulnerabilitiesInternalRequest) (*v1.GetImageVulnerabilitiesInternalResponse, error) {
+func (s *serviceImpl) GetImageVulnerabilitiesInternal(ctx context.Context, request *v1.GetImageVulnerabilitiesInternalRequest) (*v1.ScanImageInternalResponse, error) {
 	if err := s.internalScanSemaphore.Acquire(concurrency.AsContext(concurrency.Timeout(maxSemaphoreWaitTime)), 1); err != nil {
 		s, err := status.New(codes.Unavailable, err.Error()).WithDetails(&v1.ScanImageInternalResponseDetails_TooManyParallelScans{})
 		if pkgUtils.Should(err) == nil {
@@ -281,9 +275,7 @@
 		// If the scan exists, and it is less than the reprocessing interval, then return the scan.
 		// Otherwise, fetch it from the DB.
 		if exists {
-			return &v1.GetImageVulnerabilitiesInternalResponse{
-				Image: prepareImageForResponse(img),
-			}, nil
+			return internalScanRespFromImage(img), nil
 		}
 	}
 
@@ -313,14 +305,7 @@
 		s.saveImage(img)
 	}
 
-	return &v1.GetImageVulnerabilitiesInternalResponse{
-		Image: prepareImageForResponse(img),
-	}, nil
-=======
-// TODO(ROX-8401): Implement me.
-func (s *serviceImpl) GetImageVulnerabilitiesInternal(ctx context.Context, request *v1.GetImageVulnerabilitiesInternalRequest) (*v1.ScanImageInternalResponse, error) {
-	return nil, nil
->>>>>>> 5e72ab6d
+	return internalScanRespFromImage(img), nil
 }
 
 // DeleteImages deletes images based on query
