--- conflicted
+++ resolved
@@ -283,51 +283,22 @@
 	}
 	defer s.internalScanSemaphore.Release(1)
 
-<<<<<<< HEAD
-	// Always pull the image from the store if the ID != "". Central will manage the reprocessing over the
-	// images
-=======
 	// Attempt to pull the image from the store if the ID != "".
->>>>>>> 83cf6bf9
 	if request.GetImageId() != "" {
 		img, exists, err := s.datastore.GetImage(ctx, request.GetImageId())
 		if err != nil {
 			return nil, err
 		}
-<<<<<<< HEAD
-		// If the scan exists, and it is less than the reprocessing interval, then return the scan.
-		// Otherwise, fetch it from the DB.
-		if exists {
-=======
 
 		// This is safe even if img is nil.
 		scanTime := img.GetScan().GetScanTime()
 		// If the scan exists, and reprocessing has not run since, return the scan.
 		// Otherwise, run the enrichment pipeline to ensure we do not return stale data.
 		if exists && timestamp.FromProtobuf(scanTime).Add(reprocessInterval).After(timestamp.Now()) {
->>>>>>> 83cf6bf9
 			return internalScanRespFromImage(img), nil
 		}
 	}
 
-<<<<<<< HEAD
-	// If no ID, then don't use caches as they could return stale data
-	fetchOpt := enricher.UseCachesIfPossible
-	if request.GetImageId() == "" {
-		fetchOpt = enricher.ForceRefetch
-	}
-	enrichmentCtx := enricher.EnrichmentContext{
-		FetchOpt: fetchOpt,
-		Internal: true,
-	}
-
-	img := &storage.Image{
-		Id:       request.GetImageId(),
-		Name:     request.GetImageName(),
-		Metadata: request.GetMetadata(),
-	}
-	_, err := s.enricher.EnrichWithVulnerabilities(enrichmentCtx, img, request.GetComponents(), request.GetNotes())
-=======
 	img := &storage.Image{
 		Id:             request.GetImageId(),
 		Name:           request.GetImageName(),
@@ -335,7 +306,6 @@
 		IsClusterLocal: request.GetIsClusterLocal(),
 	}
 	_, err := s.enricher.EnrichWithVulnerabilities(img, request.GetComponents(), request.GetNotes())
->>>>>>> 83cf6bf9
 	if err != nil {
 		return nil, err
 	}
