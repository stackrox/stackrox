package connection

import (
	"context"
	"time"

	"github.com/gogo/protobuf/types"
	"github.com/pkg/errors"
	hashManager "github.com/stackrox/rox/central/hash/manager"
	"github.com/stackrox/rox/central/role/resources"
	"github.com/stackrox/rox/central/sensor/service/common"
	"github.com/stackrox/rox/central/sensor/service/connection/upgradecontroller"
	"github.com/stackrox/rox/central/sensor/service/pipeline"
	"github.com/stackrox/rox/generated/internalapi/central"
	"github.com/stackrox/rox/generated/storage"
	"github.com/stackrox/rox/pkg/centralsensor"
	"github.com/stackrox/rox/pkg/clusterhealth"
	"github.com/stackrox/rox/pkg/concurrency"
	"github.com/stackrox/rox/pkg/errorhelpers"
	"github.com/stackrox/rox/pkg/protoconv"
	"github.com/stackrox/rox/pkg/sac"
	"github.com/stackrox/rox/pkg/sync"
	"github.com/stackrox/rox/pkg/utils"
)

const (
	clusterCheckinInterval = 30 * time.Second

	connectionTerminationTimeout = 5 * time.Second
)

var (
	managerCtx = sac.WithGlobalAccessScopeChecker(context.Background(),
		sac.AllowFixedScopes(
			sac.AccessModeScopeKeys(storage.Access_READ_ACCESS, storage.Access_READ_WRITE_ACCESS),
			sac.ResourceScopeKeys(resources.Cluster)))

	clusterSAC = sac.ForResource(resources.Cluster)
)

func checkClusterWriteAccess(ctx context.Context, clusterID string) error {
	if ok, err := clusterSAC.WriteAllowed(ctx, sac.ClusterScopeKey(clusterID)); err != nil {
		return err
	} else if !ok {
		return sac.ErrResourceAccessDenied
	}
	return nil
}

type connectionAndUpgradeController struct {
	connection  *sensorConnection
	upgradeCtrl upgradecontroller.UpgradeController
}

type manager struct {
	connectionsByClusterID      map[string]connectionAndUpgradeController
	connectionsByClusterIDMutex sync.RWMutex

<<<<<<< HEAD
	clusters                   common.ClusterManager
	networkEntities            common.NetworkEntityManager
	policies                   common.PolicyManager
	baselines                  common.ProcessBaselineManager
	networkBaselines           common.NetworkBaselineManager
	delegatedRegistryConfigMgr common.DelegatedRegistryConfigManager
	notifierProcessor          notifier.Processor
	manager                    hashManager.Manager
	autoTriggerUpgrades        *concurrency.Flag
=======
	clusters            common.ClusterManager
	networkEntities     common.NetworkEntityManager
	policies            common.PolicyManager
	baselines           common.ProcessBaselineManager
	networkBaselines    common.NetworkBaselineManager
	manager             hashManager.Manager
	autoTriggerUpgrades *concurrency.Flag
>>>>>>> 3f76c9f2
}

// NewManager returns a new connection manager
func NewManager(mgr hashManager.Manager) Manager {
	return &manager{
		connectionsByClusterID: make(map[string]connectionAndUpgradeController),
		manager:                mgr,
	}
}

func (m *manager) initializeUpgradeControllers() error {
	clusters, err := m.clusters.GetClusters(managerCtx)
	if err != nil {
		return err
	}

	m.connectionsByClusterIDMutex.Lock()
	defer m.connectionsByClusterIDMutex.Unlock()
	for _, cluster := range clusters {
		upgradeCtrl, err := upgradecontroller.New(cluster.GetId(), m.clusters, m.autoTriggerUpgrades)
		if err != nil {
			return err
		}
		m.connectionsByClusterID[cluster.GetId()] = connectionAndUpgradeController{
			upgradeCtrl: upgradeCtrl,
		}
	}
	return nil
}

func (m *manager) Start(clusterManager common.ClusterManager,
	networkEntityManager common.NetworkEntityManager,
	policyManager common.PolicyManager,
	baselineManager common.ProcessBaselineManager,
	networkBaselineManager common.NetworkBaselineManager,
<<<<<<< HEAD
	delegatedRegistryConfigManager common.DelegatedRegistryConfigManager,
	notifierProcessor notifier.Processor,
=======
>>>>>>> 3f76c9f2
	autoTriggerUpgrades *concurrency.Flag,
) error {
	m.clusters = clusterManager
	m.networkEntities = networkEntityManager
	m.policies = policyManager
	m.baselines = baselineManager
	m.networkBaselines = networkBaselineManager
<<<<<<< HEAD
	m.delegatedRegistryConfigMgr = delegatedRegistryConfigManager
	m.notifierProcessor = notifierProcessor
=======
>>>>>>> 3f76c9f2
	m.autoTriggerUpgrades = autoTriggerUpgrades
	err := m.initializeUpgradeControllers()
	if err != nil {
		return errors.Wrap(err, "failed to initialize upgrade controllers")
	}

	go m.updateClusterHealthForever()
	return nil
}

func (m *manager) updateClusterHealthForever() {
	t := time.NewTicker(clusterCheckinInterval)
	defer t.Stop()

	for range t.C {
		clusters, err := m.clusters.GetClusters(managerCtx)
		if err != nil {
			log.Errorf("error updating cluster healths: %v", err)
		}

		for _, cluster := range clusters {
			conn := m.GetConnection(cluster.GetId())
			if conn == nil {
				m.updateInactiveClusterHealth(cluster)
				continue
			}

			// Update cluster contact times for active sensors from here iff they do not have health monitoring capability.
			// Otherwise, rely on cluster health pipeline.
			if !conn.HasCapability(centralsensor.HealthMonitoringCap) {
				m.updateActiveClusterHealth(cluster)
			}
		}
	}
}

func (m *manager) updateInactiveClusterHealth(cluster *storage.Cluster) {
	oldHealth := cluster.GetHealthStatus()
	lastContact := protoconv.ConvertTimestampToTimeOrDefault(oldHealth.GetLastContact(), time.Time{})
	newSensorStatus := clusterhealth.PopulateInactiveSensorStatus(lastContact)
	clusterHealthStatus := &storage.ClusterHealthStatus{
		SensorHealthStatus:    newSensorStatus,
		CollectorHealthStatus: oldHealth.GetCollectorHealthStatus(),
		LastContact:           oldHealth.GetLastContact(),
		CollectorHealthInfo:   oldHealth.GetCollectorHealthInfo(),
		HealthInfoComplete:    oldHealth.GetHealthInfoComplete(),
	}
	clusterHealthStatus.OverallHealthStatus = clusterhealth.PopulateOverallClusterStatus(clusterHealthStatus)

	if err := m.clusters.UpdateClusterHealth(managerCtx, cluster.GetId(), clusterHealthStatus); err != nil {
		log.Errorf("error updating health for cluster %s (id: %s): %v", cluster.GetName(), cluster.GetId(), err)
	}
}

func (m *manager) updateActiveClusterHealth(cluster *storage.Cluster) {
	clusterHealthStatus := &storage.ClusterHealthStatus{
		SensorHealthStatus:    storage.ClusterHealthStatus_HEALTHY,
		CollectorHealthStatus: storage.ClusterHealthStatus_UNAVAILABLE,
		LastContact:           types.TimestampNow(),
	}
	clusterHealthStatus.OverallHealthStatus = clusterhealth.PopulateOverallClusterStatus(clusterHealthStatus)

	if err := m.clusters.UpdateClusterHealth(managerCtx, cluster.GetId(), clusterHealthStatus); err != nil {
		log.Errorf("error updating health for cluster %s (id: %s): %v", cluster.GetName(), cluster.GetId(), err)
	}
}

func (m *manager) GetConnection(clusterID string) SensorConnection {
	m.connectionsByClusterIDMutex.RLock()
	defer m.connectionsByClusterIDMutex.RUnlock()

	conn := m.connectionsByClusterID[clusterID].connection
	if conn == nil {
		return nil
	}
	return conn
}

func (m *manager) replaceConnection(ctx context.Context, cluster *storage.Cluster, newConnection *sensorConnection) (oldConnection *sensorConnection, err error) {
	clusterID := cluster.GetId()
	m.connectionsByClusterIDMutex.Lock()
	defer m.connectionsByClusterIDMutex.Unlock()

	connAndUpgradeCtrl := m.connectionsByClusterID[clusterID]
	oldConnection = connAndUpgradeCtrl.connection
	if oldConnection != nil {
		if err := common.CheckConnReplace(newConnection.sensorHello.GetDeploymentIdentification(), oldConnection.sensorHello.GetDeploymentIdentification()); err != nil {
			return nil, errors.Wrapf(err, "replacing connection for cluster: %s", cluster.GetName())
		}
	}

	if err := m.clusters.UpdateSensorDeploymentIdentification(ctx, clusterID, newConnection.sensorHello.GetDeploymentIdentification()); err != nil {
		return nil, errors.Wrap(err, "updating deployment identification")
	}

	upgradeCtrl := connAndUpgradeCtrl.upgradeCtrl

	if upgradeCtrl == nil {
		upgradeCtrl, err = upgradecontroller.New(clusterID, m.clusters, m.autoTriggerUpgrades)
		if err != nil {
			return nil, err
		}
	}
	upgradeCtrlErrSig := upgradeCtrl.RegisterConnection(ctx, newConnection)
	if upgradeCtrlErrSig != nil {
		go newConnection.stopSig.SignalWhen(upgradeCtrlErrSig, concurrency.Never())
	}
	m.connectionsByClusterID[clusterID] = connectionAndUpgradeController{
		connection:  newConnection,
		upgradeCtrl: upgradeCtrl,
	}

	return oldConnection, nil
}

// CloseConnection is only used when deleting a cluster hence the removal of the deduper
func (m *manager) CloseConnection(clusterID string) {
	if conn := m.GetConnection(clusterID); conn != nil {
		conn.Terminate(errors.New("cluster was deleted"))
		if !concurrency.WaitWithTimeout(conn.Stopped(), connectionTerminationTimeout) {
			utils.Should(errors.Errorf("connection to sensor from cluster %s not terminated after %v", clusterID, connectionTerminationTimeout))
		}
	}

	ctx := sac.WithAllAccess(context.Background())
	if err := m.manager.Delete(ctx, clusterID); err != nil {
		log.Errorf("deleting cluster id %q from hash manager: %v", clusterID, err)
	}
}

func (m *manager) HandleConnection(ctx context.Context, sensorHello *central.SensorHello, cluster *storage.Cluster, eventPipeline pipeline.ClusterPipeline, server central.SensorService_CommunicateServer) error {
	clusterID := cluster.GetId()
	clusterName := cluster.GetName()

	conn :=
		newConnection(
			ctx,
			sensorHello,
			cluster,
			eventPipeline,
			m.clusters,
			m.networkEntities,
			m.policies,
			m.baselines,
			m.networkBaselines,
<<<<<<< HEAD
			m.delegatedRegistryConfigMgr,
			m.notifierProcessor,
=======
>>>>>>> 3f76c9f2
			m.manager)
	ctx = withConnection(ctx, conn)

	oldConnection, err := m.replaceConnection(ctx, cluster, conn)
	if err != nil {
		log.Errorf("Replacing connection: %v", err)
		return errors.Wrap(err, "replacing old connection")
	}

	if oldConnection != nil {
		nodeName := sensorHello.GetDeploymentIdentification().GetK8SNodeName()
		oldConnection.Terminate(errors.Errorf("a new connection for cluster %s was detected from node with name %s", clusterName, nodeName))
	}

	err = conn.Run(ctx, server, conn.capabilities)
	log.Warnf("Connection to server in cluster %s terminated: %v", clusterID, err)

	concurrency.WithLock(&m.connectionsByClusterIDMutex, func() {
		connAndUpgradeCtrl := m.connectionsByClusterID[clusterID]
		if connAndUpgradeCtrl.connection == conn {
			connAndUpgradeCtrl.connection = nil
			m.connectionsByClusterID[clusterID] = connAndUpgradeCtrl
		}
	})

	return err
}

func (m *manager) getOrCreateUpgradeCtrl(clusterID string) (upgradecontroller.UpgradeController, error) {
	m.connectionsByClusterIDMutex.Lock()
	defer m.connectionsByClusterIDMutex.Unlock()

	connAndUpgradeCtrl := m.connectionsByClusterID[clusterID]
	if connAndUpgradeCtrl.upgradeCtrl == nil {
		var err error
		connAndUpgradeCtrl.upgradeCtrl, err = upgradecontroller.New(clusterID, m.clusters, m.autoTriggerUpgrades)
		if err != nil {
			return nil, err
		}
		m.connectionsByClusterID[clusterID] = connAndUpgradeCtrl
	}
	return connAndUpgradeCtrl.upgradeCtrl, nil
}

func (m *manager) ProcessCheckInFromUpgrader(ctx context.Context, clusterID string, req *central.UpgradeCheckInFromUpgraderRequest) (*central.UpgradeCheckInFromUpgraderResponse, error) {
	if err := checkClusterWriteAccess(ctx, clusterID); err != nil {
		return nil, err
	}
	upgradeCtrl, err := m.getOrCreateUpgradeCtrl(clusterID)
	if err != nil {
		return nil, err
	}
	return upgradeCtrl.ProcessCheckInFromUpgrader(req)
}

func (m *manager) ProcessUpgradeCheckInFromSensor(ctx context.Context, clusterID string, req *central.UpgradeCheckInFromSensorRequest) error {
	if err := checkClusterWriteAccess(ctx, clusterID); err != nil {
		return err
	}
	upgradeCtrl, err := m.getOrCreateUpgradeCtrl(clusterID)
	if err != nil {
		return err
	}
	return upgradeCtrl.ProcessCheckInFromSensor(req)
}

func (m *manager) checkClusterWriteAccessAndRetrieveUpgradeCtrl(ctx context.Context, clusterID string) (upgradecontroller.UpgradeController, error) {
	if err := checkClusterWriteAccess(ctx, clusterID); err != nil {
		return nil, err
	}

	var upgradeCtrl upgradecontroller.UpgradeController
	concurrency.WithRLock(&m.connectionsByClusterIDMutex, func() {
		upgradeCtrl = m.connectionsByClusterID[clusterID].upgradeCtrl
	})
	if upgradeCtrl == nil {
		return nil, errors.Errorf("no upgrade controller found for cluster ID %s; either the sensor has not checked in or the clusterID is invalid. Cannot trigger upgrade", clusterID)
	}
	return upgradeCtrl, nil
}

func (m *manager) TriggerUpgrade(ctx context.Context, clusterID string) error {
	upgradeCtrl, err := m.checkClusterWriteAccessAndRetrieveUpgradeCtrl(ctx, clusterID)
	if err != nil {
		return err
	}
	return upgradeCtrl.Trigger(ctx)
}

func (m *manager) TriggerCertRotation(ctx context.Context, clusterID string) error {
	upgradeCtrl, err := m.checkClusterWriteAccessAndRetrieveUpgradeCtrl(ctx, clusterID)
	if err != nil {
		return err
	}
	return upgradeCtrl.TriggerCertRotation(ctx)
}

func (m *manager) GetActiveConnections() []SensorConnection {
	m.connectionsByClusterIDMutex.RLock()
	defer m.connectionsByClusterIDMutex.RUnlock()

	result := make([]SensorConnection, 0, len(m.connectionsByClusterID))

	for _, connAndUpgradeCtrl := range m.connectionsByClusterID {
		if conn := connAndUpgradeCtrl.connection; conn != nil {
			result = append(result, conn)
		}
	}

	return result
}

// PreparePoliciesAndBroadcast prepares and sends PolicySync message
// separately for each sensor.
func (m *manager) PreparePoliciesAndBroadcast(policies []*storage.Policy) {
	m.connectionsByClusterIDMutex.RLock()
	defer m.connectionsByClusterIDMutex.RUnlock()

	for clusterID, connAndUpgradeCtrl := range m.connectionsByClusterID {
		if connAndUpgradeCtrl.connection == nil {
			log.Debugf("could not broadcast message to cluster %q which has no active connection", clusterID)
			continue
		}

		// Downgrade policies based on the target sensor's supported version.
		msg, err := connAndUpgradeCtrl.connection.getPolicySyncMsgFromPolicies(policies)
		if err != nil {
			log.Errorf("error getting policy sync msg for cluster %q: %v", clusterID, err)
			continue
		}

		if err := connAndUpgradeCtrl.connection.InjectMessage(concurrency.Never(), msg); err != nil {
			log.Errorf("error broadcasting message to cluster %q", clusterID)
		}
	}

}

func (m *manager) BroadcastMessage(msg *central.MsgToSensor) {
	m.connectionsByClusterIDMutex.RLock()
	defer m.connectionsByClusterIDMutex.RUnlock()

	for clusterID, connAndUpgradeCtrl := range m.connectionsByClusterID {
		if connAndUpgradeCtrl.connection == nil {
			log.Debugf("could not broadcast message to cluster %q which has no active connection", clusterID)
			continue
		}
		if err := connAndUpgradeCtrl.connection.InjectMessage(concurrency.Never(), msg); err != nil {
			log.Errorf("error broadcasting message to cluster %q", clusterID)
		}
	}
}

func (m *manager) SendMessage(clusterID string, msg *central.MsgToSensor) error {
	m.connectionsByClusterIDMutex.RLock()
	defer m.connectionsByClusterIDMutex.RUnlock()

	connAndUpgradeCtrl, ok := m.connectionsByClusterID[clusterID]
	if !ok {
		return errors.Errorf("no cluster %q connection exists", clusterID)
	}
	if connAndUpgradeCtrl.connection == nil {
		return errors.Errorf("no valid cluster %q connection", clusterID)
	}
	return connAndUpgradeCtrl.connection.InjectMessage(concurrency.Never(), msg)
}

func (m *manager) PushExternalNetworkEntitiesToSensor(ctx context.Context, clusterID string) error {
	conn := m.GetConnection(clusterID)
	if conn == nil {
		return nil
	}

	// This is not perfect, however, the closest.
	if !conn.HasCapability(centralsensor.NetworkGraphExternalSrcsCap) {
		return errors.New("sensor version must be up-to-date with Central")
	}
	return conn.NetworkEntities().SyncNow(ctx)
}

func (m *manager) PushExternalNetworkEntitiesToAllSensors(ctx context.Context) error {
	var errs errorhelpers.ErrorList
	for _, conn := range m.GetActiveConnections() {
		// This is not perfect, however, the closest.
		if !conn.HasCapability(centralsensor.NetworkGraphExternalSrcsCap) {
			errs.AddError(errors.Errorf("sensor version for cluster %q is not up-to-date with Central", conn.ClusterID()))
			continue
		}

		if err := conn.NetworkEntities().SyncNow(ctx); err != nil {
			errs.AddError(err)
		}
	}
	return errs.ToError()
}<|MERGE_RESOLUTION|>--- conflicted
+++ resolved
@@ -56,25 +56,14 @@
 	connectionsByClusterID      map[string]connectionAndUpgradeController
 	connectionsByClusterIDMutex sync.RWMutex
 
-<<<<<<< HEAD
 	clusters                   common.ClusterManager
 	networkEntities            common.NetworkEntityManager
 	policies                   common.PolicyManager
 	baselines                  common.ProcessBaselineManager
 	networkBaselines           common.NetworkBaselineManager
 	delegatedRegistryConfigMgr common.DelegatedRegistryConfigManager
-	notifierProcessor          notifier.Processor
 	manager                    hashManager.Manager
 	autoTriggerUpgrades        *concurrency.Flag
-=======
-	clusters            common.ClusterManager
-	networkEntities     common.NetworkEntityManager
-	policies            common.PolicyManager
-	baselines           common.ProcessBaselineManager
-	networkBaselines    common.NetworkBaselineManager
-	manager             hashManager.Manager
-	autoTriggerUpgrades *concurrency.Flag
->>>>>>> 3f76c9f2
 }
 
 // NewManager returns a new connection manager
@@ -110,11 +99,7 @@
 	policyManager common.PolicyManager,
 	baselineManager common.ProcessBaselineManager,
 	networkBaselineManager common.NetworkBaselineManager,
-<<<<<<< HEAD
 	delegatedRegistryConfigManager common.DelegatedRegistryConfigManager,
-	notifierProcessor notifier.Processor,
-=======
->>>>>>> 3f76c9f2
 	autoTriggerUpgrades *concurrency.Flag,
 ) error {
 	m.clusters = clusterManager
@@ -122,12 +107,7 @@
 	m.policies = policyManager
 	m.baselines = baselineManager
 	m.networkBaselines = networkBaselineManager
-<<<<<<< HEAD
 	m.delegatedRegistryConfigMgr = delegatedRegistryConfigManager
-	m.notifierProcessor = notifierProcessor
-=======
->>>>>>> 3f76c9f2
-	m.autoTriggerUpgrades = autoTriggerUpgrades
 	err := m.initializeUpgradeControllers()
 	if err != nil {
 		return errors.Wrap(err, "failed to initialize upgrade controllers")
@@ -272,11 +252,7 @@
 			m.policies,
 			m.baselines,
 			m.networkBaselines,
-<<<<<<< HEAD
 			m.delegatedRegistryConfigMgr,
-			m.notifierProcessor,
-=======
->>>>>>> 3f76c9f2
 			m.manager)
 	ctx = withConnection(ctx, conn)
 
