--- conflicted
+++ resolved
@@ -58,26 +58,15 @@
 	connectionsByClusterID      map[string]connectionAndUpgradeController
 	connectionsByClusterIDMutex sync.RWMutex
 
-<<<<<<< HEAD
 	clusters                   common.ClusterManager
 	networkEntities            common.NetworkEntityManager
 	policies                   common.PolicyManager
 	baselines                  common.ProcessBaselineManager
 	networkBaselines           common.NetworkBaselineManager
 	delegatedRegistryConfigMgr common.DelegatedRegistryConfigManager
-	notifierProcessor          notifierProcessor.Processor
+	notifierProcessor          notifier.Processor
 	manager                    hashManager.Manager
 	autoTriggerUpgrades        *concurrency.Flag
-=======
-	clusters            common.ClusterManager
-	networkEntities     common.NetworkEntityManager
-	policies            common.PolicyManager
-	baselines           common.ProcessBaselineManager
-	networkBaselines    common.NetworkBaselineManager
-	notifierProcessor   notifier.Processor
-	manager             hashManager.Manager
-	autoTriggerUpgrades *concurrency.Flag
->>>>>>> 14cc362a
 }
 
 // NewManager returns a new connection manager
@@ -113,12 +102,8 @@
 	policyManager common.PolicyManager,
 	baselineManager common.ProcessBaselineManager,
 	networkBaselineManager common.NetworkBaselineManager,
-<<<<<<< HEAD
 	delegatedRegistryConfigManager common.DelegatedRegistryConfigManager,
-	notifierProcessor notifierProcessor.Processor,
-=======
 	notifierProcessor notifier.Processor,
->>>>>>> 14cc362a
 	autoTriggerUpgrades *concurrency.Flag,
 ) error {
 	m.clusters = clusterManager
