--- conflicted
+++ resolved
@@ -56,22 +56,13 @@
 
 	eventPipeline pipeline.ClusterPipeline
 
-<<<<<<< HEAD
 	clusterMgr                 common.ClusterManager
 	networkEntityMgr           common.NetworkEntityManager
 	policyMgr                  common.PolicyManager
 	baselineMgr                common.ProcessBaselineManager
 	networkBaselineMgr         common.NetworkBaselineManager
 	delegatedRegistryConfigMgr common.DelegatedRegistryConfigManager
-	notifierProcessor          notifierProcessor.Processor
-=======
-	clusterMgr         common.ClusterManager
-	networkEntityMgr   common.NetworkEntityManager
-	policyMgr          common.PolicyManager
-	baselineMgr        common.ProcessBaselineManager
-	networkBaselineMgr common.NetworkBaselineManager
-	notifierProcessor  notifier.Processor
->>>>>>> 14cc362a
+	notifierProcessor          notifier.Processor
 
 	sensorHello  *central.SensorHello
 	capabilities set.Set[centralsensor.SensorCapability]
@@ -86,12 +77,8 @@
 	policyMgr common.PolicyManager,
 	baselineMgr common.ProcessBaselineManager,
 	networkBaselineMgr common.NetworkBaselineManager,
-<<<<<<< HEAD
 	delegatedRegistryConfigMgr common.DelegatedRegistryConfigManager,
-	notifierProcessor notifierProcessor.Processor,
-=======
 	notifierProcessor notifier.Processor,
->>>>>>> 14cc362a
 	hashMgr hashManager.Manager,
 ) *sensorConnection {
 
