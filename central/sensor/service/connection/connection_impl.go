--- conflicted
+++ resolved
@@ -53,21 +53,12 @@
 
 	eventPipeline pipeline.ClusterPipeline
 
-<<<<<<< HEAD
 	clusterMgr                 common.ClusterManager
 	networkEntityMgr           common.NetworkEntityManager
 	policyMgr                  common.PolicyManager
 	baselineMgr                common.ProcessBaselineManager
 	networkBaselineMgr         common.NetworkBaselineManager
 	delegatedRegistryConfigMgr common.DelegatedRegistryConfigManager
-	notifierProcessor          notifier.Processor
-=======
-	clusterMgr         common.ClusterManager
-	networkEntityMgr   common.NetworkEntityManager
-	policyMgr          common.PolicyManager
-	baselineMgr        common.ProcessBaselineManager
-	networkBaselineMgr common.NetworkBaselineManager
->>>>>>> 3f76c9f2
 
 	sensorHello  *central.SensorHello
 	capabilities set.Set[centralsensor.SensorCapability]
@@ -82,11 +73,7 @@
 	policyMgr common.PolicyManager,
 	baselineMgr common.ProcessBaselineManager,
 	networkBaselineMgr common.NetworkBaselineManager,
-<<<<<<< HEAD
 	delegatedRegistryConfigMgr common.DelegatedRegistryConfigManager,
-	notifierProcessor notifier.Processor,
-=======
->>>>>>> 3f76c9f2
 	hashMgr hashManager.Manager,
 ) *sensorConnection {
 
@@ -97,7 +84,6 @@
 		eventPipeline: eventPipeline,
 		queues:        make(map[string]*dedupingQueue),
 
-<<<<<<< HEAD
 		clusterID:                  cluster.GetId(),
 		clusterMgr:                 clusterMgr,
 		policyMgr:                  policyMgr,
@@ -105,15 +91,6 @@
 		baselineMgr:                baselineMgr,
 		networkBaselineMgr:         networkBaselineMgr,
 		delegatedRegistryConfigMgr: delegatedRegistryConfigMgr,
-		notifierProcessor:          notifierProcessor,
-=======
-		clusterID:          cluster.GetId(),
-		clusterMgr:         clusterMgr,
-		policyMgr:          policyMgr,
-		networkEntityMgr:   networkEntityMgr,
-		baselineMgr:        baselineMgr,
-		networkBaselineMgr: networkBaselineMgr,
->>>>>>> 3f76c9f2
 
 		sensorHello:  sensorHello,
 		capabilities: centralsensor.CapSetFromStringSlice(sensorHello.GetCapabilities()...),
