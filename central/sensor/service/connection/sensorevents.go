--- conflicted
+++ resolved
@@ -100,13 +100,7 @@
 	queue := s.workerQueues[eventType]
 	// Lazily create the queue for a type if necessary
 	if queue == nil {
-<<<<<<< HEAD
-		queue = newWorkerQueue(workerQueueSize, stripTypePrefix(eventType))
-		s.workerQueues[eventType] = queue
-=======
-		queue = newWorkerQueue(workerQueueSize, stripTypePrefix(typ), s.injector)
-		s.typeToQueue[typ] = queue
->>>>>>> ea2a0377
+		queue = newWorkerQueue(workerQueueSize, stripTypePrefix(eventType), s.injector)
 		go queue.run(ctx, s.stopSig, s.handleMessages)
 	}
 	queue.push(msg)
