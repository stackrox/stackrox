package service

import (
	"context"
	"errors"
	"fmt"

	"github.com/grpc-ecosystem/grpc-gateway/runtime"
	cluster "github.com/stackrox/rox/central/cluster/datastore"
	"github.com/stackrox/rox/central/delegatedregistryconfig/convert"
	"github.com/stackrox/rox/central/delegatedregistryconfig/datastore"
	"github.com/stackrox/rox/central/role/resources"
	"github.com/stackrox/rox/central/sensor/service/connection"
	v1 "github.com/stackrox/rox/generated/api/v1"
	"github.com/stackrox/rox/generated/internalapi/central"
	"github.com/stackrox/rox/pkg/auth/permissions"
	"github.com/stackrox/rox/pkg/centralsensor"
	"github.com/stackrox/rox/pkg/errox"
	pkgGRPC "github.com/stackrox/rox/pkg/grpc"
	"github.com/stackrox/rox/pkg/grpc/authz"
	"github.com/stackrox/rox/pkg/grpc/authz/perrpc"
	"github.com/stackrox/rox/pkg/grpc/authz/user"
	"github.com/stackrox/rox/pkg/logging"
	"github.com/stackrox/rox/pkg/set"
	"google.golang.org/grpc"
	"google.golang.org/grpc/codes"
	"google.golang.org/grpc/status"
)

var (
	log = logging.LoggerForModule()

	authorizer = perrpc.FromMap(map[authz.Authorizer][]string{
		user.With(permissions.View(resources.Administration)): {
			"/v1.DelegatedRegistryConfigService/GetConfig",
			"/v1.DelegatedRegistryConfigService/GetClusters",
		},
		user.With(permissions.Modify(resources.Administration)): {
			"/v1.DelegatedRegistryConfigService/PutConfig",
		},
	})
)

// Service provides the interface to modify the delegated registry config
type Service interface {
	pkgGRPC.APIService

	AuthFuncOverride(ctx context.Context, fullMethodName string) (context.Context, error)

	v1.DelegatedRegistryConfigServiceServer
}

// New returns a new Service instance using the given DataStore.
func New(dataStore datastore.DataStore, clusterDataStore cluster.DataStore, connManager connection.Manager) Service {
	return &serviceImpl{
		dataStore:        dataStore,
		clusterDataStore: clusterDataStore,
		connManager:      connManager,
	}
}

type serviceImpl struct {
	v1.UnimplementedDelegatedRegistryConfigServiceServer

	dataStore        datastore.DataStore
	clusterDataStore cluster.DataStore
	connManager      connection.Manager
}

// RegisterServiceServer registers this service with the given gRPC Server.
func (s *serviceImpl) RegisterServiceServer(grpcServer *grpc.Server) {
	v1.RegisterDelegatedRegistryConfigServiceServer(grpcServer, s)
}

// RegisterServiceHandler registers this service with the given gRPC Gateway endpoint.
func (s *serviceImpl) RegisterServiceHandler(ctx context.Context, mux *runtime.ServeMux, conn *grpc.ClientConn) error {
	return v1.RegisterDelegatedRegistryConfigServiceHandler(ctx, mux, conn)
}

// AuthFuncOverride specifies the auth criteria for this API.
func (s *serviceImpl) AuthFuncOverride(ctx context.Context, fullMethodName string) (context.Context, error) {
	return ctx, authorizer.Authorized(ctx, fullMethodName)
}

// GetConfig returns Central's delegated registry config
func (s *serviceImpl) GetConfig(ctx context.Context, _ *v1.Empty) (*v1.DelegatedRegistryConfig, error) {
	config, exists, err := s.dataStore.GetConfig(ctx)
	if err != nil {
		return nil, fmt.Errorf("retrieving config %w", err)
	}

	if !exists {
		return &v1.DelegatedRegistryConfig{}, nil
	}

	return convert.StorageToAPI(config), nil
}

// GetClusters returns the list of clusters (id + name) that are eligible for delegating scanning
// requests (ie: only clusters with scanners that understand the delegated registry config)
func (s *serviceImpl) GetClusters(ctx context.Context, _ *v1.Empty) (*v1.DelegatedRegistryClustersResponse, error) {
	clusters, err := s.getClusters(ctx)
	if err != nil {
		return nil, fmt.Errorf("retrieving clusters %w", err)
	}

	if len(clusters) == 0 {
		return nil, status.Error(codes.NotFound, "no clusters found")
	}

	return &v1.DelegatedRegistryClustersResponse{
		Clusters: clusters,
	}, nil
}

// PutConfig updates Central's delegated registry config
<<<<<<< HEAD
func (s *serviceImpl) PutConfig(ctx context.Context, config *v1.DelegatedRegistryConfig) (*v1.DelegatedRegistryConfig, error) {
	if config == nil {
		return nil, fmt.Errorf("%w: %v", errox.InvalidArgs, "config missing")
	}

	// get the clusters ids for validation and broadcast
	clusterIDs, err := s.getValidClusterIDs(ctx)
	if err != nil {
		return nil, fmt.Errorf("obtaining valid cluster %w", err)
	}

	// validate the config
	if err := s.validate(config, clusterIDs); err != nil {
=======
func (s *serviceImpl) UpdateConfig(ctx context.Context, config *v1.DelegatedRegistryConfig) (*v1.DelegatedRegistryConfig, error) {
	if err := s.validate(ctx, config); err != nil {
>>>>>>> 77d3b91c
		return nil, fmt.Errorf("%w: %v", errox.InvalidArgs, err.Error())
	}

	// persist the config
	if err := s.dataStore.UpsertConfig(ctx, convert.APIToStorage(config)); err != nil {
		return nil, fmt.Errorf("upserting config %w", err)
	}

<<<<<<< HEAD
	// broadcast the config
	msg := &central.MsgToSensor{
		Msg: &central.MsgToSensor_UpdatedDelegatedRegistryConfig{
			UpdatedDelegatedRegistryConfig: convert.APIToInternalAPI(config),
		},
=======
	return config, nil
}

func (s *serviceImpl) validate(ctx context.Context, config *v1.DelegatedRegistryConfig) error {
	if config == nil {
		return errors.New("config missing")
>>>>>>> 77d3b91c
	}

	for clusterID := range clusterIDs {
		log.Debugf("Sending updated delegated registry config to cluster %q", clusterID)
		if err := s.connManager.SendMessage(clusterID, msg); err != nil {
			log.Errorf("Failed to send updated delegated registry config to cluster %q: %v", clusterID, err)
		}
	}

	return config, nil
}

func (s *serviceImpl) validate(config *v1.DelegatedRegistryConfig, validClusters set.Set[string]) error {
	if config.EnabledFor == v1.DelegatedRegistryConfig_NONE {
		// ignore rest of config, values will not be used
		return nil
	}

	var errorList []error
	if config.DefaultClusterId != "" && !validClusters.Contains(config.DefaultClusterId) {
		errorList = append(errorList, fmt.Errorf("default cluster %q is not valid", config.DefaultClusterId))
	}

	// validate the registries / clusters
	for _, r := range config.Registries {

		// if a cluster id was provided, check if its valid
		if r.ClusterId != "" && !validClusters.Contains(r.ClusterId) {
			errorList = append(errorList, fmt.Errorf("cluster %q is not valid", r.ClusterId))
		}

		if r.RegistryPath == "" {
			errorList = append(errorList, errors.New("missing registry path"))
		}
	}

	return errors.Join(errorList...)
}

// getClusters returns all clusters, the clusters with valid set to true can be used as in a
// DelegatedRegistryConfig. All clusters are returned instead of just valid clusters
// so that a consumer (ie: the UI) can show the friendly name of clusters that may no longer
// be valid (but once were)
func (s *serviceImpl) getClusters(ctx context.Context) ([]*v1.DelegatedRegistryCluster, error) {
	clusters, err := s.clusterDataStore.GetClusters(ctx)
	if err != nil {
		return nil, err
	}

	if len(clusters) == 0 {
		return nil, nil
	}

	res := make([]*v1.DelegatedRegistryCluster, len(clusters))
	for i, c := range clusters {
		conn := s.connManager.GetConnection(c.Id)

		valid := conn != nil && conn.HasCapability(centralsensor.DelegatedRegistryCap)

		res[i] = &v1.DelegatedRegistryCluster{
			Id:      c.Id,
			Name:    c.Name,
			IsValid: valid,
		}
	}

	return res, nil
}

<<<<<<< HEAD
// getValidClusterIDs returns a set cluster ids that are valid for delegation
func (s *serviceImpl) getValidClusterIDs(ctx context.Context) (set.Set[string], error) {
=======
// getValidClusterIds returns a set of cluster ids that are valid for use in a DelegatedRegistryConfig
func (s *serviceImpl) getValidClusterIds(ctx context.Context) (set.Set[string], error) {
>>>>>>> 77d3b91c
	clusters, err := s.getClusters(ctx)
	if err != nil {
		return nil, err
	}

	validClusterIds := set.NewStringSet()
	for _, c := range clusters {
		if c.IsValid {
			validClusterIds.Add(c.Id)
		}
	}

	return validClusterIds, nil
}<|MERGE_RESOLUTION|>--- conflicted
+++ resolved
@@ -96,8 +96,9 @@
 	return convert.StorageToAPI(config), nil
 }
 
-// GetClusters returns the list of clusters (id + name) that are eligible for delegating scanning
-// requests (ie: only clusters with scanners that understand the delegated registry config)
+// GetClusters returns the list of all clusters (id + name + valid flag). The valid flag indicates that
+// central can delegate registry interactions (scanning, signature validation, etc.) to that cluster
+// and therefore that cluster is valid for use in the DelegatedRegistryConfig.
 func (s *serviceImpl) GetClusters(ctx context.Context, _ *v1.Empty) (*v1.DelegatedRegistryClustersResponse, error) {
 	clusters, err := s.getClusters(ctx)
 	if err != nil {
@@ -113,9 +114,8 @@
 	}, nil
 }
 
-// PutConfig updates Central's delegated registry config
-<<<<<<< HEAD
-func (s *serviceImpl) PutConfig(ctx context.Context, config *v1.DelegatedRegistryConfig) (*v1.DelegatedRegistryConfig, error) {
+// UpdateConfig updates Central's delegated registry config
+func (s *serviceImpl) UpdateConfig(ctx context.Context, config *v1.DelegatedRegistryConfig) (*v1.DelegatedRegistryConfig, error) {
 	if config == nil {
 		return nil, fmt.Errorf("%w: %v", errox.InvalidArgs, "config missing")
 	}
@@ -128,10 +128,6 @@
 
 	// validate the config
 	if err := s.validate(config, clusterIDs); err != nil {
-=======
-func (s *serviceImpl) UpdateConfig(ctx context.Context, config *v1.DelegatedRegistryConfig) (*v1.DelegatedRegistryConfig, error) {
-	if err := s.validate(ctx, config); err != nil {
->>>>>>> 77d3b91c
 		return nil, fmt.Errorf("%w: %v", errox.InvalidArgs, err.Error())
 	}
 
@@ -140,20 +136,11 @@
 		return nil, fmt.Errorf("upserting config %w", err)
 	}
 
-<<<<<<< HEAD
 	// broadcast the config
 	msg := &central.MsgToSensor{
 		Msg: &central.MsgToSensor_UpdatedDelegatedRegistryConfig{
 			UpdatedDelegatedRegistryConfig: convert.APIToInternalAPI(config),
 		},
-=======
-	return config, nil
-}
-
-func (s *serviceImpl) validate(ctx context.Context, config *v1.DelegatedRegistryConfig) error {
-	if config == nil {
-		return errors.New("config missing")
->>>>>>> 77d3b91c
 	}
 
 	for clusterID := range clusterIDs {
@@ -223,24 +210,19 @@
 	return res, nil
 }
 
-<<<<<<< HEAD
-// getValidClusterIDs returns a set cluster ids that are valid for delegation
+// getValidClusterIDs returns a set of cluster ids that are valid for use in a DelegatedRegistryConfig
 func (s *serviceImpl) getValidClusterIDs(ctx context.Context) (set.Set[string], error) {
-=======
-// getValidClusterIds returns a set of cluster ids that are valid for use in a DelegatedRegistryConfig
-func (s *serviceImpl) getValidClusterIds(ctx context.Context) (set.Set[string], error) {
->>>>>>> 77d3b91c
 	clusters, err := s.getClusters(ctx)
 	if err != nil {
 		return nil, err
 	}
 
-	validClusterIds := set.NewStringSet()
+	validClusterIDs := set.NewStringSet()
 	for _, c := range clusters {
 		if c.IsValid {
-			validClusterIds.Add(c.Id)
-		}
-	}
-
-	return validClusterIds, nil
+			validClusterIDs.Add(c.Id)
+		}
+	}
+
+	return validClusterIDs, nil
 }