package delegator

import (
	"context"
	"errors"
	"fmt"
	"testing"

	deleDSMocks "github.com/stackrox/rox/central/delegatedregistryconfig/datastore/mocks"
	namespaceDSMocks "github.com/stackrox/rox/central/namespace/datastore/mocks"
	connMocks "github.com/stackrox/rox/central/sensor/service/connection/mocks"
	"github.com/stackrox/rox/generated/storage"
	waiterMocks "github.com/stackrox/rox/pkg/waiter/mocks"
	"github.com/stretchr/testify/assert"
	"go.uber.org/mock/gomock"
)

var (
	ctxBG         = context.Background()
	errBroken     = errors.New("broken")
	fakeClusterID = "fake-cluster-id"
	fakeWaiterID  = "fake-waiter-id"

	fakeRegistry      = "fake-reg"
	fakeImageFullName = fmt.Sprintf("%v/repo/something", fakeRegistry)
	fakeImgName       = &storage.ImageName{
		Remote:   "repo/something",
		FullName: fakeImageFullName,
	}
)

func TestGetDelegateClusterID(t *testing.T) {
	var deleClusterDS *deleDSMocks.MockDataStore
	var connMgr *connMocks.MockManager
	var waiterMgr *waiterMocks.MockManager[*storage.Image]
	var d *delegatorImpl

	fakeConnWithCap := connMocks.NewMockSensorConnection(gomock.NewController(t))
	fakeConnWithCap.EXPECT().HasCapability(gomock.Any()).Return(true).AnyTimes()

	fakeConnWithoutCap := connMocks.NewMockSensorConnection(gomock.NewController(t))
	fakeConnWithoutCap.EXPECT().HasCapability(gomock.Any()).Return(false).AnyTimes()

	setup := func(t *testing.T) {
		ctrl := gomock.NewController(t)
		connMgr = connMocks.NewMockManager(ctrl)
		waiterMgr = waiterMocks.NewMockManager[*storage.Image](ctrl)
		deleClusterDS = deleDSMocks.NewMockDataStore(ctrl)
<<<<<<< HEAD

=======
>>>>>>> 30bdb9e3
		d = New(deleClusterDS, connMgr, waiterMgr, nil)
	}

	t.Run("error get config", func(t *testing.T) {
		setup(t)
		deleClusterDS.EXPECT().GetConfig(gomock.Any()).Return(nil, false, errBroken)
		clusterID, shouldDelegate, err := d.GetDelegateClusterID(ctxBG, nil)
		assert.Empty(t, clusterID)
		assert.False(t, shouldDelegate)
		assert.ErrorContains(t, err, errBroken.Error())
	})

	t.Run("nil config", func(t *testing.T) {
		setup(t)
		deleClusterDS.EXPECT().GetConfig(gomock.Any()).Return(nil, false, nil)
		clusterID, shouldDelegate, err := d.GetDelegateClusterID(ctxBG, nil)
		assert.Empty(t, clusterID)
		assert.False(t, shouldDelegate)
		assert.Nil(t, err)
	})

	t.Run("empty", func(t *testing.T) {
		setup(t)
		deleClusterDS.EXPECT().GetConfig(gomock.Any()).Return(&storage.DelegatedRegistryConfig{}, false, nil)
		clusterID, shouldDelegate, err := d.GetDelegateClusterID(ctxBG, nil)
		assert.Empty(t, clusterID)
		assert.False(t, shouldDelegate)
		assert.Nil(t, err)
	})

	t.Run("none", func(t *testing.T) {
		setup(t)
		config := &storage.DelegatedRegistryConfig{EnabledFor: storage.DelegatedRegistryConfig_NONE}
		deleClusterDS.EXPECT().GetConfig(gomock.Any()).Return(config, true, nil)
		clusterID, shouldDelegate, err := d.GetDelegateClusterID(ctxBG, nil)
		assert.Empty(t, clusterID)
		assert.False(t, shouldDelegate)
		assert.Nil(t, err)
	})

	t.Run("all no default cluster id", func(t *testing.T) {
		setup(t)
		config := &storage.DelegatedRegistryConfig{EnabledFor: storage.DelegatedRegistryConfig_ALL}
		deleClusterDS.EXPECT().GetConfig(gomock.Any()).Return(config, true, nil)
		clusterID, shouldDelegate, err := d.GetDelegateClusterID(ctxBG, nil)
		assert.Empty(t, clusterID)
		assert.True(t, shouldDelegate)
		assert.ErrorContains(t, err, "no ad-hoc cluster")
	})

	t.Run("all def cluster id nil conn", func(t *testing.T) {
		setup(t)
		config := &storage.DelegatedRegistryConfig{
			EnabledFor:       storage.DelegatedRegistryConfig_ALL,
			DefaultClusterId: fakeClusterID,
		}
		deleClusterDS.EXPECT().GetConfig(gomock.Any()).Return(config, true, nil)
		connMgr.EXPECT().GetConnection(gomock.Any()).Return(nil)
		_, shouldDelegate, err := d.GetDelegateClusterID(ctxBG, nil)
		assert.True(t, shouldDelegate)
		assert.ErrorContains(t, err, "no connection")
	})

	t.Run("all def cluster id conn no cap", func(t *testing.T) {
		setup(t)
		config := &storage.DelegatedRegistryConfig{
			EnabledFor:       storage.DelegatedRegistryConfig_ALL,
			DefaultClusterId: fakeClusterID,
		}
		deleClusterDS.EXPECT().GetConfig(gomock.Any()).Return(config, true, nil)
		connMgr.EXPECT().GetConnection(gomock.Any()).Return(fakeConnWithoutCap)
		_, shouldDelegate, err := d.GetDelegateClusterID(ctxBG, nil)
		assert.True(t, shouldDelegate)
		assert.ErrorContains(t, err, "does not support")
	})

	t.Run("all def cluster id conn with cap", func(t *testing.T) {
		setup(t)
		config := &storage.DelegatedRegistryConfig{
			EnabledFor:       storage.DelegatedRegistryConfig_ALL,
			DefaultClusterId: fakeClusterID,
		}
		deleClusterDS.EXPECT().GetConfig(gomock.Any()).Return(config, true, nil)
		connMgr.EXPECT().GetConnection(gomock.Any()).Return(fakeConnWithCap)
		clusterID, shouldDelegate, err := d.GetDelegateClusterID(ctxBG, nil)
		assert.Equal(t, fakeClusterID, clusterID)
		assert.True(t, shouldDelegate)
		assert.Nil(t, err)
	})

	t.Run("all reg cluster id conn no cap", func(t *testing.T) {
		setup(t)
		config := &storage.DelegatedRegistryConfig{
			EnabledFor: storage.DelegatedRegistryConfig_ALL,
			Registries: []*storage.DelegatedRegistryConfig_DelegatedRegistry{
				{Path: "", ClusterId: fakeClusterID},
			},
		}
		deleClusterDS.EXPECT().GetConfig(gomock.Any()).Return(config, true, nil)
		connMgr.EXPECT().GetConnection(gomock.Any()).Return(fakeConnWithoutCap)
		_, shouldDelegate, err := d.GetDelegateClusterID(ctxBG, nil)
		assert.True(t, shouldDelegate)
		assert.ErrorContains(t, err, "does not support")
	})

	t.Run("all reg cluster id conn with cap", func(t *testing.T) {
		setup(t)
		config := &storage.DelegatedRegistryConfig{
			EnabledFor: storage.DelegatedRegistryConfig_ALL,
			Registries: []*storage.DelegatedRegistryConfig_DelegatedRegistry{
				{Path: "", ClusterId: fakeClusterID},
			},
		}
		deleClusterDS.EXPECT().GetConfig(gomock.Any()).Return(config, true, nil)
		connMgr.EXPECT().GetConnection(gomock.Any()).Return(fakeConnWithCap)
		clusterID, shouldDelegate, err := d.GetDelegateClusterID(ctxBG, nil)
		assert.Equal(t, fakeClusterID, clusterID)
		assert.True(t, shouldDelegate)
		assert.Nil(t, err)
	})

	t.Run("specific reg no match", func(t *testing.T) {
		setup(t)
		config := &storage.DelegatedRegistryConfig{
			EnabledFor: storage.DelegatedRegistryConfig_SPECIFIC,
			Registries: []*storage.DelegatedRegistryConfig_DelegatedRegistry{
				{Path: "fake-path", ClusterId: fakeClusterID},
			},
		}
		deleClusterDS.EXPECT().GetConfig(gomock.Any()).Return(config, true, nil)
		clusterID, shouldDelegate, err := d.GetDelegateClusterID(ctxBG, nil)
		assert.Empty(t, clusterID)
		assert.False(t, shouldDelegate)
		assert.Nil(t, err)
	})

	t.Run("specific reg match", func(t *testing.T) {
		setup(t)
		config := &storage.DelegatedRegistryConfig{
			EnabledFor: storage.DelegatedRegistryConfig_SPECIFIC,
			Registries: []*storage.DelegatedRegistryConfig_DelegatedRegistry{
				{Path: fakeRegistry, ClusterId: fakeClusterID},
			},
		}

		deleClusterDS.EXPECT().GetConfig(gomock.Any()).Return(config, true, nil)
		connMgr.EXPECT().GetConnection(gomock.Any()).Return(fakeConnWithCap)
		clusterID, shouldDelegate, err := d.GetDelegateClusterID(ctxBG, fakeImgName)
		assert.Equal(t, fakeClusterID, clusterID)
		assert.True(t, shouldDelegate)
		assert.Nil(t, err)
	})

	t.Run("specific reg match no reg cluster id", func(t *testing.T) {
		setup(t)
		config := &storage.DelegatedRegistryConfig{
			EnabledFor:       storage.DelegatedRegistryConfig_SPECIFIC,
			DefaultClusterId: fakeClusterID,
			Registries: []*storage.DelegatedRegistryConfig_DelegatedRegistry{
				{Path: fakeRegistry},
			},
		}

		deleClusterDS.EXPECT().GetConfig(gomock.Any()).Return(config, true, nil)
		connMgr.EXPECT().GetConnection(gomock.Any()).Return(fakeConnWithCap)
		clusterID, shouldDelegate, err := d.GetDelegateClusterID(ctxBG, fakeImgName)
		assert.Equal(t, fakeClusterID, clusterID)
		assert.True(t, shouldDelegate)
		assert.Nil(t, err)
	})

	t.Run("specific multiple regs first match", func(t *testing.T) {
		setup(t)
		tImgName := &storage.ImageName{FullName: "reg/specific"}

		config := &storage.DelegatedRegistryConfig{
			EnabledFor: storage.DelegatedRegistryConfig_SPECIFIC,
			Registries: []*storage.DelegatedRegistryConfig_DelegatedRegistry{
				{Path: "reg/specific", ClusterId: "id1"},
				{Path: "reg", ClusterId: "id2"},
			},
		}

		deleClusterDS.EXPECT().GetConfig(gomock.Any()).Return(config, true, nil)
		connMgr.EXPECT().GetConnection(gomock.Any()).Return(fakeConnWithCap)
		clusterID, shouldDelegate, err := d.GetDelegateClusterID(ctxBG, tImgName)
		assert.Equal(t, "id1", clusterID)
		assert.True(t, shouldDelegate)
		assert.Nil(t, err)
	})
}

func TestDelegateEnrichImage(t *testing.T) {
	var deleClusterDS *deleDSMocks.MockDataStore
	var namespaceDS *namespaceDSMocks.MockDataStore
	var connMgr *connMocks.MockManager
	var waiterMgr *waiterMocks.MockManager[*storage.Image]
	var waiter *waiterMocks.MockWaiter[*storage.Image]

	var d *delegatorImpl

	setup := func(t *testing.T) {
		ctrl := gomock.NewController(t)
		connMgr = connMocks.NewMockManager(ctrl)
		waiterMgr = waiterMocks.NewMockManager[*storage.Image](ctrl)
		waiter = waiterMocks.NewMockWaiter[*storage.Image](ctrl)
		deleClusterDS = deleDSMocks.NewMockDataStore(ctrl)
		namespaceDS = namespaceDSMocks.NewMockDataStore(ctrl)

		waiter.EXPECT().ID().Return(fakeWaiterID).AnyTimes()
		namespaceDS.EXPECT().SearchNamespaces(gomock.Any(), gomock.Any()).Return(nil, nil).AnyTimes()
		d = New(deleClusterDS, connMgr, waiterMgr, namespaceDS)
	}

	t.Run("empty cluster id", func(t *testing.T) {
		setup(t)
		image, err := d.DelegateScanImage(ctxBG, nil, "", false)
		assert.ErrorContains(t, err, "cluster id")
		assert.Nil(t, image)
	})

	t.Run("waiter create error", func(t *testing.T) {
		setup(t)
		waiterMgr.EXPECT().NewWaiter().Return(nil, errBroken)

		image, err := d.DelegateScanImage(ctxBG, nil, fakeClusterID, false)
		assert.ErrorIs(t, err, errBroken)
		assert.Nil(t, image)
	})

	t.Run("send msg error", func(t *testing.T) {
		setup(t)
		waiterMgr.EXPECT().NewWaiter().Return(waiter, nil)
		waiter.EXPECT().Close()
		connMgr.EXPECT().SendMessage(fakeClusterID, gomock.Any()).Return(errBroken)

		image, err := d.DelegateScanImage(ctxBG, nil, fakeClusterID, false)
		assert.ErrorIs(t, err, errBroken)
		assert.Nil(t, image)
	})

	t.Run("wait error", func(t *testing.T) {
		setup(t)
		waiterMgr.EXPECT().NewWaiter().Return(waiter, nil)
		waiter.EXPECT().Wait(gomock.Any()).Return(nil, errBroken)
		waiter.EXPECT().Close()
		connMgr.EXPECT().SendMessage(fakeClusterID, gomock.Any())

		image, err := d.DelegateScanImage(ctxBG, nil, fakeClusterID, false)
		assert.ErrorIs(t, err, errBroken)
		assert.Nil(t, image)
	})

	t.Run("success round trip", func(t *testing.T) {
		setup(t)
		fakeImage := &storage.Image{
			Name: &storage.ImageName{
				FullName: fakeImageFullName,
			},
		}

		waiterMgr.EXPECT().NewWaiter().Return(waiter, nil)
		waiter.EXPECT().Wait(gomock.Any()).Return(fakeImage, nil)
		waiter.EXPECT().Close()
		connMgr.EXPECT().SendMessage(fakeClusterID, gomock.Any())

		image, err := d.DelegateScanImage(ctxBG, fakeImgName, fakeClusterID, false)
		assert.NoError(t, err)
		assert.Equal(t, fakeImage, image)
	})
}

func TestInferNamespace(t *testing.T) {
	var namespaceDS *namespaceDSMocks.MockDataStore

	var d *delegatorImpl

	setup := func(t *testing.T) {
		ctrl := gomock.NewController(t)
		namespaceDS = namespaceDSMocks.NewMockDataStore(ctrl)

		d = New(nil, nil, nil, namespaceDS)
	}

	t.Run("no namespace on error", func(t *testing.T) {
		setup(t)
		namespaceDS.EXPECT().SearchNamespaces(ctxBG, gomock.Any()).Return(nil, errBroken)

		result := d.inferNamespace(ctxBG, fakeImgName, fakeClusterID)
		assert.Zero(t, result)
	})

	t.Run("no namespace on empty search result", func(t *testing.T) {
		setup(t)
		namespaceDS.EXPECT().SearchNamespaces(ctxBG, gomock.Any()).Return(nil, nil)

		result := d.inferNamespace(ctxBG, fakeImgName, fakeClusterID)
		assert.Zero(t, result)
	})

	// This scenario shouldn't be possible due to using an exact matcher, but test for it just in case.
	t.Run("no namespace when multiple found", func(t *testing.T) {
		setup(t)
		namespaces := []*storage.NamespaceMetadata{{Name: "repo"}, {Name: "ns2"}}
		namespaceDS.EXPECT().SearchNamespaces(ctxBG, gomock.Any()).Return(namespaces, nil)

		result := d.inferNamespace(ctxBG, fakeImgName, fakeClusterID)
		assert.Zero(t, result)
	})

	t.Run("namespace found", func(t *testing.T) {
		setup(t)
		namespaces := []*storage.NamespaceMetadata{{Name: "repo"}}
		namespaceDS.EXPECT().SearchNamespaces(ctxBG, gomock.Any()).Return(namespaces, nil)

		result := d.inferNamespace(ctxBG, fakeImgName, fakeClusterID)
		assert.Equal(t, "repo", result)
	})
}<|MERGE_RESOLUTION|>--- conflicted
+++ resolved
@@ -46,10 +46,6 @@
 		connMgr = connMocks.NewMockManager(ctrl)
 		waiterMgr = waiterMocks.NewMockManager[*storage.Image](ctrl)
 		deleClusterDS = deleDSMocks.NewMockDataStore(ctrl)
-<<<<<<< HEAD
-
-=======
->>>>>>> 30bdb9e3
 		d = New(deleClusterDS, connMgr, waiterMgr, nil)
 	}
 
