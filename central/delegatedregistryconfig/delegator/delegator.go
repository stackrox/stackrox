--- conflicted
+++ resolved
@@ -136,13 +136,8 @@
 		return errors.Errorf("no connection to %q", clusterID)
 	}
 
-<<<<<<< HEAD
 	if !deleConnection.ValidForDelegation(conn) {
-		return fmt.Errorf("cluster %q does not support delegated scanning", clusterID)
-=======
-	if !conn.HasCapability(centralsensor.DelegatedRegistryCap) {
 		return errors.Errorf("cluster %q does not support delegated scanning", clusterID)
->>>>>>> f71187e2
 	}
 
 	return nil
