// Package convert provides utility functions for converting between the various
// DelegatedRegistryConfig types.
//   - "Storage"     (storage.DelegatedRegistryConfig) - for persistance
//   - "PublicAPI"   (v1.DelegatedRegistryConfig)      - for exposed REST/gRPC API
//   - "InternalAPI" (central.DelegatedRegistryConfig) - for central/sensor inner API
package convert

import (
	v1 "github.com/stackrox/rox/generated/api/v1"
	"github.com/stackrox/rox/generated/internalapi/central"
	"github.com/stackrox/rox/generated/storage"
)

// StorageToPublicAPI converts a delegated registry config from the type used by storage (db) to
// the type used by the gRPC/REST API.
func StorageToPublicAPI(from *storage.DelegatedRegistryConfig) *v1.DelegatedRegistryConfig {
	if from == nil {
		return nil
	}

	var regs []*v1.DelegatedRegistryConfig_DelegatedRegistry

	if len(from.Registries) > 0 {
		regs = make([]*v1.DelegatedRegistryConfig_DelegatedRegistry, len(from.Registries))

		for i, reg := range from.Registries {
			regs[i] = &v1.DelegatedRegistryConfig_DelegatedRegistry{
				ClusterId: reg.ClusterId,
				Path:      reg.Path,
			}
		}
	}

	// defaults to 0 (NONE) if not found in map
	enabledFor := v1.DelegatedRegistryConfig_EnabledFor_value[from.EnabledFor.String()]

	return &v1.DelegatedRegistryConfig{
		EnabledFor:       v1.DelegatedRegistryConfig_EnabledFor(enabledFor),
		DefaultClusterId: from.DefaultClusterId,
		Registries:       regs,
	}
}

// PublicAPIToStorage converts a delegated registry config from the type used by the gRPC/REST API
// to the type used by storage (db).
func PublicAPIToStorage(from *v1.DelegatedRegistryConfig) *storage.DelegatedRegistryConfig {
	if from == nil {
		return nil
	}

	var regs []*storage.DelegatedRegistryConfig_DelegatedRegistry

	if len(from.Registries) > 0 {
		regs = make([]*storage.DelegatedRegistryConfig_DelegatedRegistry, len(from.Registries))

		for i, reg := range from.Registries {
			regs[i] = &storage.DelegatedRegistryConfig_DelegatedRegistry{
				ClusterId: reg.ClusterId,
				Path:      reg.Path,
			}
		}
	}

	// defaults to 0 (NONE) if not found in map
	enabledFor := storage.DelegatedRegistryConfig_EnabledFor_value[from.EnabledFor.String()]

	return &storage.DelegatedRegistryConfig{
		EnabledFor:       storage.DelegatedRegistryConfig_EnabledFor(enabledFor),
		DefaultClusterId: from.DefaultClusterId,
		Registries:       regs,
	}
}

// PublicAPIToInternalAPI converts a delegated registry config from the type used by the gRPC/REST API
// to the type used by central/sensor inner apis.
func PublicAPIToInternalAPI(from *v1.DelegatedRegistryConfig) *central.DelegatedRegistryConfig {
	if from == nil {
		return nil
	}

	var regs []*central.DelegatedRegistryConfig_DelegatedRegistry

	if len(from.Registries) > 0 {
		regs = make([]*central.DelegatedRegistryConfig_DelegatedRegistry, len(from.Registries))

		for i, reg := range from.Registries {
			regs[i] = &central.DelegatedRegistryConfig_DelegatedRegistry{
<<<<<<< HEAD
				ClusterId: reg.ClusterId,
				Path:      reg.Path,
=======
				RegistryPath: reg.RegistryPath,
>>>>>>> 90fb3dd9
			}
		}
	}

	// defaults to 0 (NONE) if not found in map
	enabledFor := storage.DelegatedRegistryConfig_EnabledFor_value[from.EnabledFor.String()]

	return &central.DelegatedRegistryConfig{
		EnabledFor: central.DelegatedRegistryConfig_EnabledFor(enabledFor),
		Registries: regs,
	}
}

// StorageToInternalAPI converts a delegated registry config from the type used by the storage (db) to
// the type used by central/sensor inner apis.
func StorageToInternalAPI(from *storage.DelegatedRegistryConfig) *central.DelegatedRegistryConfig {
	if from == nil {
		return nil
	}

	var regs []*central.DelegatedRegistryConfig_DelegatedRegistry

	if len(from.Registries) > 0 {
		regs = make([]*central.DelegatedRegistryConfig_DelegatedRegistry, len(from.Registries))

		for i, reg := range from.Registries {
			regs[i] = &central.DelegatedRegistryConfig_DelegatedRegistry{
<<<<<<< HEAD
				ClusterId: reg.ClusterId,
				Path:      reg.Path,
=======
				RegistryPath: reg.RegistryPath,
>>>>>>> 90fb3dd9
			}
		}
	}

	// defaults to 0 (NONE) if not found in map
	enabledFor := v1.DelegatedRegistryConfig_EnabledFor_value[from.EnabledFor.String()]

	return &central.DelegatedRegistryConfig{
		EnabledFor: central.DelegatedRegistryConfig_EnabledFor(enabledFor),
		Registries: regs,
	}
}<|MERGE_RESOLUTION|>--- conflicted
+++ resolved
@@ -85,12 +85,7 @@
 
 		for i, reg := range from.Registries {
 			regs[i] = &central.DelegatedRegistryConfig_DelegatedRegistry{
-<<<<<<< HEAD
-				ClusterId: reg.ClusterId,
-				Path:      reg.Path,
-=======
-				RegistryPath: reg.RegistryPath,
->>>>>>> 90fb3dd9
+				Path: reg.Path,
 			}
 		}
 	}
@@ -118,12 +113,7 @@
 
 		for i, reg := range from.Registries {
 			regs[i] = &central.DelegatedRegistryConfig_DelegatedRegistry{
-<<<<<<< HEAD
-				ClusterId: reg.ClusterId,
-				Path:      reg.Path,
-=======
-				RegistryPath: reg.RegistryPath,
->>>>>>> 90fb3dd9
+				Path: reg.Path,
 			}
 		}
 	}
