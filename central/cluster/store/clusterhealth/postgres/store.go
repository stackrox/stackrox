--- conflicted
+++ resolved
@@ -23,19 +23,9 @@
 const (
 	baseTable = "cluster_health_statuses"
 
-<<<<<<< HEAD
-	getStmt     = "SELECT serialized FROM cluster_health_statuses WHERE Id = $1"
-	deleteStmt  = "DELETE FROM cluster_health_statuses WHERE Id = $1"
 	walkStmt    = "SELECT serialized FROM cluster_health_statuses"
 	getManyStmt = "SELECT serialized FROM cluster_health_statuses WHERE Id = ANY($1::text[])"
 
-	deleteManyStmt = "DELETE FROM cluster_health_statuses WHERE Id = ANY($1::text[])"
-
-=======
-	walkStmt    = "SELECT serialized FROM cluster_health_status"
-	getManyStmt = "SELECT serialized FROM cluster_health_status WHERE Id = ANY($1::text[])"
-
->>>>>>> 98ce72e6
 	batchAfter = 100
 
 	// using copyFrom, we may not even want to batch.  It would probably be simpler
