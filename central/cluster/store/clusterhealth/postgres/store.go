// Code generated by pg-bindings generator. DO NOT EDIT.

package postgres

import (
	"context"
	"time"

	"github.com/gogo/protobuf/proto"
	"github.com/jackc/pgx/v4"
	"github.com/jackc/pgx/v4/pgxpool"
	"github.com/stackrox/rox/central/metrics"
	pkgSchema "github.com/stackrox/rox/central/postgres/schema"
	v1 "github.com/stackrox/rox/generated/api/v1"
	"github.com/stackrox/rox/generated/storage"
	"github.com/stackrox/rox/pkg/logging"
	ops "github.com/stackrox/rox/pkg/metrics"
	"github.com/stackrox/rox/pkg/postgres/pgutils"
	"github.com/stackrox/rox/pkg/search"
	"github.com/stackrox/rox/pkg/search/postgres"
)

const (
<<<<<<< HEAD
	baseTable  = "cluster_health_statuses"
	existsStmt = "SELECT EXISTS(SELECT 1 FROM cluster_health_statuses WHERE Id = $1)"

	getStmt     = "SELECT serialized FROM cluster_health_statuses WHERE Id = $1"
	deleteStmt  = "DELETE FROM cluster_health_statuses WHERE Id = $1"
	walkStmt    = "SELECT serialized FROM cluster_health_statuses"
	getManyStmt = "SELECT serialized FROM cluster_health_statuses WHERE Id = ANY($1::text[])"

	deleteManyStmt = "DELETE FROM cluster_health_statuses WHERE Id = ANY($1::text[])"
=======
	baseTable = "cluster_health_statuses"

	walkStmt    = "SELECT serialized FROM cluster_health_statuses"
	getManyStmt = "SELECT serialized FROM cluster_health_statuses WHERE Id = ANY($1::text[])"
>>>>>>> dc36a8e9

	batchAfter = 100

	// using copyFrom, we may not even want to batch.  It would probably be simpler
	// to deal with failures if we just sent it all.  Something to think about as we
	// proceed and move into more e2e and larger performance testing
	batchSize = 10000
)

var (
	log    = logging.LoggerForModule()
	schema = pkgSchema.ClusterHealthStatusesSchema
)

type Store interface {
	Count(ctx context.Context) (int, error)
	Exists(ctx context.Context, id string) (bool, error)
	Get(ctx context.Context, id string) (*storage.ClusterHealthStatus, bool, error)
	Upsert(ctx context.Context, obj *storage.ClusterHealthStatus) error
	UpsertMany(ctx context.Context, objs []*storage.ClusterHealthStatus) error
	Delete(ctx context.Context, id string) error
	GetIDs(ctx context.Context) ([]string, error)
	GetMany(ctx context.Context, ids []string) ([]*storage.ClusterHealthStatus, []int, error)
	DeleteMany(ctx context.Context, ids []string) error

	Walk(ctx context.Context, fn func(obj *storage.ClusterHealthStatus) error) error

	AckKeysIndexed(ctx context.Context, keys ...string) error
	GetKeysToIndex(ctx context.Context) ([]string, error)
}

type storeImpl struct {
	db *pgxpool.Pool
}

// New returns a new Store instance using the provided sql instance.
func New(ctx context.Context, db *pgxpool.Pool) Store {
<<<<<<< HEAD
=======
	pgutils.CreateTable(ctx, db, pkgSchema.CreateTableClustersStmt)
>>>>>>> dc36a8e9
	pgutils.CreateTable(ctx, db, pkgSchema.CreateTableClusterHealthStatusesStmt)

	return &storeImpl{
		db: db,
	}
}

func insertIntoClusterHealthStatuses(ctx context.Context, tx pgx.Tx, obj *storage.ClusterHealthStatus) error {

	serialized, marshalErr := obj.Marshal()
	if marshalErr != nil {
		return marshalErr
	}

	values := []interface{}{
		// parent primary keys start
		obj.GetId(),
		obj.GetSensorHealthStatus(),
		obj.GetCollectorHealthStatus(),
		obj.GetOverallHealthStatus(),
		obj.GetAdmissionControlHealthStatus(),
		obj.GetScannerHealthStatus(),
		serialized,
	}

	finalStr := "INSERT INTO cluster_health_statuses (Id, SensorHealthStatus, CollectorHealthStatus, OverallHealthStatus, AdmissionControlHealthStatus, ScannerHealthStatus, serialized) VALUES($1, $2, $3, $4, $5, $6, $7) ON CONFLICT(Id) DO UPDATE SET Id = EXCLUDED.Id, SensorHealthStatus = EXCLUDED.SensorHealthStatus, CollectorHealthStatus = EXCLUDED.CollectorHealthStatus, OverallHealthStatus = EXCLUDED.OverallHealthStatus, AdmissionControlHealthStatus = EXCLUDED.AdmissionControlHealthStatus, ScannerHealthStatus = EXCLUDED.ScannerHealthStatus, serialized = EXCLUDED.serialized"
	_, err := tx.Exec(ctx, finalStr, values...)
	if err != nil {
		return err
	}

	return nil
}

func (s *storeImpl) copyFromClusterHealthStatuses(ctx context.Context, tx pgx.Tx, objs ...*storage.ClusterHealthStatus) error {

	inputRows := [][]interface{}{}

	var err error

	// This is a copy so first we must delete the rows and re-add them
	// Which is essentially the desired behaviour of an upsert.
	var deletes []string

	copyCols := []string{

		"id",

		"sensorhealthstatus",

		"collectorhealthstatus",

		"overallhealthstatus",

		"admissioncontrolhealthstatus",

		"scannerhealthstatus",

		"serialized",
	}

	for idx, obj := range objs {
		// Todo: ROX-9499 Figure out how to more cleanly template around this issue.
		log.Debugf("This is here for now because there is an issue with pods_TerminatedInstances where the obj in the loop is not used as it only consists of the parent id and the idx.  Putting this here as a stop gap to simply use the object.  %s", obj)

		serialized, marshalErr := obj.Marshal()
		if marshalErr != nil {
			return marshalErr
		}

		inputRows = append(inputRows, []interface{}{

			obj.GetId(),

			obj.GetSensorHealthStatus(),

			obj.GetCollectorHealthStatus(),

			obj.GetOverallHealthStatus(),

			obj.GetAdmissionControlHealthStatus(),

			obj.GetScannerHealthStatus(),

			serialized,
		})

		// Add the id to be deleted.
		deletes = append(deletes, obj.GetId())

		// if we hit our batch size we need to push the data
		if (idx+1)%batchSize == 0 || idx == len(objs)-1 {
			// copy does not upsert so have to delete first.  parent deletion cascades so only need to
			// delete for the top level parent

			if err := s.DeleteMany(ctx, deletes); err != nil {
				return err
			}
			// clear the inserts and vals for the next batch
			deletes = nil

			_, err = tx.CopyFrom(ctx, pgx.Identifier{"cluster_health_statuses"}, copyCols, pgx.CopyFromRows(inputRows))

			if err != nil {
				return err
			}

			// clear the input rows for the next batch
			inputRows = inputRows[:0]
		}
	}

	return err
}

func (s *storeImpl) copyFrom(ctx context.Context, objs ...*storage.ClusterHealthStatus) error {
	conn, release, err := s.acquireConn(ctx, ops.Get, "ClusterHealthStatus")
	if err != nil {
		return err
	}
	defer release()

	tx, err := conn.Begin(ctx)
	if err != nil {
		return err
	}

	if err := s.copyFromClusterHealthStatuses(ctx, tx, objs...); err != nil {
		if err := tx.Rollback(ctx); err != nil {
			return err
		}
		return err
	}
	if err := tx.Commit(ctx); err != nil {
		return err
	}
	return nil
}

func (s *storeImpl) upsert(ctx context.Context, objs ...*storage.ClusterHealthStatus) error {
	conn, release, err := s.acquireConn(ctx, ops.Get, "ClusterHealthStatus")
	if err != nil {
		return err
	}
	defer release()

	for _, obj := range objs {
		tx, err := conn.Begin(ctx)
		if err != nil {
			return err
		}

		if err := insertIntoClusterHealthStatuses(ctx, tx, obj); err != nil {
			if err := tx.Rollback(ctx); err != nil {
				return err
			}
			return err
		}
		if err := tx.Commit(ctx); err != nil {
			return err
		}
	}
	return nil
}

func (s *storeImpl) Upsert(ctx context.Context, obj *storage.ClusterHealthStatus) error {
	defer metrics.SetPostgresOperationDurationTime(time.Now(), ops.Upsert, "ClusterHealthStatus")

	return s.upsert(ctx, obj)
}

func (s *storeImpl) UpsertMany(ctx context.Context, objs []*storage.ClusterHealthStatus) error {
	defer metrics.SetPostgresOperationDurationTime(time.Now(), ops.UpdateMany, "ClusterHealthStatus")

	if len(objs) < batchAfter {
		return s.upsert(ctx, objs...)
	} else {
		return s.copyFrom(ctx, objs...)
	}
}

// Count returns the number of objects in the store
func (s *storeImpl) Count(ctx context.Context) (int, error) {
	defer metrics.SetPostgresOperationDurationTime(time.Now(), ops.Count, "ClusterHealthStatus")

	var sacQueryFilter *v1.Query

	return postgres.RunCountRequestForSchema(schema, sacQueryFilter, s.db)
}

// Exists returns if the id exists in the store
func (s *storeImpl) Exists(ctx context.Context, id string) (bool, error) {
	defer metrics.SetPostgresOperationDurationTime(time.Now(), ops.Exists, "ClusterHealthStatus")

	var sacQueryFilter *v1.Query

	q := search.ConjunctionQuery(
		sacQueryFilter,
		search.NewQueryBuilder().AddDocIDs(id).ProtoQuery(),
	)

	count, err := postgres.RunCountRequestForSchema(schema, q, s.db)
	return count == 1, err
}

// Get returns the object, if it exists from the store
func (s *storeImpl) Get(ctx context.Context, id string) (*storage.ClusterHealthStatus, bool, error) {
	defer metrics.SetPostgresOperationDurationTime(time.Now(), ops.Get, "ClusterHealthStatus")

	var sacQueryFilter *v1.Query

	q := search.ConjunctionQuery(
		sacQueryFilter,
		search.NewQueryBuilder().AddDocIDs(id).ProtoQuery(),
	)

	data, err := postgres.RunGetQueryForSchema(ctx, schema, q, s.db)
	if err != nil {
		return nil, false, pgutils.ErrNilIfNoRows(err)
	}

	var msg storage.ClusterHealthStatus
	if err := proto.Unmarshal(data, &msg); err != nil {
		return nil, false, err
	}
	return &msg, true, nil
}

func (s *storeImpl) acquireConn(ctx context.Context, op ops.Op, typ string) (*pgxpool.Conn, func(), error) {
	defer metrics.SetAcquireDBConnDuration(time.Now(), op, typ)
	conn, err := s.db.Acquire(ctx)
	if err != nil {
		return nil, nil, err
	}
	return conn, conn.Release, nil
}

// Delete removes the specified ID from the store
func (s *storeImpl) Delete(ctx context.Context, id string) error {
	defer metrics.SetPostgresOperationDurationTime(time.Now(), ops.Remove, "ClusterHealthStatus")

	var sacQueryFilter *v1.Query

	q := search.ConjunctionQuery(
		sacQueryFilter,
		search.NewQueryBuilder().AddDocIDs(id).ProtoQuery(),
	)

	return postgres.RunDeleteRequestForSchema(schema, q, s.db)
}

// GetIDs returns all the IDs for the store
func (s *storeImpl) GetIDs(ctx context.Context) ([]string, error) {
	defer metrics.SetPostgresOperationDurationTime(time.Now(), ops.GetAll, "storage.ClusterHealthStatusIDs")
	var sacQueryFilter *v1.Query

	result, err := postgres.RunSearchRequestForSchema(schema, sacQueryFilter, s.db)
	if err != nil {
		return nil, err
	}

	ids := make([]string, 0, len(result))
	for _, entry := range result {
		ids = append(ids, entry.ID)
	}

	return ids, nil
}

// GetMany returns the objects specified by the IDs or the index in the missing indices slice
func (s *storeImpl) GetMany(ctx context.Context, ids []string) ([]*storage.ClusterHealthStatus, []int, error) {
	defer metrics.SetPostgresOperationDurationTime(time.Now(), ops.GetMany, "ClusterHealthStatus")

	conn, release, err := s.acquireConn(ctx, ops.GetMany, "ClusterHealthStatus")
	if err != nil {
		return nil, nil, err
	}
	defer release()

	rows, err := conn.Query(ctx, getManyStmt, ids)
	if err != nil {
		if err == pgx.ErrNoRows {
			missingIndices := make([]int, 0, len(ids))
			for i := range ids {
				missingIndices = append(missingIndices, i)
			}
			return nil, missingIndices, nil
		}
		return nil, nil, err
	}
	defer rows.Close()
	resultsByID := make(map[string]*storage.ClusterHealthStatus)
	for rows.Next() {
		var data []byte
		if err := rows.Scan(&data); err != nil {
			return nil, nil, err
		}
		msg := &storage.ClusterHealthStatus{}
		if err := proto.Unmarshal(data, msg); err != nil {
			return nil, nil, err
		}
		resultsByID[msg.GetId()] = msg
	}
	missingIndices := make([]int, 0, len(ids)-len(resultsByID))
	// It is important that the elems are populated in the same order as the input ids
	// slice, since some calling code relies on that to maintain order.
	elems := make([]*storage.ClusterHealthStatus, 0, len(resultsByID))
	for i, id := range ids {
		if result, ok := resultsByID[id]; !ok {
			missingIndices = append(missingIndices, i)
		} else {
			elems = append(elems, result)
		}
	}
	return elems, missingIndices, nil
}

// Delete removes the specified IDs from the store
func (s *storeImpl) DeleteMany(ctx context.Context, ids []string) error {
	defer metrics.SetPostgresOperationDurationTime(time.Now(), ops.RemoveMany, "ClusterHealthStatus")

	var sacQueryFilter *v1.Query

	q := search.ConjunctionQuery(
		sacQueryFilter,
		search.NewQueryBuilder().AddDocIDs(ids...).ProtoQuery(),
	)

	return postgres.RunDeleteRequestForSchema(schema, q, s.db)
}

// Walk iterates over all of the objects in the store and applies the closure
func (s *storeImpl) Walk(ctx context.Context, fn func(obj *storage.ClusterHealthStatus) error) error {
	rows, err := s.db.Query(ctx, walkStmt)
	if err != nil {
		return pgutils.ErrNilIfNoRows(err)
	}
	defer rows.Close()
	for rows.Next() {
		var data []byte
		if err := rows.Scan(&data); err != nil {
			return err
		}
		var msg storage.ClusterHealthStatus
		if err := proto.Unmarshal(data, &msg); err != nil {
			return err
		}
		if err := fn(&msg); err != nil {
			return err
		}
	}
	return nil
}

//// Used for testing

func dropTableClusterHealthStatuses(ctx context.Context, db *pgxpool.Pool) {
	_, _ = db.Exec(ctx, "DROP TABLE IF EXISTS cluster_health_statuses CASCADE")

}

func Destroy(ctx context.Context, db *pgxpool.Pool) {
	dropTableClusterHealthStatuses(ctx, db)
}

//// Stubs for satisfying legacy interfaces

// AckKeysIndexed acknowledges the passed keys were indexed
func (s *storeImpl) AckKeysIndexed(ctx context.Context, keys ...string) error {
	return nil
}

// GetKeysToIndex returns the keys that need to be indexed
func (s *storeImpl) GetKeysToIndex(ctx context.Context) ([]string, error) {
	return nil, nil
}<|MERGE_RESOLUTION|>--- conflicted
+++ resolved
@@ -21,22 +21,10 @@
 )
 
 const (
-<<<<<<< HEAD
-	baseTable  = "cluster_health_statuses"
-	existsStmt = "SELECT EXISTS(SELECT 1 FROM cluster_health_statuses WHERE Id = $1)"
-
-	getStmt     = "SELECT serialized FROM cluster_health_statuses WHERE Id = $1"
-	deleteStmt  = "DELETE FROM cluster_health_statuses WHERE Id = $1"
+	baseTable = "cluster_health_statuses"
+
 	walkStmt    = "SELECT serialized FROM cluster_health_statuses"
 	getManyStmt = "SELECT serialized FROM cluster_health_statuses WHERE Id = ANY($1::text[])"
-
-	deleteManyStmt = "DELETE FROM cluster_health_statuses WHERE Id = ANY($1::text[])"
-=======
-	baseTable = "cluster_health_statuses"
-
-	walkStmt    = "SELECT serialized FROM cluster_health_statuses"
-	getManyStmt = "SELECT serialized FROM cluster_health_statuses WHERE Id = ANY($1::text[])"
->>>>>>> dc36a8e9
 
 	batchAfter = 100
 
@@ -74,10 +62,7 @@
 
 // New returns a new Store instance using the provided sql instance.
 func New(ctx context.Context, db *pgxpool.Pool) Store {
-<<<<<<< HEAD
-=======
 	pgutils.CreateTable(ctx, db, pkgSchema.CreateTableClustersStmt)
->>>>>>> dc36a8e9
 	pgutils.CreateTable(ctx, db, pkgSchema.CreateTableClusterHealthStatusesStmt)
 
 	return &storeImpl{
