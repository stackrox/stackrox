--- conflicted
+++ resolved
@@ -66,6 +66,7 @@
 		clusterHealthStorage,
 		indexer,
 		alertDataStore.Singleton(),
+		imageIntegrationDataStore.Singleton(),
 		namespaceDataStore.Singleton(),
 		deploymentDataStore.Singleton(),
 		nodeDataStore.Singleton(),
@@ -81,11 +82,7 @@
 		dackbox,
 		ranking.ClusterRanker(),
 		networkBaselineManager.Singleton(),
-<<<<<<< HEAD
-		imageIntegrationDataStore.Singleton())
-=======
 		clusterCVEDataStore)
->>>>>>> dbf772bc
 
 	utils.CrashOnError(err)
 }
