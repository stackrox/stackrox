--- conflicted
+++ resolved
@@ -115,7 +115,6 @@
 	clusterCVEs clusterCVEDS.DataStore,
 ) (DataStore, error) {
 	ds := &datastoreImpl{
-<<<<<<< HEAD
 		clusterStorage:            clusterStorage,
 		clusterHealthStorage:      clusterHealthStorage,
 		indexer:                   indexer,
@@ -135,32 +134,9 @@
 		notifier:                  notifier,
 		clusterRanker:             clusterRanker,
 		networkBaselineMgr:        networkBaselineMgr,
-
-		idToNameCache: simplecache.New(),
-		nameToIDCache: simplecache.New(),
-=======
-		clusterStorage:          clusterStorage,
-		clusterHealthStorage:    clusterHealthStorage,
-		indexer:                 indexer,
-		alertDataStore:          ads,
-		namespaceDataStore:      namespaceDS,
-		deploymentDataStore:     dds,
-		nodeDataStore:           ns,
-		podDataStore:            pods,
-		secretsDataStore:        ss,
-		netFlowsDataStore:       flows,
-		netEntityDataStore:      netEntities,
-		serviceAccountDataStore: sads,
-		roleDataStore:           rds,
-		roleBindingDataStore:    rbds,
-		cm:                      cm,
-		notifier:                notifier,
-		clusterRanker:           clusterRanker,
-		networkBaselineMgr:      networkBaselineMgr,
-		clusterCVEDataStore:     clusterCVEs,
-		idToNameCache:           simplecache.New(),
-		nameToIDCache:           simplecache.New(),
->>>>>>> dbf772bc
+		clusterCVEDataStore:       clusterCVEs,
+		idToNameCache:             simplecache.New(),
+		nameToIDCache:             simplecache.New(),
 	}
 
 	if features.PostgresDatastore.Enabled() {
@@ -238,11 +214,11 @@
 	if err != nil {
 		return nil, err
 	}
-<<<<<<< HEAD
 	iiStore, err := imageIntegrationStore.GetTestPostgresDataStore(t, pool)
-=======
+	if err != nil {
+		return nil, err
+	}
 	clusterCVEStore, err := clusterCVEDataStore.GetTestPostgresDataStore(t, pool)
->>>>>>> dbf772bc
 	if err != nil {
 		return nil, err
 	}
