package handler

import (
	"archive/zip"
	"context"
	"io"
	"io/fs"
	"net/http"
	"os"
	"path"
	"path/filepath"
	"strings"
	"time"

	timestamp "github.com/gogo/protobuf/types"
	"github.com/pkg/errors"
	blob "github.com/stackrox/rox/central/blob/datastore"
	"github.com/stackrox/rox/central/blob/snapshot"
	"github.com/stackrox/rox/central/scannerdefinitions/file"
	"github.com/stackrox/rox/generated/storage"
	"github.com/stackrox/rox/pkg/env"
	"github.com/stackrox/rox/pkg/errorhelpers"
	"github.com/stackrox/rox/pkg/fileutils"
	"github.com/stackrox/rox/pkg/httputil"
	"github.com/stackrox/rox/pkg/httputil/proxy"
	"github.com/stackrox/rox/pkg/logging"
	"github.com/stackrox/rox/pkg/postgres/pgutils"
	"github.com/stackrox/rox/pkg/sac"
	"github.com/stackrox/rox/pkg/sync"
	"github.com/stackrox/rox/pkg/utils"
	"google.golang.org/grpc/codes"
)

const (
	definitionsBaseDir = "scannerdefinitions"

	// scannerDefsSubZipName represents the offline zip bundle for CVEs for Scanner.
	scannerDefsSubZipName = "scanner-defs.zip"

	// offlineScannerDefinitionBlobName represents the blob name of offline/fallback zip bundle for CVEs for Scanner.
	offlineScannerDefinitionBlobName = "/offline/scanner/" + scannerDefsSubZipName

	scannerUpdateDomain    = "https://definitions.stackrox.io"
	scannerUpdateURLSuffix = "diff.zip"

	defaultCleanupInterval = 4 * time.Hour
	defaultCleanupAge      = 1 * time.Hour

	// TODO(ROX-20481): Replace this URL with prod GCS bucket domain
	v4StorageDomain   = "https://storage.googleapis.com/scanner-v4-test"
	mappingFile       = "redhat-repository-mappings/mapping.zip"
<<<<<<< HEAD
	cvssFile          = "nvd-bundle/nvd-data.tar.gz"
	mappingUpdaterKey = "mapping"
	cvssUpdaterKey    = "cvss"
=======
	mappingUpdaterKey = "mapping"
>>>>>>> 93dcaf20
)

var (
	client = &http.Client{
		Transport: proxy.RoundTripper(),
		Timeout:   5 * time.Minute,
	}

	log = logging.LoggerForModule()

	v4FileMapping = map[string]string{
		"name2cpe": "repomapping-tmp/container-name-repos-map.json",
		"repo2cpe": "repomapping-tmp/repository-to-cpe.json",
	}
)

type requestedUpdater struct {
	RequestedUpdater
	lastRequestedTime time.Time
}

// httpHandler handles HTTP GET and POST requests for vulnerability data.
type httpHandler struct {
	online        bool
	interval      time.Duration
	lock          sync.Mutex
	updaters      map[string]*requestedUpdater
	onlineVulnDir string
	blobStore     blob.Datastore
}

// New creates a new http.Handler to handle vulnerability data.
func New(blobStore blob.Datastore, opts handlerOpts) http.Handler {
	h := &httpHandler{
		online:    !env.OfflineModeEnv.BooleanSetting(),
		interval:  env.ScannerVulnUpdateInterval.DurationSetting(),
		blobStore: blobStore,
	}

	if h.online {
		h.initializeUpdaters(opts.cleanupInterval, opts.cleanupAge)
	} else {
		log.Info("In offline mode: scanner definitions will not be updated automatically")
	}

	return h
}

func (h *httpHandler) initializeUpdaters(cleanupInterval, cleanupAge *time.Duration) {
	var err error
	h.onlineVulnDir, err = os.MkdirTemp("", definitionsBaseDir)
	utils.CrashOnError(err) // Fundamental problem if we cannot create a temp directory.

	h.updaters = make(map[string]*requestedUpdater)
	go h.runCleanupUpdaters(cleanupInterval, cleanupAge)
}

func (h *httpHandler) ServeHTTP(w http.ResponseWriter, r *http.Request) {
	switch r.Method {
	case http.MethodGet:
		h.get(w, r)
	case http.MethodPost:
		h.post(w, r)
	default:
		w.WriteHeader(http.StatusMethodNotAllowed)
	}
}

func (h *httpHandler) get(w http.ResponseWriter, r *http.Request) {
	fileType := r.URL.Query().Get("type")
	if fileType != "" {
		if v4FileName, exists := v4FileMapping[fileType]; exists {
<<<<<<< HEAD
			h.getMappingFileHelper(w, r, v4FileName)
			return
		} else if fileType == "cvss" {
			h.getCvssFileHelper(w, r)
=======
			h.getMappingFile(w, r, v4FileName)
>>>>>>> 93dcaf20
			return
		}
	}

	// Open the most recent definitions file for the provided `uuid`.
	uuid := r.URL.Query().Get(`uuid`)
	f, err := h.openMostRecentDefinitions(r.Context(), uuid)
	if err != nil {
		writeErrorForFile(w, err, uuid)
		return
	}

	// It is possible no offline Scanner definitions were uploaded, or Central cannot
	// reach the definitions object, or there is no definitions for the given
	// `uuid`; in any of those cases, `f` will be `nil`.
	if f == nil {
		writeErrorNotFound(w)
		return
	}

	defer utils.IgnoreError(f.Close)

	fileName := r.URL.Query().Get(`file`)
	if fileName == "" {
		serveContent(w, r, f.Name(), f.modTime, f)
		return
	}

	// If `file` was provided, extract from definitions' bundle to a
	// temporary file and serve that instead.
	namedFile, err := openFromArchive(f.Name(), fileName)
	if err != nil {
		writeErrorForFile(w, err, fileName)
		return
	}
	defer utils.IgnoreError(namedFile.Close)
	serveContent(w, r, namedFile.Name(), f.modTime, namedFile)
}

func writeErrorNotFound(w http.ResponseWriter) {
	w.WriteHeader(http.StatusNotFound)
	_, _ = w.Write([]byte("No scanner definitions found"))
}

func writeErrorForFile(w http.ResponseWriter, err error, path string) {
	if errorhelpers.IsAny(err, fs.ErrNotExist, snapshot.ErrBlobNotExist) {
		writeErrorNotFound(w)
		return
	}

	httputil.WriteGRPCStyleErrorf(w, codes.Internal, "could not read vulnerability definition %s: %v", filepath.Base(path), err)
}

func serveContent(w http.ResponseWriter, r *http.Request, name string, modTime time.Time, content io.ReadSeeker) {
	log.Debugf("Serving vulnerability definitions from %s", filepath.Base(name))
	http.ServeContent(w, r, name, modTime, content)
}

// getUpdater gets or creates the updater for the scanner definitions
// identified by the given uuid.
// If the updater is created here, it is no started here, as it is a blocking operation.
func (h *httpHandler) getUpdater(uuid string) *requestedUpdater {
<<<<<<< HEAD
	return h.getUpdaterHelper(uuid)
=======
	return h.getUpdaterInternal(uuid)
>>>>>>> 93dcaf20
}

// getV4Updater gets or creates the updater for RH repository mapping data
func (h *httpHandler) getV4Updater(key string) *requestedUpdater {
<<<<<<< HEAD
	if key == mappingUpdaterKey || key == cvssUpdaterKey {
		return h.getUpdaterHelper(key)
	}
	return nil
=======
	if key != mappingUpdaterKey {
		return nil
	}
	return h.getUpdaterInternal(key)
>>>>>>> 93dcaf20
}

func (h *httpHandler) handleScannerDefsFile(ctx context.Context, zipF *zip.File) error {
	r, err := zipF.Open()
	if err != nil {
		return errors.Wrap(err, "opening ZIP reader")
	}
	defer utils.IgnoreError(r.Close)

	// POST requests only update the offline feed.
	b := &storage.Blob{
		Name:         offlineScannerDefinitionBlobName,
		LastUpdated:  timestamp.TimestampNow(),
		ModifiedTime: timestamp.TimestampNow(),
		Length:       zipF.FileInfo().Size(),
	}

	if err := h.blobStore.Upsert(sac.WithAllAccess(ctx), b, r); err != nil {
		return errors.Wrap(err, "writing scanner definitions")
	}

	return nil
}

func (h *httpHandler) handleZipContentsFromVulnDump(ctx context.Context, zipPath string) error {
	zipR, err := zip.OpenReader(zipPath)
	if err != nil {
		return errors.Wrap(err, "couldn't open file as zip")
	}
	defer utils.IgnoreError(zipR.Close)

	// It is expected a ZIP file be uploaded with a ZIP of Scanner's vulnerability definitions.
	// Currently, this is the only desired file. In the future, we may decide to
	// support other files (like we have in the past), which is why we
	// expect this ZIP of a single ZIP.
	for _, zipF := range zipR.File {
		if zipF.Name == scannerDefsSubZipName {
			if err := h.handleScannerDefsFile(ctx, zipF); err != nil {
				return errors.Wrap(err, "couldn't handle scanner-defs sub file")
			}
			return nil
		}
		// Ignore any other files which may be in the ZIP.
	}

	return errors.New("scanner defs file not found in upload zip; wrong zip uploaded?")
}

// TODO(ROX-20520): support offline mode for scanner v4 vuln data
func (h *httpHandler) post(w http.ResponseWriter, r *http.Request) {
	tempDir, err := os.MkdirTemp("", "scanner-definitions-handler")
	if err != nil {
		httputil.WriteGRPCStyleErrorf(w, codes.Internal, "failed to create temp dir: %v", err)
		return
	}
	defer func() {
		if err := os.RemoveAll(tempDir); err != nil {
			log.Warnf("Failed to remove temp dir for scanner defs: %v", err)
		}
	}()

	tempFile := filepath.Join(tempDir, "tempfile.zip")
	if err := fileutils.CopySrcToFile(tempFile, r.Body); err != nil {
		httputil.WriteGRPCStyleError(w, codes.Internal, errors.Wrapf(err, "copying HTTP POST body to %s", tempFile))
		return
	}

	if err := h.handleZipContentsFromVulnDump(r.Context(), tempFile); err != nil {
		httputil.WriteGRPCStyleError(w, codes.InvalidArgument, err)
		return
	}

	_, _ = w.Write([]byte("Successfully stored the offline vulnerability definitions"))
}

func (h *httpHandler) runCleanupUpdaters(cleanupInterval, cleanupAge *time.Duration) {
	interval := defaultCleanupInterval
	if cleanupInterval != nil {
		interval = *cleanupInterval
	}
	age := defaultCleanupAge
	if cleanupAge != nil {
		age = *cleanupAge
	}

	t := time.NewTicker(interval)
	for range t.C {
		h.cleanupUpdaters(age)
	}
}

func (h *httpHandler) cleanupUpdaters(cleanupAge time.Duration) {
	now := time.Now()

	h.lock.Lock()
	defer h.lock.Unlock()

	for id, updatingHandler := range h.updaters {
		if now.Sub(updatingHandler.lastRequestedTime) > cleanupAge {
			// Updater has not been requested for a long time.
			// Clean it up.
			updatingHandler.Stop()
			delete(h.updaters, id)
		}
	}
}

func (h *httpHandler) openOfflineBlob(ctx context.Context) (*vulDefFile, error) {
	snap, err := snapshot.TakeBlobSnapshot(sac.WithAllAccess(ctx), h.blobStore, offlineScannerDefinitionBlobName)
	if err != nil {
		// If the blob does not exist, return no reader.
		if errors.Is(err, snapshot.ErrBlobNotExist) {
			return nil, nil
		}
		log.Warnf("Cannnot take a snapshot of Blob %q: %v", offlineScannerDefinitionBlobName, err)
		return nil, err
	}
	modTime := time.Time{}
	if t := pgutils.NilOrTime(snap.GetBlob().ModifiedTime); t != nil {
		modTime = *t
	}
	return &vulDefFile{snap.File, modTime, snap.Close}, nil
}

// openMostRecentDefinitions opens the latest Scanner Definitions based on
// modification time. It's either the one selected by `uuid` if present and
// online, otherwise fallback to the manually uploaded definitions. The file
// object can be `nil` if the definitions file does not exist, rather than
// returning an error.
func (h *httpHandler) openMostRecentDefinitions(ctx context.Context, uuid string) (file *vulDefFile, err error) {
	// If in offline mode or uuid is not provided, default to the offline file.
	if !h.online || uuid == "" {
		file, err = h.openOfflineBlob(ctx)
		if err == nil && file == nil {
			log.Warnf("Blob %s does not exist", offlineScannerDefinitionBlobName)
		}
		return
	}

	// Start the updater, can be called multiple times for the same uuid, but will
	// only start the updater once. The Start() call blocks if the definitions were
	// not downloaded yet.
	u := h.getUpdater(uuid)

	toClose := func(f *vulDefFile) {
		if file != f && f != nil {
			utils.IgnoreError(f.Close)
		}
	}

	// Open both the "online" and "offline", and save their modification times.
	var onlineFile *vulDefFile
<<<<<<< HEAD
	onlineOSFile, onlineTime, err := u.OpenFile()
=======
	onlineOSFile, onlineTime, err := h.startUpdaterAndOpenFile(u)
>>>>>>> 93dcaf20
	if err != nil {
		return
	}
	if onlineOSFile != nil {
		onlineFile = &vulDefFile{File: onlineOSFile, modTime: onlineTime}
	}

	defer toClose(onlineFile)
	offlineFile, err := h.openOfflineBlob(ctx)
	if err != nil {
		return
	}
	defer toClose(offlineFile)

	// Return the most recent file, notice that if both don't exist, nil is returned
	// since modification time will be zero.
	file = onlineFile
	if offlineFile != nil && offlineFile.modTime.After(onlineTime) {
		file = offlineFile
	}
	return
}

<<<<<<< HEAD
func (h *httpHandler) openMostRecentCvssBundle() (file *vulDefFile, err error) {
	// TODO(ROX-20520): enable fetching offline file
	u := h.getV4Updater(cvssUpdaterKey)
	if u == nil {
		return nil, errors.New("Failed to initialize CVSS data updater")
	}
	u.Start()

	toClose := func(f *vulDefFile) {
		if file != f && f != nil {
			utils.IgnoreError(f.Close)
		}
	}
	var onlineFile *vulDefFile
	dataBundle, onlineTime, err := u.OpenFile()
	if err != nil || dataBundle == nil {
		return nil, errors.New("Failed to get CVSS data bundle")
	}
	log.Infof("CVSS Bundle is available: %s", dataBundle.Name())
	onlineFile = &vulDefFile{File: dataBundle, modTime: onlineTime}
	defer toClose(onlineFile)

	file = onlineFile
	return file, nil
}

func (h *httpHandler) openMostRecentMappings(fileName string) (file *vulDefFile, err error) {
	// TODO(ROX-20520): enable fetching offline file
	u := h.getV4Updater(mappingUpdaterKey)
	if u == nil {
		return nil, errors.New("Failed to initialize mapping updater")
	}
	u.Start()

	toClose := func(f *vulDefFile) {
		if file != f && f != nil {
			utils.IgnoreError(f.Close)
		}
	}
	var onlineFile *vulDefFile
	onlineZipFile, onlineTime, err := u.OpenFile()
=======
func (h *httpHandler) openMostRecentMappings(fileName string) (file *vulDefFile, err error) {
	// TODO(ROX-20520): enable fetching offline file
	log.Info("Getting v4 repository mapping data updater")
	u := h.getV4Updater(mappingUpdaterKey)

	var onlineFile *vulDefFile
	onlineZipFile, onlineTime, err := h.startUpdaterAndOpenFile(u)
>>>>>>> 93dcaf20
	if err != nil || onlineZipFile == nil {
		return
	}
	log.Infof("Compressed repository mapping file is available: %s", onlineZipFile.Name())
<<<<<<< HEAD

=======
	toClose := func(f *vulDefFile) {
		if file != f && f != nil {
			utils.IgnoreError(f.Close)
		}
	}
>>>>>>> 93dcaf20
	targetFile, err := openFromArchive(onlineZipFile.Name(), fileName)
	if err != nil {
		return nil, err
	}
	if targetFile != nil {
		onlineFile = &vulDefFile{File: targetFile, modTime: onlineTime}
	}
	defer toClose(onlineFile)

	file = onlineFile
	return file, nil
}

// openFromArchive returns a file object for a name within the definitions
// bundle. The file object has a file descriptor allocated on the filesystem, but
// its name is removed. Meaning once the file object is closed, the data will be
// freed in filesystem by the OS.
func openFromArchive(archiveFile string, fileName string) (*os.File, error) {
	// Open zip archive and extract the fileName.
	zipReader, err := zip.OpenReader(archiveFile)
	if err != nil {
		return nil, errors.Wrap(err, "opening zip archive")
	}
	defer utils.IgnoreError(zipReader.Close)
	fileReader, err := zipReader.Open(fileName)
	if err != nil {
		return nil, errors.Wrap(err, "extracting")
	}
	defer utils.IgnoreError(fileReader.Close)

	// Create a temporary file and remove it, keeping the file descriptor.
	tmpDir, err := os.MkdirTemp("", definitionsBaseDir)
	if err != nil {
		return nil, errors.Wrap(err, "creating temporary directory")
	}
	tmpFile, err := os.Create(filepath.Join(tmpDir, path.Base(fileName)))
	if err != nil {
		// Best effort to clean.
		_ = os.RemoveAll(tmpDir)
		return nil, errors.Wrap(err, "opening temporary file")
	}
	defer func() {
		if err != nil {
			_ = tmpFile.Close()
		}
	}()
	err = os.RemoveAll(tmpDir)
	if err != nil {
		return nil, errors.Wrap(err, "removing temporary file")
	}

	// Extract the file and copy contents to the temporary file, notice we
	// intentionally don't Sync(), to benefit from filesystem caching.
	_, err = io.Copy(tmpFile, fileReader)
	if err != nil {
		return nil, errors.Wrap(err, "writing to temporary file")
	}

	// Reset for caller's convenience.
	_, err = tmpFile.Seek(0, io.SeekStart)
	if err != nil {
		return nil, errors.Wrap(err, "writing to temporary file")
	}
	return tmpFile, nil
}

<<<<<<< HEAD
func (h *httpHandler) getUpdaterHelper(key string) *requestedUpdater {
	h.lock.Lock()
	defer h.lock.Unlock()

	u, exists := h.updaters[key]
	if !exists {
		var url string
		var updater RequestedUpdater
		filePath := filepath.Join(h.onlineVulnDir, key+".zip")
		switch key {
		case mappingUpdaterKey:
			url = strings.Join([]string{v4StorageDomain, mappingFile}, "/")
			updater = newV4Updater(file.New(filePath), client, url, h.interval)
		case cvssUpdaterKey:
			filePath := filepath.Join(h.onlineVulnDir, key+".tar.gz")
			url = strings.Join([]string{v4StorageDomain, cvssFile}, "/")
			updater = newV4Updater(file.New(filePath), client, url, h.interval)
		default:
			url = strings.Join([]string{scannerUpdateDomain, key, scannerUpdateURLSuffix}, "/")
			updater = newUpdater(file.New(filePath), client, url, h.interval)
		}

		h.updaters[key] = &requestedUpdater{RequestedUpdater: updater}

		u = h.updaters[key]
	}

	u.lastRequestedTime = time.Now()
	return u
}

func (h *httpHandler) getMappingFileHelper(w http.ResponseWriter, r *http.Request, fileName string) {
	file, err := h.openMostRecentMappings(fileName)
	if err != nil {
		log.Errorf("Failed to find JSON file: %v", err)
		http.Error(w, "JSON file not found", http.StatusNotFound)
		return
	}
	http.ServeContent(w, r, file.Name(), file.modTime, file)
}

func (h *httpHandler) getCvssFileHelper(w http.ResponseWriter, r *http.Request) {
	file, err := h.openMostRecentCvssBundle()
	if err != nil {
		log.Errorf("Failed to find CVSS data bundle: %v", err)
		http.Error(w, "CVSS data bundle not found", http.StatusNotFound)
		return
	}
	http.ServeContent(w, r, file.Name(), file.modTime, file)
=======
func (h *httpHandler) getUpdaterInternal(key string) *requestedUpdater {
	h.lock.Lock()
	defer h.lock.Unlock()

	updater, exists := h.updaters[key]
	if !exists {
		filePath := filepath.Join(h.onlineVulnDir, key+".zip")
		var url string

		if key == mappingUpdaterKey {
			url = strings.Join([]string{v4StorageDomain, mappingFile}, "/")
		} else {
			url = strings.Join([]string{scannerUpdateDomain, key, scannerUpdateURLSuffix}, "/")
		}

		h.updaters[key] = &requestedUpdater{
			updater: newUpdater(file.New(filePath), client, url, h.interval),
		}
		updater = h.updaters[key]
	}

	updater.lastRequestedTime = time.Now()
	return updater
}

func (h *httpHandler) getMappingFile(w http.ResponseWriter, r *http.Request, fileName string) {
	log.Infof("Fetching repository mapping file: %s", fileName)
	f, err := h.openMostRecentMappings(fileName)
	if err != nil {
		log.Errorf("Failed to find JSON file: %v", err)
		httputil.WriteGRPCStyleErrorf(w, codes.Internal, "could not read repository mapping file %s: %v", fileName, err)
		return
	}
	http.ServeContent(w, r, f.Name(), f.modTime, f)
}

func (h *httpHandler) startUpdaterAndOpenFile(u *requestedUpdater) (*os.File, time.Time, error) {
	if u == nil {
		return nil, time.Time{}, errors.New("Fail to initialize updater")
	}
	log.Info("Initializing updater")
	u.Start()
	osFile, modTime, err := u.file.Open()
	if err != nil {
		return nil, time.Time{}, err
	}
	if osFile == nil {
		return nil, time.Time{}, nil
	}
	return osFile, modTime, nil
>>>>>>> 93dcaf20
}<|MERGE_RESOLUTION|>--- conflicted
+++ resolved
@@ -49,13 +49,9 @@
 	// TODO(ROX-20481): Replace this URL with prod GCS bucket domain
 	v4StorageDomain   = "https://storage.googleapis.com/scanner-v4-test"
 	mappingFile       = "redhat-repository-mappings/mapping.zip"
-<<<<<<< HEAD
 	cvssFile          = "nvd-bundle/nvd-data.tar.gz"
 	mappingUpdaterKey = "mapping"
 	cvssUpdaterKey    = "cvss"
-=======
-	mappingUpdaterKey = "mapping"
->>>>>>> 93dcaf20
 )
 
 var (
@@ -73,7 +69,7 @@
 )
 
 type requestedUpdater struct {
-	RequestedUpdater
+	*updater
 	lastRequestedTime time.Time
 }
 
@@ -128,14 +124,7 @@
 	fileType := r.URL.Query().Get("type")
 	if fileType != "" {
 		if v4FileName, exists := v4FileMapping[fileType]; exists {
-<<<<<<< HEAD
-			h.getMappingFileHelper(w, r, v4FileName)
-			return
-		} else if fileType == "cvss" {
-			h.getCvssFileHelper(w, r)
-=======
 			h.getMappingFile(w, r, v4FileName)
->>>>>>> 93dcaf20
 			return
 		}
 	}
@@ -198,26 +187,15 @@
 // identified by the given uuid.
 // If the updater is created here, it is no started here, as it is a blocking operation.
 func (h *httpHandler) getUpdater(uuid string) *requestedUpdater {
-<<<<<<< HEAD
-	return h.getUpdaterHelper(uuid)
-=======
 	return h.getUpdaterInternal(uuid)
->>>>>>> 93dcaf20
 }
 
 // getV4Updater gets or creates the updater for RH repository mapping data
 func (h *httpHandler) getV4Updater(key string) *requestedUpdater {
-<<<<<<< HEAD
 	if key == mappingUpdaterKey || key == cvssUpdaterKey {
-		return h.getUpdaterHelper(key)
+		return h.getUpdaterInternal(key)
 	}
 	return nil
-=======
-	if key != mappingUpdaterKey {
-		return nil
-	}
-	return h.getUpdaterInternal(key)
->>>>>>> 93dcaf20
 }
 
 func (h *httpHandler) handleScannerDefsFile(ctx context.Context, zipF *zip.File) error {
@@ -266,7 +244,6 @@
 	return errors.New("scanner defs file not found in upload zip; wrong zip uploaded?")
 }
 
-// TODO(ROX-20520): support offline mode for scanner v4 vuln data
 func (h *httpHandler) post(w http.ResponseWriter, r *http.Request) {
 	tempDir, err := os.MkdirTemp("", "scanner-definitions-handler")
 	if err != nil {
@@ -370,11 +347,7 @@
 
 	// Open both the "online" and "offline", and save their modification times.
 	var onlineFile *vulDefFile
-<<<<<<< HEAD
-	onlineOSFile, onlineTime, err := u.OpenFile()
-=======
 	onlineOSFile, onlineTime, err := h.startUpdaterAndOpenFile(u)
->>>>>>> 93dcaf20
 	if err != nil {
 		return
 	}
@@ -398,49 +371,6 @@
 	return
 }
 
-<<<<<<< HEAD
-func (h *httpHandler) openMostRecentCvssBundle() (file *vulDefFile, err error) {
-	// TODO(ROX-20520): enable fetching offline file
-	u := h.getV4Updater(cvssUpdaterKey)
-	if u == nil {
-		return nil, errors.New("Failed to initialize CVSS data updater")
-	}
-	u.Start()
-
-	toClose := func(f *vulDefFile) {
-		if file != f && f != nil {
-			utils.IgnoreError(f.Close)
-		}
-	}
-	var onlineFile *vulDefFile
-	dataBundle, onlineTime, err := u.OpenFile()
-	if err != nil || dataBundle == nil {
-		return nil, errors.New("Failed to get CVSS data bundle")
-	}
-	log.Infof("CVSS Bundle is available: %s", dataBundle.Name())
-	onlineFile = &vulDefFile{File: dataBundle, modTime: onlineTime}
-	defer toClose(onlineFile)
-
-	file = onlineFile
-	return file, nil
-}
-
-func (h *httpHandler) openMostRecentMappings(fileName string) (file *vulDefFile, err error) {
-	// TODO(ROX-20520): enable fetching offline file
-	u := h.getV4Updater(mappingUpdaterKey)
-	if u == nil {
-		return nil, errors.New("Failed to initialize mapping updater")
-	}
-	u.Start()
-
-	toClose := func(f *vulDefFile) {
-		if file != f && f != nil {
-			utils.IgnoreError(f.Close)
-		}
-	}
-	var onlineFile *vulDefFile
-	onlineZipFile, onlineTime, err := u.OpenFile()
-=======
 func (h *httpHandler) openMostRecentMappings(fileName string) (file *vulDefFile, err error) {
 	// TODO(ROX-20520): enable fetching offline file
 	log.Info("Getting v4 repository mapping data updater")
@@ -448,20 +378,15 @@
 
 	var onlineFile *vulDefFile
 	onlineZipFile, onlineTime, err := h.startUpdaterAndOpenFile(u)
->>>>>>> 93dcaf20
 	if err != nil || onlineZipFile == nil {
 		return
 	}
 	log.Infof("Compressed repository mapping file is available: %s", onlineZipFile.Name())
-<<<<<<< HEAD
-
-=======
 	toClose := func(f *vulDefFile) {
 		if file != f && f != nil {
 			utils.IgnoreError(f.Close)
 		}
 	}
->>>>>>> 93dcaf20
 	targetFile, err := openFromArchive(onlineZipFile.Name(), fileName)
 	if err != nil {
 		return nil, err
@@ -528,57 +453,6 @@
 	return tmpFile, nil
 }
 
-<<<<<<< HEAD
-func (h *httpHandler) getUpdaterHelper(key string) *requestedUpdater {
-	h.lock.Lock()
-	defer h.lock.Unlock()
-
-	u, exists := h.updaters[key]
-	if !exists {
-		var url string
-		var updater RequestedUpdater
-		filePath := filepath.Join(h.onlineVulnDir, key+".zip")
-		switch key {
-		case mappingUpdaterKey:
-			url = strings.Join([]string{v4StorageDomain, mappingFile}, "/")
-			updater = newV4Updater(file.New(filePath), client, url, h.interval)
-		case cvssUpdaterKey:
-			filePath := filepath.Join(h.onlineVulnDir, key+".tar.gz")
-			url = strings.Join([]string{v4StorageDomain, cvssFile}, "/")
-			updater = newV4Updater(file.New(filePath), client, url, h.interval)
-		default:
-			url = strings.Join([]string{scannerUpdateDomain, key, scannerUpdateURLSuffix}, "/")
-			updater = newUpdater(file.New(filePath), client, url, h.interval)
-		}
-
-		h.updaters[key] = &requestedUpdater{RequestedUpdater: updater}
-
-		u = h.updaters[key]
-	}
-
-	u.lastRequestedTime = time.Now()
-	return u
-}
-
-func (h *httpHandler) getMappingFileHelper(w http.ResponseWriter, r *http.Request, fileName string) {
-	file, err := h.openMostRecentMappings(fileName)
-	if err != nil {
-		log.Errorf("Failed to find JSON file: %v", err)
-		http.Error(w, "JSON file not found", http.StatusNotFound)
-		return
-	}
-	http.ServeContent(w, r, file.Name(), file.modTime, file)
-}
-
-func (h *httpHandler) getCvssFileHelper(w http.ResponseWriter, r *http.Request) {
-	file, err := h.openMostRecentCvssBundle()
-	if err != nil {
-		log.Errorf("Failed to find CVSS data bundle: %v", err)
-		http.Error(w, "CVSS data bundle not found", http.StatusNotFound)
-		return
-	}
-	http.ServeContent(w, r, file.Name(), file.modTime, file)
-=======
 func (h *httpHandler) getUpdaterInternal(key string) *requestedUpdater {
 	h.lock.Lock()
 	defer h.lock.Unlock()
@@ -590,6 +464,8 @@
 
 		if key == mappingUpdaterKey {
 			url = strings.Join([]string{v4StorageDomain, mappingFile}, "/")
+		} else if key == cvssUpdaterKey {
+			url = strings.Join([]string{v4StorageDomain, cvssFile}, "/")
 		} else {
 			url = strings.Join([]string{scannerUpdateDomain, key, scannerUpdateURLSuffix}, "/")
 		}
@@ -629,5 +505,4 @@
 		return nil, time.Time{}, nil
 	}
 	return osFile, modTime, nil
->>>>>>> 93dcaf20
 }