module github.com/stackrox/rox

go 1.16

// CAVEAT: This introduces a circular dependency. If you change this line, you MUST change the "exclude"
// directive at the bottom of the file as well.
<<<<<<< HEAD
require github.com/stackrox/scanner v0.0.0-20220125184214-761202d6ab74
=======
require github.com/stackrox/scanner v0.0.0-20211030133935-e0a9b47f81de
>>>>>>> d49f63ea

require (
	cloud.google.com/go v0.94.1
	cloud.google.com/go/containeranalysis v0.1.0
	cloud.google.com/go/storage v1.12.0
	github.com/BurntSushi/toml v1.0.0
	github.com/Masterminds/semver v1.5.0
	github.com/Masterminds/sprig/v3 v3.2.2
	github.com/NYTimes/gziphandler v1.1.1
	github.com/PagerDuty/go-pagerduty v1.4.2
	github.com/RoaringBitmap/roaring v0.9.4
	github.com/VividCortex/ewma v1.2.0
	github.com/andygrunwald/go-jira v1.14.0
	github.com/antihax/optional v1.0.0
	github.com/aws/aws-sdk-go v1.40.36
	github.com/blevesearch/bleve v1.0.14
	github.com/blevesearch/blevex v1.0.0 // indirect
	github.com/blevesearch/go-porterstemmer v1.0.3 // indirect
	github.com/blevesearch/segment v0.9.0 // indirect
	github.com/cenkalti/backoff/v3 v3.2.2
	github.com/ckaznocha/protoc-gen-lint v0.2.4
	github.com/cloudflare/cfssl v0.0.0-20190510060611-9c027c93ba9e
	github.com/containers/image/v5 v5.11.1
	github.com/coreos/go-oidc/v3 v3.0.0
	github.com/coreos/go-systemd/v22 v22.3.2
	github.com/couchbase/moss v0.1.0 // indirect
	github.com/couchbase/vellum v1.0.2 // indirect
	github.com/dave/jennifer v1.4.1
	github.com/deckarep/golang-set v1.7.1
	github.com/dexidp/dex v0.0.0-20210917061239-f0186ff2651e
	github.com/dgrijalva/jwt-go v3.2.0+incompatible
	github.com/docker/distribution v2.7.1+incompatible
	github.com/docker/docker v17.12.0-ce-rc1.0.20200618181300-9dc6525e6118+incompatible
	github.com/docker/go-connections v0.4.0
	github.com/docker/go-units v0.4.0
	github.com/facebookincubator/flog v0.0.0-20190930132826-d2511d0ce33c // indirect
	github.com/facebookincubator/nvdtools v0.1.4
	github.com/fatih/color v1.13.0
	github.com/fsnotify/fsnotify v1.5.1 // indirect
	github.com/fullsailor/pkcs7 v0.0.0
	github.com/ghodss/yaml v1.0.0
	github.com/go-logr/logr v0.4.0
	github.com/godbus/dbus/v5 v5.0.4
	github.com/gofrs/uuid v4.0.0+incompatible
	github.com/gogo/protobuf v1.3.2
	github.com/golang/mock v1.6.0
	github.com/golang/protobuf v1.5.2
	github.com/google/certificate-transparency-go v1.1.2
	github.com/google/go-cmp v0.5.6
	github.com/googleapis/gnostic v0.5.5
	github.com/gorilla/schema v1.2.0
	github.com/graph-gophers/graphql-go v1.1.0
	github.com/grpc-ecosystem/go-grpc-middleware v1.3.0
	github.com/grpc-ecosystem/go-grpc-prometheus v1.2.0
	github.com/grpc-ecosystem/grpc-gateway v1.16.0
	github.com/hako/durafmt v0.0.0-20210608085754-5c1018a4e16b
	github.com/hashicorp/go-multierror v1.1.1
	github.com/hashicorp/go-version v1.3.0
	github.com/hashicorp/golang-lru v0.5.4
	github.com/heroku/docker-registry-client v0.0.0
	github.com/joelanford/helm-operator v0.0.7
	github.com/joshdk/go-junit v0.0.0-20210226021600-6145f504ca0d
	github.com/kisielk/sqlstruct v0.0.0-20210630145711-dae28ed37023 // indirect
	github.com/machinebox/graphql v0.2.2
	github.com/magiconair/properties v1.8.5
	github.com/mailru/easyjson v0.7.7
	github.com/matryer/is v1.4.0 // indirect
	github.com/mauricelam/genny v0.0.0-20190320071652-0800202903e5
	github.com/mitchellh/go-wordwrap v1.0.1
	github.com/mitchellh/hashstructure v1.1.0
	github.com/nxadm/tail v1.4.8
	github.com/olekukonko/tablewriter v0.0.5
	github.com/onsi/ginkgo v1.16.4
	github.com/onsi/gomega v1.16.0
	github.com/opencontainers/go-digest v1.0.0
	github.com/opencontainers/image-spec v1.0.2-0.20190823105129-775207bd45b6
	github.com/openshift/api v3.9.1-0.20191201231411-9f834e337466+incompatible
	github.com/openshift/client-go v0.0.0-20200623090625-83993cebb5ae
	github.com/operator-framework/operator-sdk v0.19.4
	github.com/pkg/errors v0.9.1
	github.com/prometheus/client_golang v1.11.0
	github.com/prometheus/client_model v0.2.0
	github.com/prometheus/common v0.32.1
	github.com/russellhaering/gosaml2 v0.6.0
	github.com/russellhaering/goxmldsig v1.1.1
	github.com/sergi/go-diff v1.2.0
	github.com/spf13/cobra v1.2.1
	github.com/spf13/pflag v1.0.5
	github.com/stackrox/anchore-client v0.0.0-20190929180200-981e05834836
	github.com/stackrox/default-authz-plugin v0.0.0-20210608105219-00ad9c9f3855
	github.com/stackrox/external-network-pusher v0.0.0-20210419192707-074af92bbfa7
	github.com/stackrox/helmtest v0.0.0-20220118100812-1ad97c4de347
	github.com/stackrox/k8s-istio-cve-pusher v0.0.0-20210422200002-d89f671ac4f5
	github.com/steveyen/gtreap v0.1.0 // indirect
	github.com/stretchr/testify v1.7.0
	github.com/syndtr/goleveldb v1.0.0 // indirect
	github.com/tecbot/gorocksdb v0.0.0-20191217155057-f0fad39f321c
	github.com/tidwall/gjson v1.9.2
	github.com/tkuchiki/go-timezone v0.1.3
	github.com/vbauerster/mpb/v4 v4.12.2
	go.etcd.io/bbolt v1.3.6
	go.uber.org/atomic v1.9.0
	go.uber.org/zap v1.19.0
	golang.org/x/crypto v0.0.0-20210817164053-32db794688a5
	golang.org/x/net v0.0.0-20210902165921-8d991716f632
	golang.org/x/oauth2 v0.0.0-20210819190943-2bc19b11175f
	golang.org/x/sync v0.0.0-20210220032951-036812b2e83c
	golang.org/x/sys v0.0.0-20210908233432-aa78b53d3365
	golang.org/x/time v0.0.0-20210723032227-1f47c861a9ac
	golang.org/x/tools v0.1.5
	golang.stackrox.io/grpc-http1 v0.2.4
	google.golang.org/api v0.57.0
	google.golang.org/genproto v0.0.0-20210903162649-d08c68adba83
	google.golang.org/grpc v1.40.0
	google.golang.org/grpc/examples v0.0.0-20210902184326-c93e472777b9
	gopkg.in/robfig/cron.v2 v2.0.0-20150107220207-be2e0b0deed5
	gopkg.in/square/go-jose.v2 v2.6.0
	gopkg.in/yaml.v3 v3.0.0-20210107192922-496545a6307b
	gotest.tools v2.2.0+incompatible
	helm.sh/helm/v3 v3.7.1
	k8s.io/api v0.22.2
	k8s.io/apimachinery v0.22.2
	k8s.io/apiserver v0.22.2
	k8s.io/client-go v0.22.2
	k8s.io/kubectl v0.22.2
	k8s.io/kubelet v0.22.2
	k8s.io/utils v0.0.0-20211208161948-7d6a63dca704
	sigs.k8s.io/controller-runtime v0.10.2
	sigs.k8s.io/yaml v1.3.0
)

replace (
	github.com/blevesearch/bleve => github.com/stackrox/bleve v0.0.0-20200807170555-6c4fa9f5e726

	github.com/facebookincubator/nvdtools => github.com/stackrox/nvdtools v0.0.0-20210326191554-5daeb6395b56
	github.com/fullsailor/pkcs7 => github.com/misberner/pkcs7 v0.0.0-20190417093538-a48bf0f78dea
	github.com/gogo/protobuf => github.com/connorgorman/protobuf v1.2.2-0.20210115205927-b892c1b298f7

	github.com/heroku/docker-registry-client => github.com/stackrox/docker-registry-client v0.0.0-20210302165330-43446b0a41b5
	github.com/joelanford/helm-operator => github.com/stackrox/helm-operator v0.0.8-0.20211217081542-57dfe5d681e3
	github.com/mattn/goveralls => github.com/viswajithiii/goveralls v0.0.3-0.20190917224517-4dd02c532775

	// github.com/mikefarah/yaml/v2 is a clone of github.com/go-yaml/yaml/v2.
	// Both github.com/go-yaml/yaml/v2 and github.com/go-yaml/yaml/v3 do not provide go.sum
	// so dependabot is not able to check dependecies.
	// See https://github.com/go-yaml/yaml/issues/772
	// Therefore we point all to our fork of `go-yaml` - github.com/stackrox/yaml/v2|v3
	// where we provide the actual `go.sum`.
	github.com/mikefarah/yaml/v2 => gopkg.in/yaml.v2 v2.4.0

	github.com/nxadm/tail => github.com/stackrox/tail v1.4.9-0.20210831224919-407035634f5d
	github.com/opencontainers/runc => github.com/opencontainers/runc v1.0.0-rc9
	github.com/tecbot/gorocksdb => github.com/DataDog/gorocksdb v0.0.0-20200107201226-9722c3a2e063
	go.uber.org/zap => github.com/stackrox/zap v1.15.1-0.20200720133746-810fd602fd0f
	golang.org/x/oauth2 => github.com/misberner/oauth2 v0.0.0-20210904010302-0b4d90ae6a84

	gopkg.in/yaml.v2 => github.com/stackrox/yaml/v2 v2.4.1
	gopkg.in/yaml.v3 => github.com/stackrox/yaml/v3 v3.0.0
)

// Circular rox -> scanner -> rox dependency would pull in a long list of past rox versions, cluttering go.sum
// and the module cache.
// If you upgrade the scanner version, you MUST change this line as well to refer to the rox version included
// from the given scanner version.
exclude github.com/stackrox/rox v0.0.0-20210914215712-9ac265932e28

exclude k8s.io/client-go v12.0.0+incompatible

exclude github.com/openshift/client-go v3.9.0+incompatible<|MERGE_RESOLUTION|>--- conflicted
+++ resolved
@@ -4,11 +4,7 @@
 
 // CAVEAT: This introduces a circular dependency. If you change this line, you MUST change the "exclude"
 // directive at the bottom of the file as well.
-<<<<<<< HEAD
-require github.com/stackrox/scanner v0.0.0-20220125184214-761202d6ab74
-=======
 require github.com/stackrox/scanner v0.0.0-20211030133935-e0a9b47f81de
->>>>>>> d49f63ea
 
 require (
 	cloud.google.com/go v0.94.1
