--- conflicted
+++ resolved
@@ -125,20 +125,12 @@
 	gopkg.in/yaml.v3 v3.0.0-20210107192922-496545a6307b
 	gotest.tools v2.2.0+incompatible
 	helm.sh/helm/v3 v3.7.1
-<<<<<<< HEAD
 	k8s.io/api v0.23.1
-=======
-	k8s.io/api v0.22.2
->>>>>>> 8fc11869
 	k8s.io/apimachinery v0.23.1
-	k8s.io/apiserver v0.22.2
+	k8s.io/apiserver v0.23.1
 	k8s.io/client-go v0.23.1
-	k8s.io/kubectl v0.22.2
-<<<<<<< HEAD
+	k8s.io/kubectl v0.23.1
 	k8s.io/kubelet v0.23.1
-=======
-	k8s.io/kubelet v0.22.2
->>>>>>> 8fc11869
 	k8s.io/utils v0.0.0-20210930125809-cb0fa318a74b
 	sigs.k8s.io/controller-runtime v0.10.2
 	sigs.k8s.io/yaml v1.3.0
