--- conflicted
+++ resolved
@@ -1,4 +1,4 @@
-#!/bin/sh
+#!/usr/bin/env bash
 set -eu
 
 # Collect k8s infrastructure Logs script
@@ -38,7 +38,6 @@
 
 sleep 5 # Let kubectl proxy stabilize
 mkdir -p "${log_dir}"/infrastructure
-<<<<<<< HEAD
 declare -a waiters
 ( curl -s http://localhost:8001/logs/kube-apiserver.log > "${log_dir}"/infrastructure/kube-apiserver.log 2>&1 \
   || { echo "curl exitcode:$?"; echo 'Can we just ignore exitcode 18? downloaded log file tail:'; tail "${log_dir}"/infrastructure/kube-apiserver.log; } ) &
@@ -78,11 +77,6 @@
 waiters+=($!)
 
 wait ${waiters[*]}
-=======
-retry 5 true curl -v --retry 2 --retry-all-errors --continue-at - \
-    -s http://localhost:8001/logs/kube-apiserver.log \
-    -o "${log_dir}"/infrastructure/kube-apiserver.log
->>>>>>> a18ef472
 
 kill $proxy_pid
 
