--- conflicted
+++ resolved
@@ -19,14 +19,9 @@
 
 gkecluster=GKECluster("compat-test")
 
-<<<<<<< HEAD
+failing_sensor_versions = []
 for version in chart_versions:
     os.environ["SENSOR_CHART_VERSION"] = version
-    make_compatibility_test_runner(cluster=gkecluster).run()
-=======
-failing_sensor_versions = []
-for version in versions:
-    os.environ["SENSOR_IMAGE_TAG"] = version
     try:
         make_compatibility_test_runner(cluster=gkecluster).run()
     except Exception:
@@ -37,5 +32,4 @@
     raise SensorVersionsFailure(f"Compatibility tests failed for Sensor versions " + ', '.join(failing_sensor_versions))
 
 class SensorVersionsFailure(Exception):
-    pass
->>>>>>> 422d949e
+    pass