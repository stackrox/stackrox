#!/usr/bin/env -S python3 -u

"""
Run sensor-integration tests in a GKE cluster
"""
import os
from runners import ClusterTestRunner
from clusters import GKECluster
from pre_tests import PreSystemTests
from ci_tests import SensorIntegration

# set required test parameters
os.environ["ORCHESTRATOR_FLAVOR"] = "k8s"

ClusterTestRunner(
    pre_test=PreSystemTests(run_poll_for_system_test_images=False),
    cluster=GKECluster("sensor-integration-test"),
    test=SensorIntegration(),
<<<<<<< HEAD
).run()
=======
).run()
>>>>>>> ade6ecdb
<|MERGE_RESOLUTION|>--- conflicted
+++ resolved
@@ -16,8 +16,4 @@
     pre_test=PreSystemTests(run_poll_for_system_test_images=False),
     cluster=GKECluster("sensor-integration-test"),
     test=SensorIntegration(),
-<<<<<<< HEAD
-).run()
-=======
-).run()
->>>>>>> ade6ecdb
+).run()