--- conflicted
+++ resolved
@@ -13,9 +13,5 @@
     pre_test=PreSystemTests(),
     test=OperatorE2eTest(),
     post_test=PostClusterTest(collect_central_artifacts=False),
-<<<<<<< HEAD
-    final_post=FinalPost(handle_e2e_progress_failures=False)).run()
-=======
-    final_post=FinalPost(),
-).run()
->>>>>>> 133e9098
+    final_post=FinalPost(handle_e2e_progress_failures=False),
+).run()