#!/usr/bin/env bash

# A library of CI related reusable bash functions

SCRIPTS_ROOT="$(cd "$(dirname "${BASH_SOURCE[0]}")"/../.. && pwd)"
source "$SCRIPTS_ROOT/scripts/lib.sh"
source "$SCRIPTS_ROOT/scripts/ci/test_state.sh"

set -euo pipefail

ensure_CI() {
    if ! is_CI; then
        die "A CI environment is required."
    fi
}

ci_export() {
    if [[ "$#" -ne 2 ]]; then
        die "missing args. usage: ci_export <env-name> <env-value>"
    fi

    local env_name="$1"
    local env_value="$2"

    if command -v cci-export >/dev/null; then
        cci-export "$env_name" "$env_value"
    else
        export "$env_name"="$env_value"
    fi
}

ci_exit_trap() {
    local exit_code="$?"
    info "Executing a general purpose exit trap for CI"
    echo "Exit code is: ${exit_code}"

    (send_slack_notice_for_failures_on_merge "${exit_code}") || { echo "ERROR: Could not slack a test failure message"; }

    while [[ -e /tmp/hold ]]; do
        info "Holding this job for debug"
        sleep 60
    done

    handle_dangling_processes
}

# handle_dangling_processes() - The OpenShift CI ci-operator will not complete a
# test job if there are processes remaining that were started by the job. While
# processes _should_ be cleaned up by their creators it is common that some are
# not, so this exists as a fail safe.
handle_dangling_processes() {
    info "Process state at exit:"
    ps -e -O ppid

    local psline this_pid pid
    ps -e -O ppid | while read -r psline; do
        # trim leading whitespace
        psline="$(echo "$psline" | xargs)"
        if [[ "$psline" =~ ^PID ]]; then
            # Ignoring header
            continue
        fi
        this_pid="$$"
        if [[ "$psline" =~ ^$this_pid ]]; then
            echo "Ignoring self: $psline"
            continue
        fi
        # shellcheck disable=SC1087
        if [[ "$psline" =~ [[:space:]]$this_pid[[:space:]] ]]; then
            echo "Ignoring child: $psline"
            continue
        fi
        if [[ "$psline" =~ entrypoint|defunct ]]; then
            echo "Ignoring ci-operator entrypoint or defunct process: $psline"
            continue
        fi
        echo "A candidate to kill: $psline"
        pid="$(echo "$psline" | cut -d' ' -f1)"
        echo "Will kill $pid"
        kill "$pid" || {
            echo "Error killing $pid"
        }
    done
}

create_exit_trap() {
    trap ci_exit_trap EXIT
}

setup_deployment_env() {
    info "Setting up the deployment environment"

    if [[ "$#" -ne 2 ]]; then
        die "missing args. usage: setup_deployment_env <docker-login> <use-websocket>"
    fi

    local docker_login="$1"
    local use_websocket="$2"

    if [[ "$docker_login" == "true" ]]; then
        registry_ro_login "quay.io/rhacs-eng"
    fi

    if [[ "$use_websocket" == "true" ]]; then
        ci_export CLUSTER_API_ENDPOINT "wss://central.stackrox:443"
    fi

    ci_export REGISTRY_USERNAME "$QUAY_RHACS_ENG_RO_USERNAME"
    ci_export REGISTRY_PASSWORD "$QUAY_RHACS_ENG_RO_PASSWORD"
    if [[ -z "${MAIN_IMAGE_TAG:-}" ]]; then
        ci_export MAIN_IMAGE_TAG "$(make --quiet tag)"
    fi

    REPO=rhacs-eng
    ci_export MAIN_IMAGE_REPO "quay.io/$REPO/main"
    ci_export CENTRAL_DB_IMAGE_REPO "quay.io/$REPO/central-db"
    ci_export COLLECTOR_IMAGE_REPO "quay.io/$REPO/collector"
}

install_built_roxctl_in_gopath() {
    require_environment "GOPATH"

    local bin_os bin_platform
    if is_darwin; then
        bin_os="darwin"
    elif is_linux; then
        bin_os="linux"
    else
        die "Only linux or darwin are supported for this test"
    fi

    case "$(uname -m)" in
        x86_64) bin_platform="${bin_os}_amd64" ;;
        aarch64) bin_platform="${bin_os}_arm64" ;;
        ppc64le) bin_platform="${bin_os}_ppc64le" ;;
        s390x) bin_platform="${bin_os}_s390x" ;;
        *) die "Unknown architecture" ;;
    esac

    local roxctl="$SCRIPTS_ROOT/bin/${bin_platform}/roxctl"

    require_executable "$roxctl" "roxctl should be built"

    cp "$roxctl" "$GOPATH/bin/roxctl"
}

get_central_debug_dump() {
    info "Getting a central debug dump"

    if [[ "$#" -ne 1 ]]; then
        die "missing arg. usage: get_central_debug_dump <output_dir>"
    fi

    local output_dir="$1"

    require_environment "API_ENDPOINT"
    require_environment "ROX_PASSWORD"

    roxctl -e "${API_ENDPOINT}" -p "${ROX_PASSWORD}" --insecure-skip-tls-verify central debug dump --output-dir "${output_dir}"
    ls -l "${output_dir}"
}

get_central_diagnostics() {
    info "Getting central diagnostics"

    if [[ "$#" -ne 1 ]]; then
        die "missing arg. usage: get_central_diagnostics <output_dir>"
    fi

    local output_dir="$1"

    require_environment "API_ENDPOINT"
    require_environment "ROX_PASSWORD"

    roxctl -e "${API_ENDPOINT}" -p "${ROX_PASSWORD}" central debug download-diagnostics --output-dir "${output_dir}" --insecure-skip-tls-verify
    ls -l "${output_dir}"
}

push_main_image_set() {
    info "Pushing main, roxctl and central-db images"

    if [[ "$#" -ne 2 ]]; then
        die "missing arg. usage: push_main_image_set <push_context> <brand>"
    fi

    local push_context="$1"
    local brand="$2"

    local main_image_set=("main" "roxctl" "central-db")
    if is_OPENSHIFT_CI; then
        local main_image_srcs=("$MAIN_IMAGE" "$ROXCTL_IMAGE" "$CENTRAL_DB_IMAGE")
        oc registry login
    fi

    _push_main_image_set() {
        local registry="$1"
        local tag="$2"

        for image in "${main_image_set[@]}"; do
            "$SCRIPTS_ROOT/scripts/ci/push-as-manifest-list.sh" "${registry}/${image}:${tag}" | cat
        done
    }

    _tag_main_image_set() {
        local local_tag="$1"
        local registry="$2"
        local remote_tag="$3"

        for image in "${main_image_set[@]}"; do
            docker tag "stackrox/${image}:${local_tag}" "${registry}/${image}:${remote_tag}"
        done
    }

    _mirror_main_image_set() {
        local registry="$1"
        local tag="$2"

        local idx=0
        for image in "${main_image_set[@]}"; do
            oc_image_mirror "${main_image_srcs[$idx]}" "${registry}/${image}:${tag}"
            (( idx++ )) || true
        done
    }

    if [[ "$brand" == "STACKROX_BRANDING" ]]; then
        local destination_registries=("quay.io/stackrox-io")
    elif [[ "$brand" == "RHACS_BRANDING" ]]; then
        local destination_registries=("quay.io/rhacs-eng")
    else
        die "$brand is not a supported brand"
    fi

    local tag
    tag="$(make --quiet tag)"
    for registry in "${destination_registries[@]}"; do
        registry_rw_login "$registry"

        if is_OPENSHIFT_CI; then
            _mirror_main_image_set "$registry" "$tag"
        else
            _tag_main_image_set "$tag" "$registry" "$tag"
            _push_main_image_set "$registry" "$tag"
        fi
        if [[ "$push_context" == "merge-to-master" ]]; then
            if is_OPENSHIFT_CI; then
                _mirror_main_image_set "$registry" "latest"
            else
                _tag_main_image_set "$tag" "$registry" "latest"
                _push_main_image_set "$registry" "latest"
            fi
        fi
    done
}

push_operator_image_set() {
    info "Pushing stackrox-operator, stackrox-operator-bundle and stackrox-operator-index images"

    if [[ "$#" -ne 2 ]]; then
        die "missing arg. usage: push_operator_image_set <push_context> <brand>"
    fi

    local push_context="$1"
    local brand="$2"

    local operator_image_set=("stackrox-operator" "stackrox-operator-bundle" "stackrox-operator-index")
    if is_OPENSHIFT_CI; then
        if [[ -n "${OPERATOR_BUNDLE_INDEX_MAGE:-}" ]]; then
            OPERATOR_BUNDLE_INDEX_IMAGE="${OPERATOR_BUNDLE_INDEX_MAGE}"
        fi
        local operator_image_srcs=("$OPERATOR_IMAGE" "$OPERATOR_BUNDLE_IMAGE" "$OPERATOR_BUNDLE_INDEX_IMAGE")
        oc registry login
    fi

    _push_operator_image_set() {
        local registry="$1"
        local tag="$2"

        local v
        for image in "${operator_image_set[@]}"; do
            if [[ "${image}" != "stackrox-operator" ]]; then
                # Only the bundle and index image tags have the v prefix.
                v="v"
            else
                v=""
            fi
            "$SCRIPTS_ROOT/scripts/ci/push-as-manifest-list.sh" "${registry}/${image}:${v}${tag}" | cat
        done
    }

    _tag_operator_image_set() {
        local local_tag="$1"
        local registry="$2"
        local remote_tag="$3"

        local v
        for image in "${operator_image_set[@]}"; do
            if [[ "${image}" != "stackrox-operator" ]]; then
                # Only the bundle and index image tags have the v prefix.
                v="v"
            else
                v=""
            fi
            docker tag "stackrox/${image}:${local_tag}" "${registry}/${image}:${v}${remote_tag}"
        done
    }

    _mirror_operator_image_set() {
        local registry="$1"
        local tag="$2"

        local idx=0
        local v
        for image in "${operator_image_set[@]}"; do
            if [[ "${image}" != "stackrox-operator" ]]; then
                # Only the bundle and index image tags have the v prefix.
                v="v"
            else
                v=""
            fi
            oc image mirror "${operator_image_srcs[$idx]}" "${registry}/${image}:${v}${tag}"
            (( idx++ )) || true
        done
    }

    if [[ "$brand" == "STACKROX_BRANDING" ]]; then
        local destination_registries=("quay.io/stackrox-io")
    elif [[ "$brand" == "RHACS_BRANDING" ]]; then
        local destination_registries=("quay.io/rhacs-eng")
    else
        die "$brand is not a supported brand"
    fi

    local tag
    tag="$(make --quiet -C operator tag)"
    for registry in "${destination_registries[@]}"; do
        registry_rw_login "$registry"

        if is_OPENSHIFT_CI; then
            _mirror_operator_image_set "$registry" "$tag"
        else
            _tag_operator_image_set "$tag" "$registry" "$tag"
            _push_operator_image_set "$registry" "$tag"
        fi
        if [[ "$push_context" == "merge-to-master" ]]; then
            if is_OPENSHIFT_CI; then
                _mirror_operator_image_set "$registry" "latest"
            else
                _tag_operator_image_set "$tag" "$registry" "latest"
                _push_operator_image_set "$registry" "latest"
            fi
        fi
    done
}

push_race_condition_debug_image() {
    info "Pushing the -race image: $MAIN_RCD_IMAGE"

    if ! is_OPENSHIFT_CI; then
        die "Only supported in OpenShift CI"
    fi

    oc registry login

    local registry="quay.io/rhacs-eng"
    registry_rw_login "$registry"
    oc_image_mirror "$MAIN_RCD_IMAGE" "${registry}/main:$(make --quiet tag)-rcd"
}

push_mock_grpc_server_image() {
    local registry="quay.io/rhacs-eng"
    image="${registry}/grpc-server:$(make --quiet tag)"
    info "Pushing the mock grpc server image: $MOCK_GRPC_SERVER_IMAGE to $image"

    if ! is_OPENSHIFT_CI; then
        die "Only supported in OpenShift CI"
    fi

    oc registry login

    registry_rw_login "$registry"
    oc_image_mirror "$MOCK_GRPC_SERVER_IMAGE" "$image"
}

registry_rw_login() {
    if [[ "$#" -ne 1 ]]; then
        die "missing arg. usage: registry_rw_login <registry>"
    fi

    local registry="$1"

    case "$registry" in
        quay.io/rhacs-eng)
            docker login -u "$QUAY_RHACS_ENG_RW_USERNAME" --password-stdin <<<"$QUAY_RHACS_ENG_RW_PASSWORD" quay.io
            ;;
        quay.io/stackrox-io)
            docker login -u "$QUAY_STACKROX_IO_RW_USERNAME" --password-stdin <<<"$QUAY_STACKROX_IO_RW_PASSWORD" quay.io
            ;;
        *)
            die "Unsupported registry login: $registry"
    esac
}

registry_ro_login() {
    if [[ "$#" -ne 1 ]]; then
        die "missing arg. usage: registry_ro_login <registry>"
    fi

    local registry="$1"

    case "$registry" in
        quay.io/rhacs-eng)
            docker login -u "$QUAY_RHACS_ENG_RO_USERNAME" --password-stdin <<<"$QUAY_RHACS_ENG_RO_PASSWORD" quay.io
            ;;
        *)
            die "Unsupported registry login: $registry"
    esac
}

push_matching_collector_scanner_images() {
    info "Pushing collector & scanner images tagged with main-version to quay.io/rhacs-eng"

    if [[ "$#" -ne 1 ]]; then
        die "missing arg. usage: push_matching_collector_scanner_images <brand>"
    fi

    if is_OPENSHIFT_CI; then
        oc registry login
    fi

    local brand="$1"

    if [[ "$brand" == "STACKROX_BRANDING" ]]; then
        local source_registry="quay.io/stackrox-io"
        local target_registries=( "quay.io/stackrox-io" )
    elif [[ "$brand" == "RHACS_BRANDING" ]]; then
        local source_registry="quay.io/rhacs-eng"
        local target_registries=( "quay.io/rhacs-eng" )
    else
        die "$brand is not a supported brand"
    fi

    _retag_or_mirror() {
        if is_OPENSHIFT_CI; then
            oc_image_mirror "$1" "$2"
        else
            "$SCRIPTS_ROOT/scripts/ci/pull-retag-push.sh" "$1" "$2"
        fi
    }

    local main_tag
    main_tag="$(make --quiet tag)"
    local scanner_version
    scanner_version="$(make --quiet scanner-tag)"
    local collector_version
    collector_version="$(make --quiet collector-tag)"

    for target_registry in "${target_registries[@]}"; do
        registry_rw_login "${target_registry}"

        _retag_or_mirror "${source_registry}/scanner:${scanner_version}"    "${target_registry}/scanner:${main_tag}"
        _retag_or_mirror "${source_registry}/scanner-db:${scanner_version}" "${target_registry}/scanner-db:${main_tag}"
        _retag_or_mirror "${source_registry}/scanner-slim:${scanner_version}"    "${target_registry}/scanner-slim:${main_tag}"
        _retag_or_mirror "${source_registry}/scanner-db-slim:${scanner_version}" "${target_registry}/scanner-db-slim:${main_tag}"

        _retag_or_mirror "${source_registry}/collector:${collector_version}"      "${target_registry}/collector:${main_tag}"
        _retag_or_mirror "${source_registry}/collector:${collector_version}-slim" "${target_registry}/collector-slim:${main_tag}"
    done
}

oc_image_mirror() {
    retry 5 true oc image mirror "$1" "$2"
}

poll_for_system_test_images() {
    info "Polling for images required for system tests"

    if [[ "$#" -ne 1 ]]; then
        die "missing arg. usage: poll_for_system_test_images <seconds to wait>"
    fi

    local time_limit="$1"

    require_environment "QUAY_RHACS_ENG_BEARER_TOKEN"

    # Require images based on the job
    case "$CI_JOB_NAME" in
        *-operator-e2e-tests)
            reqd_images=("stackrox-operator" "stackrox-operator-bundle" "stackrox-operator-index" "main")
            ;;
        *-race-condition-qa-e2e-tests)
            reqd_images=("main-rcd" "roxctl")
            ;;
        *-postgres-*)
            reqd_images=("main" "roxctl" "central-db")
            ;;
        *)
            reqd_images=("main" "roxctl")
            ;;
    esac

    info "Will poll for: ${reqd_images[*]}"

    local tag
    tag="$(make --quiet tag)"
    local start_time
    start_time="$(date '+%s')"

    while true; do
        local all_exist=true
        for image in "${reqd_images[@]}"
        do
            if ! check_rhacs_eng_image_exists "$image" "$tag"; then
                info "$image does not exist"
                all_exist=false
                break
            fi
        done

        if $all_exist; then
            info "All images exist"
            break
        fi
        if (( $(date '+%s') - start_time > time_limit )); then
           die "ERROR: Timed out waiting for images after ${time_limit} seconds"
        fi
        sleep 60
    done

    touch "${STATE_IMAGES_AVAILABLE}"
}

check_rhacs_eng_image_exists() {
    local name="$1"
    local tag="$2"

    if [[ "$name" =~ stackrox-operator-(bundle|index) ]]; then
        tag="$(echo "v${tag}" | sed 's,x,0,')"
    elif [[ "$name" == "stackrox-operator" ]]; then
        tag="${tag//x/0}"
    elif [[ "$name" == "main-rcd" ]]; then
        name="main"
        tag="${tag}-rcd"
    fi

    local url="https://quay.io/api/v1/repository/rhacs-eng/$name/tag?specificTag=$tag"
    info "Checking for $name using $url"
    local check
    check=$(curl --location -sS -H "Authorization: Bearer ${QUAY_RHACS_ENG_BEARER_TOKEN}" "$url")
    echo "$check"
    [[ "$(jq -r '.tags | first | .name' <<<"$check")" == "$tag" ]]
}

<<<<<<< HEAD
check_docs() {
    info "Check docs version"

    if [[ "$#" -lt 1 ]]; then
        die "missing arg. usage: check_docs <tag>"
    fi

    local tag="$1"

    [[ "$tag" =~ $RELEASE_RC_TAG_BASH_REGEX ]] || {
        info "Skipping step as this is not a release or RC build"
        return 0
    }

    local release_version="${BASH_REMATCH[1]}"
    local expected_content_branch="rhacs-docs-${release_version}"
    local actual_content_branch
    actual_content_branch="$(git config -f .gitmodules submodule.docs/content.branch)"
    [[ "$actual_content_branch" == "$expected_content_branch" ]] || {
        echo >&2 "ERROR: Expected docs/content submodule to point to branch ${expected_content_branch}, got: ${actual_content_branch}"
        return 1
    }

    git submodule update --remote docs/content
    git diff --exit-code HEAD || {
        echo >&2 "ERROR: The docs/content submodule is out of date for the ${expected_content_branch} branch; please run"
        echo >&2 "  git submodule update --remote docs/content"
        echo >&2 "and commit the result."
        return 1
    }

    info "The docs version is as expected"
}

check_scanner_version() {
=======
check_scanner_and_collector_versions() {
    info "Check on builds that COLLECTOR_VERSION and SCANNER_VERSION are release versions"

    local release_mismatch=0
    if ! is_release_version "$(make --quiet collector-tag)"; then
        echo >&2 "ERROR: Collector tag does not look like a release tag. Please update COLLECTOR_VERSION file before releasing."
        release_mismatch=1
    fi
>>>>>>> 48fe67a4
    if ! is_release_version "$(make --quiet scanner-tag)"; then
        echo "::error::Scanner tag does not look like a release tag. Please update SCANNER_VERSION file before releasing."
        exit 1
    fi
}

check_collector_version() {
    if ! is_release_version "$(make --quiet collector-tag)"; then
        echo "::error::Collector tag does not look like a release tag. Please update COLLECTOR_VERSION file before releasing."
        exit 1
    fi
}

publish_roxctl() {
 if [[ "$#" -ne 1 ]]; then
        die "missing arg. usage: publish_roxctl <tag>"
    fi

    local tag="$1"

    echo "Push roxctl to gs://sr-roxc & gs://rhacs-openshift-mirror-src/assets" >> "${GITHUB_STEP_SUMMARY}"

    local temp_dir
    temp_dir="$(mktemp -d)"
    "${SCRIPTS_ROOT}/scripts/ci/roxctl-publish/prepare.sh" . "${temp_dir}"
    "${SCRIPTS_ROOT}/scripts/ci/roxctl-publish/publish.sh" "${temp_dir}" "${tag}" "gs://sr-roxc"
    "${SCRIPTS_ROOT}/scripts/ci/roxctl-publish/publish.sh" "${temp_dir}" "${tag}" "gs://rhacs-openshift-mirror-src/assets"
}

push_helm_charts() {
    if [[ "$#" -ne 1 ]]; then
        die "missing arg. usage: push_helm_charts <tag>"
    fi

    local tag="$1"

    echo "Publish Helm charts to github repository stackrox/release-artifacts and create a PR" >> "${GITHUB_STEP_SUMMARY}"

    local central_services_chart_dir
    local secured_cluster_services_chart_dir
    central_services_chart_dir="$(mktemp -d)"
    secured_cluster_services_chart_dir="$(mktemp -d)"
    roxctl helm output central-services --image-defaults=stackrox.io --output-dir "${central_services_chart_dir}/stackrox"
    roxctl helm output central-services --image-defaults=rhacs --output-dir "${central_services_chart_dir}/rhacs"
    roxctl helm output central-services --image-defaults=opensource --output-dir "${central_services_chart_dir}/opensource"
    roxctl helm output secured-cluster-services --image-defaults=stackrox.io --output-dir "${secured_cluster_services_chart_dir}/stackrox"
    roxctl helm output secured-cluster-services --image-defaults=rhacs --output-dir "${secured_cluster_services_chart_dir}/rhacs"
    roxctl helm output secured-cluster-services --image-defaults=opensource --output-dir "${secured_cluster_services_chart_dir}/opensource"
    "${SCRIPTS_ROOT}/scripts/ci/publish-helm-charts.sh" "${tag}" "${central_services_chart_dir}" "${secured_cluster_services_chart_dir}"
}

mark_collector_release() {
    if [[ "$#" -ne 1 ]]; then
        die "missing arg. usage: mark_collector_release <tag>"
    fi

    local tag="$1"
    local username="roxbot"

    info "Check out collector source code"

    mkdir -p /tmp/collector
    git -C /tmp clone --depth=2 --no-single-branch https://github.com/stackrox/collector.git

    info "Create a branch for the PR"

    collector_version="$(cat COLLECTOR_VERSION)"
    pushd /tmp/collector || exit
    gitbot(){
        git -c "user.name=RoxBot" -c "user.email=roxbot@stackrox.com" \
            -c "url.https://${GITHUB_TOKEN}:x-oauth-basic@github.com/.insteadOf=https://github.com/" \
            "${@}"
    }
    gitbot checkout master && gitbot pull

    branch_name="release-${tag}/update-RELEASED_VERSIONS"
    if gitbot fetch --quiet origin "${branch_name}"; then
        gitbot checkout "${branch_name}"
        gitbot pull --quiet --set-upstream origin "${branch_name}"
    else
        gitbot checkout -b "${branch_name}"
        gitbot push --set-upstream origin "${branch_name}"
    fi

    info "Update RELEASED_VERSIONS"

    # We need to make sure the file ends with a newline so as not to corrupt it when appending.
    [[ ! -f RELEASED_VERSIONS ]] || sed --in-place -e '$a'\\ RELEASED_VERSIONS
    echo "${collector_version} ${tag}  # Rox release ${tag} by ${username} at $(date)" \
        >>RELEASED_VERSIONS
    gitbot add RELEASED_VERSIONS
    gitbot commit -m "Automatic update of RELEASED_VERSIONS file for Rox release ${tag}"
    gitbot push origin "${branch_name}"

    echo "Create a PR for collector to add this release to its RELEASED_VERSIONS file" >> "${GITHUB_STEP_SUMMARY}"
    gh pr create \
        --title "Update RELEASED_VERSIONS for StackRox release ${tag}" \
        --body "Add entry into the RELEASED_VERSIONS file" >> "${GITHUB_STEP_SUMMARY}"
    popd
}

is_tagged() {
    local tags
    tags="$(git tag --contains)"
    [[ -n "$tags" ]]
}

is_nightly_run() {
    [[ "${CIRCLE_TAG:-}" =~ -nightly- ]]
}

is_in_PR_context() {
    if is_CIRCLECI && [[ -n "${CIRCLE_PULL_REQUEST:-}" ]]; then
        return 0
    elif is_OPENSHIFT_CI && [[ -n "${PULL_NUMBER:-}" ]]; then
        return 0
    elif is_OPENSHIFT_CI && [[ -n "${CLONEREFS_OPTIONS:-}" ]]; then
        # bin, test-bin, images
        local pull_request
        pull_request=$(jq -r <<<"$CLONEREFS_OPTIONS" '.refs[0].pulls[0].number' 2>&1) || return 1
        [[ "$pull_request" =~ ^[0-9]+$ ]] && return 0
    fi

    return 1
}

get_PR_number() {
    if is_CIRCLECI && [[ -n "${CIRCLE_PULL_REQUEST:-}" ]]; then
        echo "${CIRCLE_PULL_REQUEST}"
        return 0
    elif is_OPENSHIFT_CI && [[ -n "${PULL_NUMBER:-}" ]]; then
        echo "${PULL_NUMBER}"
        return 0
    elif is_OPENSHIFT_CI && [[ -n "${CLONEREFS_OPTIONS:-}" ]]; then
        # bin, test-bin, images
        local pull_request
        pull_request=$(jq -r <<<"$CLONEREFS_OPTIONS" '.refs[0].pulls[0].number' 2>&1) || {
            echo 2>&1 "ERROR: Could not determine a PR number"
            return 1
        }
        if [[ "$pull_request" =~ ^[0-9]+$ ]]; then
            echo "$pull_request"
            return 0
        fi
    fi

    echo 2>&1 "ERROR: Could not determine a PR number"

    return 1
}

is_openshift_CI_rehearse_PR() {
    [[ "$(get_repo_full_name)" == "openshift/release" ]]
}

get_base_ref() {
    if is_CIRCLECI; then
        echo "${CIRCLE_BRANCH}"
    elif is_OPENSHIFT_CI; then
        if [[ -n "${PULL_BASE_REF:-}" ]]; then
            # presubmit, postsubmit and batch runs
            # (ref: https://github.com/kubernetes/test-infra/blob/master/prow/jobs.md#job-environment-variables)
            echo "${PULL_BASE_REF}"
        elif [[ -n "${CLONEREFS_OPTIONS:-}" ]]; then
            # periodics - CLONEREFS_OPTIONS exists in binary_build_commands and images.
            local base_ref
            base_ref="$(jq -r <<<"${CLONEREFS_OPTIONS}" '.refs[0].base_ref')" || die "invalid CLONEREFS_OPTIONS yaml"
            if [[ "$base_ref" == "null" ]]; then
                die "expect: base_ref in CLONEREFS_OPTIONS.refs[0]"
            fi
            echo "${base_ref}"
        else
            die "Expect PULL_BASE_REF or CLONEREFS_OPTIONS"
        fi
    else
        die "unsupported"
    fi
}

get_repo_full_name() {
    if is_CIRCLECI; then
        # CIRCLE_REPOSITORY_URL=git@github.com:stackrox/stackrox.git
        echo "${CIRCLE_REPOSITORY_URL:15:-4}"
    elif is_OPENSHIFT_CI; then
        if [[ -n "${REPO_OWNER:-}" ]]; then
            # presubmit, postsubmit and batch runs
            # (ref: https://github.com/kubernetes/test-infra/blob/master/prow/jobs.md#job-environment-variables)
            [[ -n "${REPO_NAME:-}" ]] || die "expect: REPO_NAME"
            echo "${REPO_OWNER}/${REPO_NAME}"
        elif [[ -n "${CLONEREFS_OPTIONS:-}" ]]; then
            # periodics - CLONEREFS_OPTIONS exists in binary_build_commands and images.
            local org
            local repo
            org="$(jq -r <<<"${CLONEREFS_OPTIONS}" '.refs[0].org')" || die "invalid CLONEREFS_OPTIONS yaml"
            repo="$(jq -r <<<"${CLONEREFS_OPTIONS}" '.refs[0].repo')" || die "invalid CLONEREFS_OPTIONS yaml"
            if [[ "$org" == "null" ]] || [[ "$repo" == "null" ]]; then
                die "expect: org and repo in CLONEREFS_OPTIONS.refs[0]"
            fi
            echo "${org}/${repo}"
        else
            die "Expect REPO_OWNER/NAME or CLONEREFS_OPTIONS"
        fi
    else
        die "unsupported"
    fi
}

pr_has_label() {
    if [[ -z "${1:-}" ]]; then
        die "usage: pr_has_label <expected label> [<pr details>]"
    fi

    local expected_label="$1"
    local pr_details
    local exitstatus=0
    pr_details="${2:-$(get_pr_details)}" || exitstatus="$?"
    if [[ "$exitstatus" != "0" ]]; then
        info "Warning: checking for a label in a non PR context"
        return 1
    fi

    if is_openshift_CI_rehearse_PR; then
        pr_has_label_in_body "${expected_label}" "$pr_details"
    else
        jq '([.labels | .[].name]  // []) | .[]' -r <<<"$pr_details" | grep -qx "${expected_label}"
    fi
}

pr_has_label_in_body() {
    if [[ "$#" -ne 2 ]]; then
        die "usage: pr_has_label_in_body <expected label> <pr details>"
    fi

    local expected_label="$1"
    local pr_details="$2"

    [[ "$(jq -r '.body' <<<"$pr_details")" =~ \/label:[[:space:]]*$expected_label ]]
}

# get_pr_details() from GitHub and display the result. Exits 1 if not run in CI in a PR context.
_PR_DETAILS=""
_PR_DETAILS_CACHE_FILE="/tmp/PR_DETAILS_CACHE.json"
get_pr_details() {
    local pull_request
    local org
    local repo

    if [[ -n "${_PR_DETAILS}" ]]; then
        echo "${_PR_DETAILS}"
        return
    fi
    if [[ -e "${_PR_DETAILS_CACHE_FILE}" ]]; then
        _PR_DETAILS="$(cat "${_PR_DETAILS_CACHE_FILE}")"
        echo "${_PR_DETAILS}"
        return
    fi

    _not_a_PR() {
        echo '{ "msg": "this is not a PR" }'
        exit 1
    }

    if is_CIRCLECI; then
        [ -n "${CIRCLE_PULL_REQUEST:-}" ] || _not_a_PR
        [ -n "${CIRCLE_PROJECT_USERNAME}" ] || { echo "CIRCLE_PROJECT_USERNAME not found" ; exit 2; }
        [ -n "${CIRCLE_PROJECT_REPONAME}" ] || { echo "CIRCLE_PROJECT_REPONAME not found" ; exit 2; }
        pull_request="${CIRCLE_PULL_REQUEST##*/}"
        org="${CIRCLE_PROJECT_USERNAME}"
        repo="${CIRCLE_PROJECT_REPONAME}"
    elif is_OPENSHIFT_CI; then
        if [[ -n "${JOB_SPEC:-}" ]]; then
            pull_request=$(jq -r <<<"$JOB_SPEC" '.refs.pulls[0].number')
            org=$(jq -r <<<"$JOB_SPEC" '.refs.org')
            repo=$(jq -r <<<"$JOB_SPEC" '.refs.repo')
        elif [[ -n "${CLONEREFS_OPTIONS:-}" ]]; then
            pull_request=$(jq -r <<<"$CLONEREFS_OPTIONS" '.refs[0].pulls[0].number')
            org=$(jq -r <<<"$CLONEREFS_OPTIONS" '.refs[0].org')
            repo=$(jq -r <<<"$CLONEREFS_OPTIONS" '.refs[0].repo')
        else
            echo "Expect a JOB_SPEC or CLONEREFS_OPTIONS"
            exit 2
        fi
        [[ "${pull_request}" == "null" ]] && _not_a_PR
    elif is_GITHUB_ACTIONS; then
        pull_request="$(jq -r .pull_request.number "${GITHUB_EVENT_PATH}")" || _not_a_PR
        [[ "${pull_request}" == "null" ]] && _not_a_PR
        org="${GITHUB_REPOSITORY_OWNER}"
        repo="${GITHUB_REPOSITORY#*/}"
    else
        echo "Expect Circle or OpenShift CI"
        exit 2
    fi

    headers=()
    if [[ -n "${GITHUB_TOKEN:-}" ]]; then
        headers+=(-H "Authorization: token ${GITHUB_TOKEN}")
    fi

    url="https://api.github.com/repos/${org}/${repo}/pulls/${pull_request}"
    pr_details=$(curl --retry 5 -sS "${headers[@]}" "${url}")
    if [[ "$(jq .id <<<"$pr_details")" == "null" ]]; then
        # A valid PR response is expected at this point
        echo "Invalid response from GitHub: $pr_details"
        exit 2
    fi
    _PR_DETAILS="$pr_details"
    echo "$pr_details" | tee "${_PR_DETAILS_CACHE_FILE}"
}

GATE_JOBS_CONFIG="$SCRIPTS_ROOT/scripts/ci/gate-jobs-config.json"

gate_job() {
    if [[ "$#" -ne 1 ]]; then
        die "missing arg. usage: gate_job <job>"
    fi

    local job="$1"
    local job_config
    job_config="$(jq -r .\""$job"\" "$GATE_JOBS_CONFIG")"

    info "Will determine whether to run: $job"

    if ! is_in_PR_context; then
        # When not in a PR context, the jobs to run are simply defined in openshift/release config.
        info "$job will run because this is not in a PR context"
        return
    fi

    if is_openshift_CI_rehearse_PR; then
        info "$job will run because this is an openshift/release PR"
        return
    fi

    if [[ "$job_config" == "null" ]]; then
        info "$job will run because there is no extra gating criteria for $job"
        return
    fi

    gate_pr_job "$job_config"
}

get_var_from_job_config() {
    local var_name="$1"
    local job_config="$2"

    local value
    value="$(jq -r ."$var_name" <<<"$job_config")"
    if [[ "$value" == "null" ]]; then
        die "$var_name is not defined in this jobs config"
    fi
    if [[ "${value:0:1}" == "[" ]]; then
        value="$(jq -cr '.[]' <<<"$value")"
    fi
    echo "$value"
}

gate_pr_job() {
    local job_config="$1"

    local run_with_changed_path
    local changed_path_to_ignore
    run_with_changed_path="$(get_var_from_job_config run_with_changed_path "$job_config")"
    changed_path_to_ignore="$(get_var_from_job_config changed_path_to_ignore "$job_config")"

    if [[ -n "${run_with_changed_path}" || -n "${changed_path_to_ignore}" ]]; then
        local diff_base
        if is_CIRCLECI; then
            diff_base="$(git merge-base HEAD origin/master)"
            echo "Determined diff-base as ${diff_base}"
            echo "Master SHA: $(git rev-parse origin/master)"
        elif is_OPENSHIFT_CI; then
            if [[ -n "${PULL_BASE_SHA:-}" ]]; then
                diff_base="${PULL_BASE_SHA:-}"
            else
                diff_base="$(jq -r '.refs[0].base_sha' <<<"$CLONEREFS_OPTIONS")"
            fi
            echo "Determined diff-base as ${diff_base}"
            [[ "${diff_base}" != "null" ]] || die "Could not find base_sha in PULL_BASE_SHA or CLONEREFS_OPTIONS"
        else
            die "unsupported"
        fi
        echo "Diffbase diff:"
        { git diff --name-only "${diff_base}" | cat ; } || true
        ignored_regex="${changed_path_to_ignore}"
        [[ -n "$ignored_regex" ]] || ignored_regex='$^' # regex that matches nothing
        match_regex="${run_with_changed_path}"
        [[ -n "$match_regex" ]] || match_regex='^.*$' # grep -E -q '' returns 0 even on empty input, so we have to specify some pattern
        if grep -E -q "$match_regex" < <({ git diff --name-only "${diff_base}" || echo "???" ; } | grep -E -v "$ignored_regex"); then
            info "$job will run because paths matching $match_regex (and not matching ${ignored_regex}) had changed."
            return
        fi
    fi

    info "$job will be skipped"
    exit 0
}

openshift_ci_mods() {
    info "BEGIN OpenShift CI mods"

    info "Env A-Z dump:"
    env | sort | grep -E '^[A-Z]' || true

    ensure_writable_home_dir

    # Prevent fatal error "detected dubious ownership in repository" from recent git.
    git config --global --add safe.directory "$(pwd)"

    info "Git log:"
    git log --oneline --decorate -n 20 || true

    info "Recent git refs:"
    git for-each-ref --format='%(creatordate) %(refname)' --sort=creatordate | tail -20

    info "Current Status:"
    "$ROOT/status.sh" || true

    # For ci_export(), override BASH_ENV from stackrox-test with something that is writable.
    BASH_ENV=$(mktemp)
    export BASH_ENV

    # These are not set in the binary_build_commands or image build envs.
    export CI=true
    export OPENSHIFT_CI=true

    if is_in_PR_context && ! is_openshift_CI_rehearse_PR; then
        local sha
        if [[ -n "${PULL_PULL_SHA:-}" ]]; then
            sha="${PULL_PULL_SHA}"
        else
            sha=$(jq -r <<<"$CLONEREFS_OPTIONS" '.refs[0].pulls[0].sha') || echo "WARNING: Cannot find pull sha"
        fi
        if [[ -n "${sha:-}" ]] && [[ "$sha" != "null" ]]; then
            info "Will checkout SHA to match PR: $sha"
            git checkout "$sha"
            git submodule update
        else
            echo "WARNING: Could not determine a SHA for this PR, ${sha:-}"
        fi
    fi

    # Provide Circle CI vars that are commonly used
    export CIRCLE_JOB="${JOB_NAME:-${OPENSHIFT_BUILD_NAME}}"
    CIRCLE_TAG="$(git tag --sort=creatordate --contains | tail -1)" || echo "Warning: Cannot get tag"
    export CIRCLE_TAG

    # For gradle
    export GRADLE_USER_HOME="${HOME}"

    handle_nightly_runs

    info "Status after mods:"
    "$ROOT/status.sh" || true

    STACKROX_BUILD_TAG=$(make --quiet tag)
    export STACKROX_BUILD_TAG

    info "END OpenShift CI mods"
}

ensure_writable_home_dir() {
    # Single step test jobs do not have HOME
    if [[ -z "${HOME:-}" ]] || ! touch "${HOME}/openshift-ci-write-test"; then
        info "HOME (${HOME:-unset}) is not set or not writeable, using mktemp dir"
        HOME=$( mktemp -d )
        export HOME
        info "HOME is now $HOME"
    fi
}

openshift_ci_import_creds() {
    shopt -s nullglob
    for cred in /tmp/secret/**/[A-Z]*; do
        export "$(basename "$cred")"="$(cat "$cred")"
    done
    for cred in /tmp/vault/**/[A-Z]*; do
        export "$(basename "$cred")"="$(cat "$cred")"
    done
}

unset_namespace_env_var() {
    # NAMESPACE is injected by OpenShift CI for the cluster that is running the
    # tests but this can have side effects for stackrox tests due to its use as
    # the default namespace e.g. with helm.
    if [[ -n "${NAMESPACE:-}" ]]; then
        export OPENSHIFT_CI_NAMESPACE="$NAMESPACE"
        unset NAMESPACE
    fi
}

openshift_ci_e2e_mods() {
    unset_namespace_env_var

    # The incoming KUBECONFIG is for the openshift/release cluster and not the
    # e2e test cluster.
    if [[ -n "${KUBECONFIG:-}" ]]; then
        info "There is an incoming KUBECONFIG in ${KUBECONFIG}"
        export OPENSHIFT_CI_KUBECONFIG="$KUBECONFIG"
    fi
    KUBECONFIG="$(mktemp)"
    info "KUBECONFIG set: ${KUBECONFIG}"
    export KUBECONFIG

    # KUBERNETES_{PORT,SERVICE} env values interact with commandline kubectl tests
    if env | grep -e ^KUBERNETES_; then
        local envfile
        envfile="$(mktemp)"
        info "Will clear ^KUBERNETES_ env"
        env | grep -e ^KUBERNETES_ | cut -d= -f1 | awk '{ print "unset", $1 }' > "$envfile"
        # shellcheck disable=SC1090
        source "$envfile"
    fi
}

operator_e2e_test_setup() {
    # TODO(ROX-11901): pass the brand explicitly from the CI config file rather than hardcode here
    registry_ro_login "quay.io/rhacs-eng"
    export ROX_PRODUCT_BRANDING="RHACS_BRANDING"

    # $NAMESPACE is set by OpenShift CI, but confuses `operator-sdk scorecard` which runs against
    # a completely different cluster, where this namespace does not even exist.
    # Note that even though unsetting the variable turns out not to be sufficient for `operator-sdk scorecard`
    # (still gets the namespace from *somewhere*), we're keeping this here as it might affect other tools.
    unset_namespace_env_var
}

handle_nightly_runs() {
    if ! is_OPENSHIFT_CI; then
        die "Only for OpenShift CI"
    fi

    local nightly_tag_prefix
    nightly_tag_prefix="$(git describe --tags --abbrev=0 --exclude '*-nightly-*')-nightly-"
    if ! is_in_PR_context && [[ "${JOB_NAME_SAFE:-}" =~ ^nightly- ]]; then
        ci_export CIRCLE_TAG "${nightly_tag_prefix}$(date '+%Y%m%d')"
    fi
}

handle_nightly_binary_version_mismatch() {
    if ! is_OPENSHIFT_CI; then
        die "Only for OpenShift CI"
    fi

    if is_in_PR_context || ! [[ "${JOB_NAME_SAFE:-}" =~ ^nightly- ]]; then
        return 0
    fi

    # JOB_NAME_SAFE is not set in test_binary_build_commands context for
    # periodics, so the roxctl produced in that step will cause deploy.sh to
    # fail.

    if ! is_in_PR_context; then
        info "Debug:"
        echo "JOB_NAME: ${JOB_NAME:-}"
        echo "JOB_NAME_SAFE: ${JOB_NAME_SAFE:-}"
    fi

    info "Correcting binary versions for nightly e2e tests"
    echo "Current roxctl is: $(command -v roxctl || true), version: $(roxctl version || true)"

    if ! [[ "$(roxctl version || true)" =~ nightly-$(date '+%Y%m%d') ]]; then
        make cli-build upgrader
        install_built_roxctl_in_gopath
        echo "Replacement roxctl is: $(command -v roxctl || true), version: $(roxctl version || true)"
    fi
}

validate_expected_go_version() {
    info "Validating the expected go version against what was used to build roxctl"

    roxctl_go_version="$(roxctl version --json | jq '.GoVersion' -r)"
    expected_go_version="$(head -n 1 EXPECTED_GO_VERSION)"
    if [[ "${roxctl_go_version}" != "${expected_go_version}" ]]; then
        echo "Got unexpected go version ${roxctl_go_version} (wanted ${expected_go_version})"
        exit 1
    fi
}

store_qa_test_results() {
    if ! is_OPENSHIFT_CI; then
        return
    fi

    local to="${1:-qa-tests}"

    info "Copying qa-tests-backend results to $to"

    for test_results in qa-tests-backend/build/test-results/*; do
        store_test_results "$test_results" "$to"
    done
}

store_test_results() {
    if [[ "$#" -ne 2 ]]; then
        die "missing args. usage: store_test_results <from> <to>"
    fi

    if ! is_OPENSHIFT_CI; then
        return
    fi

    local from="$1"
    local to="$2"

    if ! is_in_PR_context; then
    {
        info "Creating JIRA task for failures found in $from"
        curl --retry 5 -SsfL https://github.com/stackrox/junit2jira/releases/download/v0.0.3/junit2jira -o junit2jira && \
        chmod +x junit2jira && \
        ./junit2jira -junit-reports-dir "$from" -threshold 5
    } || true
    fi

    info "Copying test results from $from to $to"

    local dest="${ARTIFACT_DIR}/junit-$to"

    cp -a "$from" "$dest" || true # (best effort)
}

send_slack_notice_for_failures_on_merge() {
    local exitstatus="${1:-}"

    if ! is_OPENSHIFT_CI || [[ "$exitstatus" == "0" ]] || is_in_PR_context || is_nightly_run; then
        return 0
    fi

    local tag
    tag="$(make --quiet tag)"
    if [[ "$tag" =~ $RELEASE_RC_TAG_BASH_REGEX ]]; then
        return 0
    fi

    if is_system_test_without_images; then
        # Avoid multiple slack messages from the e2e tests waiting for images.
        info "Skipping slack message for a system test failure when images were not found"
        return 0
    fi

    local webhook_url="${TEST_FAILURES_NOTIFY_WEBHOOK}"
    local log_url="https://prow.ci.openshift.org/view/gs/origin-ci-test/logs/${JOB_NAME:-missing}/${BUILD_ID:-missing}"

    function slack_error() {
        echo "ERROR: $1"
        curl -XPOST -d @- -H 'Content-Type: application/json' "$webhook_url" << __EOM__
{ "text": "*An error occurred dealing with a test failure:*\n\t- Test: ${log_url}.\n\t- $1." }
__EOM__
    }

    function check_env() {
        (
            set +u
            if [[ -z "$(eval echo "\$$1")" ]]; then
                slack_error "An expected environment variable is unset/empty: $1"
                return 1
            fi
        )
    }

    if [[ -n "${JOB_SPEC:-}" ]]; then
        org=$(jq -r <<<"$JOB_SPEC" '.refs.org')
        repo=$(jq -r <<<"$JOB_SPEC" '.refs.repo')
    elif [[ -n "${CLONEREFS_OPTIONS:-}" ]]; then
        org=$(jq -r <<<"$CLONEREFS_OPTIONS" '.refs[0].org')
        repo=$(jq -r <<<"$CLONEREFS_OPTIONS" '.refs[0].repo')
    else
        slack_error "Expect a JOB_SPEC or CLONEREFS_OPTIONS"
        return 1
    fi

    if [[ "$org" == "null" ]] || [[ "$repo" == "null" ]]; then
        slack_error "Could not determine org and/or repo"
        return 1
    fi

    check_env "PULL_BASE_SHA"
    check_env "JOB_NAME_SAFE"
    check_env "JOB_NAME"
    check_env "BUILD_ID"

    local commit_details_url="https://api.github.com/repos/${org}/${repo}/commits/${PULL_BASE_SHA}"
    local exitstatus=0
    local commit_details
    commit_details=$(curl --retry 5 -sS "${commit_details_url}") || exitstatus="$?"
    if [[ "$exitstatus" != "0" ]]; then
        slack_error "Cannot get commit details: ${commit_details}"
        return 1
    fi

    local job_name="${JOB_NAME_SAFE#merge-}"

    local commit_msg
    commit_msg=$(jq -r <<<"$commit_details" '.commit.message') || exitstatus="$?"
    commit_msg="${commit_msg%%$'\n'*}" # use first line of commit msg
    local commit_url
    commit_url=$(jq -r <<<"$commit_details" '.html_url') || exitstatus="$?"
    local author_name
    author_name=$(jq -r <<<"$commit_details" '.commit.author.name') || exitstatus="$?"
    local author_login
    author_login=$(jq -r <<<"$commit_details" '.author.login') || exitstatus="$?"
    if [[ "$exitstatus" != "0" ]]; then
        slack_error "Error parsing the commit details: ${commit_details}"
        return 1
    fi

    local slack_mention
    slack_mention="$("$SCRIPTS_ROOT"/scripts/ci/get-slack-user-id.sh "$author_login")"
    if [[ -n "$slack_mention" ]]; then
      slack_mention="<@${slack_mention}>"
    else
      slack_mention="_unable to resolve Slack user for GitHub login ${author_login}_"
    fi

    info "Converting junit failures to slack attachments"

    local slack_attachments='
[
  {
    "color": "#bb2124",
    "blocks": [
      {
        "type": "section",
        "text": {
          "type": "plain_text",
          "text": "Could not parse junit files. Check build logs for more information."
        }
      }
    ]
  }
]
'
    if [[ -n "${ARTIFACT_DIR}" ]]; then
        if ! command -v junit-parse >/dev/null 2>&1; then
            get_junit_parse_cli || true
        fi
        if command -v junit-parse >/dev/null 2>&1; then
            local junit_file_names=()
            while IFS='' read -r line; do junit_file_names+=("$line"); done < <(find "${ARTIFACT_DIR}" -type f -name '*.xml' || true)
            local check_slack_attachments
            check_slack_attachments=$(junit-parse "${junit_file_names[@]}") || exitstatus="$?"
            if [[ "$exitstatus" == "0" ]]; then
                slack_attachments="$check_slack_attachments"
            fi
        fi
    fi

    # shellcheck disable=SC2016
    local body='
{
    "text": "Prow job failure: \($job_name)",
    "blocks": [
        {
            "type": "header",
            "text": {
                "type": "plain_text",
                "text": "Prow job failure: \($job_name)"
            }
        },
        {
            "type": "section",
            "text": {
                "type": "mrkdwn",
                "text": "*Commit:* <\($commit_url)|\($commit_msg)>\n*Repo:* \($repo)\n*Author:* \($author_name), \($slack_mention)\n*Log:* \($log_url)"
            }
        },
        {
            "type": "context",
            "elements": [
                {
                    "type": "mrkdwn",
                    "text": "You got tagged but have no idea why or what to do? Check <https://docs.google.com/document/d/1d5ga073jkv4CO1kAJqp8MPGpC6E1bwyrCGZ7S5wKg3w/edit#heading=h.li2pdsxtk1hu|this document>."
                }
            ]
        },
        {
            "type": "divider"
        }
    ],
    "attachments": $slack_attachments
}
'

    payload="$(jq --null-input \
      --arg job_name "$job_name" \
      --arg commit_url "$commit_url" \
      --arg commit_msg "$commit_msg" \
      --arg repo "$repo" \
      --arg author_name "$author_name" \
      --arg slack_mention "$slack_mention" \
      --arg log_url "$log_url" \
      --argjson slack_attachments "$slack_attachments" \
      "$body")"
    echo -e "About to post:\n$payload"

    echo "$payload" | curl -XPOST -d @- -H 'Content-Type: application/json' "$webhook_url" || {
        slack_error "Error posting to Slack"
        return 1
    }
}

save_junit_success() {
    if [[ "$#" -ne 2 ]]; then
        die "missing args. usage: save_junit_success <class> <description>"
    fi

    if [[ -z "${ARTIFACT_DIR}" ]]; then
        info "Warning: save_junit_success() requires the \$ARTIFACT_DIR variable to be set"
        return
    fi

    local class="$1"
    local description="$2"

    cat << EOF > "${ARTIFACT_DIR}/junit-${class}.xml"
<testsuite name="${class}" tests="1" skipped="0" failures="0" errors="0">
    <testcase name="${description}" classname="${class}">
    </testcase>
</testsuite>
EOF
}

save_junit_failure() {
    if [[ "$#" -ne 3 ]]; then
        die "missing args. usage: save_junit_failure <class> <description> <details>"
    fi

    if [[ -z "${ARTIFACT_DIR}" ]]; then
        info "Warning: save_junit_failure() requires an ARTIFACT_DIR"
        return
    fi

    local class="$1"
    local description="$2"
    local details="$3"

    cat << EOF > "${ARTIFACT_DIR}/junit-${class}.xml"
<testsuite name="${class}" tests="1" skipped="0" failures="1" errors="0">
    <testcase name="${description}" classname="${class}">
        <failure>${details}</failure>
    </testcase>
</testsuite>
EOF
}

add_build_comment_to_pr() {
    info "Adding a comment with the build tag to the PR"

    local pr_details
    local exitstatus=0
    pr_details="$(get_pr_details)" || exitstatus="$?"
    if [[ "$exitstatus" != "0" ]]; then
        echo "DEBUG: Unable to get the PR details from GitHub: $exitstatus"
        echo "DEBUG: PR details: ${pr_details}"
        info "Will continue without commenting on the PR"
        return
    fi

    # hub-comment is tied to Circle CI env
    local url
    url=$(jq -r '.html_url' <<<"$pr_details")
    export CIRCLE_PULL_REQUEST="$url"

    local sha
    sha=$(jq -r '.head.sha' <<<"$pr_details")
    sha=${sha:0:7}
    export _SHA="$sha"

    local tag
    tag=$(make tag)
    export _TAG="$tag"

    local tmpfile
    tmpfile=$(mktemp)
    cat > "$tmpfile" <<- EOT
Images are ready for the commit at {{.Env._SHA}}.

To use with deploy scripts, first \`export MAIN_IMAGE_TAG={{.Env._TAG}}\`.
EOT

    hub-comment -type build -template-file "$tmpfile"
}

get_junit_parse_cli() {
    go install github.com/stackrox/junit-parse@latest
}

is_system_test_without_images() {
    case "${CI_JOB_NAME:-missing}" in
        *-e2e-tests|*-upgrade-tests|*-version-compatibility-tests)
            [[ ! -f "${STATE_IMAGES_AVAILABLE}" ]]
            ;;
        *)
            false
            ;;
    esac
}

handle_gha_tagged_build() {
    if [[ -z "${GITHUB_REF:-}" ]]; then
        echo "No GITHUB_REF in env"
        exit 0
    fi
    echo "GITHUB_REF: ${GITHUB_REF}"
    if [[ "${GITHUB_REF:-}" =~ ^refs/tags/ ]]; then
        tag="${GITHUB_REF#refs/tags/*}"
        echo "This is a tagged build: $tag"
        echo "CIRCLE_TAG=$tag" >> "$GITHUB_ENV"
    else
        echo "This is not a tagged build"
    fi
}

if [[ "${BASH_SOURCE[0]}" == "$0" ]]; then
    if [[ "$#" -lt 1 ]]; then
        die "When invoked at the command line a method is required."
    fi
    fn="$1"
    shift
    "$fn" "$@"
fi<|MERGE_RESOLUTION|>--- conflicted
+++ resolved
@@ -550,52 +550,8 @@
     [[ "$(jq -r '.tags | first | .name' <<<"$check")" == "$tag" ]]
 }
 
-<<<<<<< HEAD
-check_docs() {
-    info "Check docs version"
-
-    if [[ "$#" -lt 1 ]]; then
-        die "missing arg. usage: check_docs <tag>"
-    fi
-
-    local tag="$1"
-
-    [[ "$tag" =~ $RELEASE_RC_TAG_BASH_REGEX ]] || {
-        info "Skipping step as this is not a release or RC build"
-        return 0
-    }
-
-    local release_version="${BASH_REMATCH[1]}"
-    local expected_content_branch="rhacs-docs-${release_version}"
-    local actual_content_branch
-    actual_content_branch="$(git config -f .gitmodules submodule.docs/content.branch)"
-    [[ "$actual_content_branch" == "$expected_content_branch" ]] || {
-        echo >&2 "ERROR: Expected docs/content submodule to point to branch ${expected_content_branch}, got: ${actual_content_branch}"
-        return 1
-    }
-
-    git submodule update --remote docs/content
-    git diff --exit-code HEAD || {
-        echo >&2 "ERROR: The docs/content submodule is out of date for the ${expected_content_branch} branch; please run"
-        echo >&2 "  git submodule update --remote docs/content"
-        echo >&2 "and commit the result."
-        return 1
-    }
-
-    info "The docs version is as expected"
-}
 
 check_scanner_version() {
-=======
-check_scanner_and_collector_versions() {
-    info "Check on builds that COLLECTOR_VERSION and SCANNER_VERSION are release versions"
-
-    local release_mismatch=0
-    if ! is_release_version "$(make --quiet collector-tag)"; then
-        echo >&2 "ERROR: Collector tag does not look like a release tag. Please update COLLECTOR_VERSION file before releasing."
-        release_mismatch=1
-    fi
->>>>>>> 48fe67a4
     if ! is_release_version "$(make --quiet scanner-tag)"; then
         echo "::error::Scanner tag does not look like a release tag. Please update SCANNER_VERSION file before releasing."
         exit 1
