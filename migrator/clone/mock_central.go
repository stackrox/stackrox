--- conflicted
+++ resolved
@@ -117,12 +117,8 @@
 
 	m.runCentral()
 
-<<<<<<< HEAD
-	if features.PostgresDatastore.Enabled() {
+	if features.PostgresDatastore.Enabled() && m.runBoth {
 		if version.CompareVersions(curVer.version, "3.0.57.0") >= 0 {
-=======
-	if features.PostgresDatastore.Enabled() && m.runBoth {
-		if m.rollbackEnabled && version.CompareVersions(curVer.version, "3.0.57.0") >= 0 {
 			if pgadmin.CheckIfDBExists(m.adminConfig, postgres.PreviousClone) {
 				m.verifyClonePostgres(postgres.PreviousClone, curVer)
 			}
@@ -130,8 +126,7 @@
 			assert.False(m.t, pgadmin.CheckIfDBExists(m.adminConfig, postgres.PreviousClone))
 		}
 	} else if features.PostgresDatastore.Enabled() {
-		if m.rollbackEnabled && version.CompareVersions(curVer.version, "3.0.57.0") >= 0 {
->>>>>>> be1f283a
+		if version.CompareVersions(curVer.version, "3.0.57.0") >= 0 {
 			m.verifyClonePostgres(postgres.PreviousClone, curVer)
 		} else {
 			assert.False(m.t, pgadmin.CheckIfDBExists(m.adminConfig, postgres.PreviousClone))
