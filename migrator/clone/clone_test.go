--- conflicted
+++ resolved
@@ -108,10 +108,6 @@
 
 			defer mock.destroyCentral()
 			mock.setVersion = setVersion
-<<<<<<< HEAD
-=======
-			mock.enableRollBack(c.enableRollback)
-
 			mock.upgradeCentral(c.toVersion, "")
 			if c.furtherToVersion != nil {
 				mock.upgradeCentral(c.furtherToVersion, "")
@@ -130,33 +126,18 @@
 		toVersion            *versionPair
 		furtherToVersion     *versionPair
 		moreFurtherToVersion *versionPair
-		enableRollback       bool
-	}{
-		{
-			description:          "Upgrade from version 57 to current",
-			fromVersion:          &preVer,
-			toVersion:            &currVer,
-			furtherToVersion:     &futureVer,
-			moreFurtherToVersion: &moreFutureVer,
-		},
-		{
-			description: "Upgrade from current to future",
-			fromVersion: &currVer,
-			toVersion:   &futureVer,
-		},
+	}{
 		{
 			description:          "Upgrade from version 57 to current with rollback enabled",
 			fromVersion:          &preVer,
 			toVersion:            &currVer,
 			furtherToVersion:     &futureVer,
 			moreFurtherToVersion: &moreFutureVer,
-			enableRollback:       true,
-		},
-		{
-			description:    "Upgrade from current to future with rollback enabled",
-			fromVersion:    &currVer,
-			toVersion:      &futureVer,
-			enableRollback: true,
+		},
+		{
+			description: "Upgrade from current to future with rollback enabled",
+			fromVersion: &currVer,
+			toVersion:   &futureVer,
 		},
 	}
 
@@ -168,9 +149,7 @@
 
 			defer mock.destroyCentral()
 			mock.setVersion = setVersion
-			mock.enableRollBack(c.enableRollback)
-
->>>>>>> be1f283a
+
 			mock.upgradeCentral(c.toVersion, "")
 			if c.furtherToVersion != nil {
 				mock.upgradeCentral(c.furtherToVersion, "")
