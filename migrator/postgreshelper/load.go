--- conflicted
+++ resolved
@@ -72,11 +72,8 @@
 					return err
 				}
 			}
-<<<<<<< HEAD
-=======
 			log.WriteToStderrf("connect to gorm: %v", strings.Replace(gormSource, adminConfig.ConnConfig.Password, "<REDACTED>", -1))
 
->>>>>>> 2cb6e322
 			gormDB, err = gorm.Open(postgres.Open(gormSource), &gorm.Config{
 				NamingStrategy:  pgutils.NamingStrategy,
 				CreateBatchSize: 1000})
