--- conflicted
+++ resolved
@@ -32,7 +32,6 @@
 )
 
 // Load loads a Postgres instance and returns a GormDB.
-<<<<<<< HEAD
 func Load(conf *config.Config) (*gorm.DB, *pgxpool.Pool, error) {
 	password, err := os.ReadFile(dbPasswordFile)
 	if err != nil {
@@ -80,34 +79,4 @@
 	}
 
 	return gormDB.WithContext(ctx), postgresDB, nil
-=======
-func Load(conf *config.Config) (*gorm.DB, error) {
-	once.Do(func() {
-		var password []byte
-		password, err = os.ReadFile(dbPasswordFile)
-		if err != nil {
-			log.WriteToStderrf("pgsql: could not load password file %q: %v", dbPasswordFile, err)
-			return
-		}
-		source := fmt.Sprintf("%s password=%s", conf.CentralDB.Source, password)
-		source = pgutils.PgxpoolDsnToPgxDsn(source)
-
-		// Waits for central-db ready with retries
-		err = retry.WithRetry(func() error {
-			gormDB, err = gorm.Open(postgres.Open(source), &gorm.Config{
-				NamingStrategy:  pgutils.NamingStrategy,
-				CreateBatchSize: 1000})
-			return err
-		}, retry.Tries(postgresConnectionRetries), retry.BetweenAttempts(func(attempt int) {
-			time.Sleep(postgresConnectRetryInterval)
-		}), retry.OnFailedAttempts(func(err error) {
-			log.WriteToStderrf("failed to connect to central database: %v", err)
-		}))
-
-		if err != nil {
-			log.WriteToStderrf("timed out connecting to database: %v", err)
-		}
-	})
-	return gormDB, err
->>>>>>> e3805918
 }