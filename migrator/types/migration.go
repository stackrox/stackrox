--- conflicted
+++ resolved
@@ -12,16 +12,11 @@
 // Databases encapsulates all the different databases we are using
 // This struct helps avoid adding a new parameter when we switch DBs
 type Databases struct {
-<<<<<<< HEAD
-	BoltDB     *bolt.DB
-	RocksDB    *gorocksdb.DB
-=======
 	BoltDB *bolt.DB
 
 	// TODO(cdu): deprecate this and change to use *rocksdb.RocksDB.
 	RocksDB *gorocksdb.DB
 
->>>>>>> 3ef7254b
 	PkgRocksDB *rocksdb.RocksDB
 	GormDB     *gorm.DB
 	PostgresDB *pgxpool.Pool
