import static io.restassured.RestAssured.given
import static util.Helpers.withRetry

import io.grpc.StatusRuntimeException
import io.restassured.response.Response
import orchestratormanager.OrchestratorTypes
import org.yaml.snakeyaml.Yaml

import io.stackrox.proto.api.v1.NetworkGraphServiceOuterClass.NetworkGraph
import io.stackrox.proto.api.v1.NetworkGraphServiceOuterClass.NetworkNode
import io.stackrox.proto.api.v1.NetworkPolicyServiceOuterClass.GenerateNetworkPoliciesRequest.DeleteExistingPoliciesMode
import io.stackrox.proto.api.v1.SearchServiceOuterClass
import io.stackrox.proto.storage.NetworkFlowOuterClass.L4Protocol
import io.stackrox.proto.storage.NetworkFlowOuterClass.NetworkEntityInfo.Type
import io.stackrox.proto.storage.NetworkPolicyOuterClass.NetworkPolicyModification

import common.Constants
import objects.DaemonSet
import objects.Deployment
import objects.Edge
import objects.K8sServiceAccount
import objects.NetworkPolicy
import objects.NetworkPolicyTypes
import objects.Service
import services.ClusterService
import services.DeploymentService
import services.NetworkGraphService
import services.NetworkPolicyService
import util.Env
import util.Helpers
import util.NetworkGraphUtil
import util.Timer

import org.junit.Assume
import spock.lang.Ignore
import spock.lang.IgnoreIf
import spock.lang.Shared
import spock.lang.Stepwise
import spock.lang.Tag
import spock.lang.Unroll

@Tag("PZDebug")
// TODO(ROX-13739): Re-enable these tests in compatibility-test step
<<<<<<< HEAD
=======
@Stepwise
@Tag("PZ")
>>>>>>> a5112bc3
class NetworkFlowTest extends BaseSpecification {

    // Deployment names
    static final private String UDPCONNECTIONTARGET = "udp-connection-target"
    static final private String TCPCONNECTIONTARGET = "tcp-connection-target"
    static final private String NGINXCONNECTIONTARGET = "nginx-connection-target"
    static final private String UDPCONNECTIONSOURCE = "udp-connection-source"
    static final private String TCPCONNECTIONSOURCE = "tcp-connection-source"
    //static final private String ICMPCONNECTIONSOURCE = "icmp-connection-source"
    static final private String NOCONNECTIONSOURCE = "no-connection-source"
    static final private String SHORTCONSISTENTSOURCE = "short-consistent-source"
    static final private String SINGLECONNECTIONSOURCE = "single-connection-source"
    static final private String MULTIPLEPORTSCONNECTION = "two-ports-connect-source"
    static final private String EXTERNALDESTINATION = "external-destination-source"

    // Other namespace
    static final private String OTHER_NAMESPACE = "qa2"

    static final private String SOCAT_DEBUG = "-d -d -v"

    // Target deployments
    @Shared
    private List<Deployment> targetDeployments

    def buildTargetDeployments() {
        return [
            new Deployment()
                    .setName(UDPCONNECTIONTARGET)
                    .setImage("quay.io/rhacs-eng/qa-multi-arch:socat")
                    .addPort(8080, "UDP")
                    .addLabel("app", UDPCONNECTIONTARGET)
                    .setExposeAsService(true)
                    .setCommand(["/bin/sh", "-c",])
                    .setArgs(["socat "+SOCAT_DEBUG+" UDP-RECV:8080 STDOUT",]),
            new Deployment()
                    .setName(TCPCONNECTIONTARGET)
                    .setImage("quay.io/rhacs-eng/qa-multi-arch:socat")
                    .addPort(80)
                    .addPort(8080)
                    .addLabel("app", TCPCONNECTIONTARGET)
                    .setExposeAsService(true)
                    .setCommand(["/bin/sh", "-c",])
                    .setArgs(["(socat "+SOCAT_DEBUG+" TCP-LISTEN:80,fork STDOUT & " +
                                      "socat "+SOCAT_DEBUG+" TCP-LISTEN:8080,fork STDOUT)" as String,]),
            new Deployment()
                    .setName(NGINXCONNECTIONTARGET)
                    .setImage("quay.io/rhacs-eng/qa-multi-arch:nginx")
                    .addPort(80)
                    .addLabel("app", NGINXCONNECTIONTARGET)
                    .setExposeAsService(true)
                    .setCreateLoadBalancer(!
                        (Env.REMOTE_CLUSTER_ARCH == "ppc64le" || Env.REMOTE_CLUSTER_ARCH == "s390x"))
                    .setCreateRoute(Env.mustGetOrchestratorType() == OrchestratorTypes.OPENSHIFT),
        ]
    }

    // Source deployments
    @Shared
    private List<Deployment> sourceDeployments

    def buildSourceDeployments() {
        return [
            new Deployment()
                    .setName(NOCONNECTIONSOURCE)
                    .setImage("quay.io/rhacs-eng/qa-multi-arch:nginx")
                    .addLabel("app", NOCONNECTIONSOURCE),
            new Deployment()
                    .setName(SHORTCONSISTENTSOURCE)
                    .setImage("quay.io/rhacs-eng/qa-multi-arch:nginx-1-15-4-alpine")
                    .addLabel("app", SHORTCONSISTENTSOURCE)
                    .setCommand(["/bin/sh", "-c",])
                    .setArgs(["while sleep ${NetworkGraphUtil.NETWORK_FLOW_UPDATE_CADENCE_IN_SECONDS}; " +
                                      "do wget -S -T 2 http://${NGINXCONNECTIONTARGET}; " +
                                      "done" as String,]),
            new Deployment()
                    .setName(SINGLECONNECTIONSOURCE)
                    .setImage("quay.io/rhacs-eng/qa-multi-arch:nginx-1-15-4-alpine")
                    .addLabel("app", SINGLECONNECTIONSOURCE)
                    .setCommand(["/bin/sh", "-c",])
                    .setArgs(["wget -S -T 2 http://${NGINXCONNECTIONTARGET} && " +
                                      "while sleep 30; do echo hello; done" as String,]),
            new Deployment()
                    .setName(UDPCONNECTIONSOURCE)
                    .setImage("quay.io/rhacs-eng/qa-multi-arch:socat")
                    .addLabel("app", UDPCONNECTIONSOURCE)
                    .setCommand(["/bin/sh", "-c",])
                    .setArgs(["while sleep 5; " +
                                      "do echo \"Hello from ${UDPCONNECTIONSOURCE}\" | " +
                                      "socat "+SOCAT_DEBUG+" -s STDIN UDP:${UDPCONNECTIONTARGET}:8080; " +
                                      "done" as String,]),
            new Deployment()
                    .setName(TCPCONNECTIONSOURCE)
                    .setImage("quay.io/rhacs-eng/qa-multi-arch:socat")
                    .addLabel("app", TCPCONNECTIONSOURCE)
                    .setCommand(["/bin/sh", "-c",])
                    .setArgs(["while sleep 5; " +
                                      "do echo \"Hello from ${TCPCONNECTIONSOURCE}\" | " +
                                      "socat "+SOCAT_DEBUG+" -s STDIN TCP:${TCPCONNECTIONTARGET}:80; " +
                                      "done" as String,]),
            new Deployment()
                    .setName(MULTIPLEPORTSCONNECTION)
                    .setImage("quay.io/rhacs-eng/qa-multi-arch:socat")
                    .addLabel("app", MULTIPLEPORTSCONNECTION)
                    .setCommand(["/bin/sh", "-c",])
                    .setArgs(["while sleep 5; " +
                                      "do echo \"Hello from ${MULTIPLEPORTSCONNECTION}\" | " +
                                      "socat "+SOCAT_DEBUG+" -s STDIN TCP:${TCPCONNECTIONTARGET}:80; " +
                                      "echo \"Hello from ${MULTIPLEPORTSCONNECTION}\" | " +
                                      "socat "+SOCAT_DEBUG+" -s STDIN TCP:${TCPCONNECTIONTARGET}:8080; " +
                                      "done" as String,]),
            new Deployment()
                    .setName(EXTERNALDESTINATION)
                    .setImage("quay.io/rhacs-eng/qa-multi-arch:nginx-1-15-4-alpine")
                    .addLabel("app", EXTERNALDESTINATION)
                    .setCommand(["/bin/sh", "-c",])
                    .setArgs(["while sleep ${NetworkGraphUtil.NETWORK_FLOW_UPDATE_CADENCE_IN_SECONDS}; " +
                                      "do wget -S -T 2 http://www.google.com; " +
                                      "done" as String,]),
            new Deployment()
                    .setName("${TCPCONNECTIONSOURCE}-qa2")
                    .setNamespace(OTHER_NAMESPACE)
                    .setImage("quay.io/rhacs-eng/qa-multi-arch:socat")
                    .addLabel("app", "${TCPCONNECTIONSOURCE}-qa2")
                    .setCommand(["/bin/sh", "-c",])
                    .setArgs(["while sleep 5; " +
                                      "do echo \"Hello from ${TCPCONNECTIONSOURCE}-qa2\" | " +
                                      "socat "+SOCAT_DEBUG+" -s STDIN "+
                                         "TCP:${TCPCONNECTIONTARGET}.qa.svc.cluster.local:80; " +
                                      "done" as String,]),
        ]
    }

    @Shared
    private List<Deployment> deployments

    def createDeployments() {
        targetDeployments = buildTargetDeployments()
        orchestrator.batchCreateDeployments(targetDeployments)
        for (Deployment d : targetDeployments) {
            assert Services.waitForDeployment(d)
        }
        sourceDeployments = buildSourceDeployments()
        orchestrator.batchCreateDeployments(sourceDeployments)
        for (Deployment d : sourceDeployments) {
            assert Services.waitForDeployment(d)
        }
        deployments = sourceDeployments + targetDeployments
        //
        // Commenting out ICMP test setup for now
        // See ROX-635
        //
        /*
        def nginxIp = DEPLOYMENTS.find { it.name == NGINXCONNECTIONTARGET }?.pods?.get(0)?.podIP
        Deployment icmp = new Deployment()
                .setName(ICMPCONNECTIONSOURCE)
                .setImage("ubuntu")
                .addLabel("app", ICMPCONNECTIONSOURCE)
                .setCommand(["/bin/sh", "-c",])
                .setArgs(["apt-get update && " +
                                  "apt-get install iputils-ping -y && " +
                                  "ping ${nginxIp}" as String,])
        orchestrator.createDeployment(icmp)
        DEPLOYMENTS.add(icmp)
        */
    }

    def setupSpec() {
        orchestrator.createNamespace(OTHER_NAMESPACE)
        orchestrator.createImagePullSecret(
                "quay",
                Env.mustGet("REGISTRY_USERNAME"),
                Env.mustGet("REGISTRY_PASSWORD"),
                OTHER_NAMESPACE,
                "https://quay.io"
        )
        orchestrator.createServiceAccount(
                new K8sServiceAccount(
                        name: "default",
                        namespace: OTHER_NAMESPACE,
                        imagePullSecrets: ["quay"]
                )
        )

        createDeployments()
    }

    def destroyDeployments() {
        for (Deployment deployment : deployments) {
            orchestrator.deleteDeployment(deployment)
        }
        for (Deployment deployment : deployments) {
            if (deployment.exposeAsService) {
                orchestrator.waitForServiceDeletion(new Service(deployment.name, deployment.namespace))
            }
        }
        orchestrator.deleteNamespace(OTHER_NAMESPACE)
        orchestrator.waitForNamespaceDeletion(OTHER_NAMESPACE)
    }

    def cleanupSpec() {
        destroyDeployments()
    }

    @Tag("NetworkFlowVisualization")
    def "Verify one-time connections show at first and are closed after the afterglow period"() {
        given:
        "Two deployments, A and B, where B communicates to A a single time during initial deployment"
        String targetUid = deployments.find { it.name == NGINXCONNECTIONTARGET }?.deploymentUid
        assert targetUid != null
        String sourceUid = deployments.find { it.name == SINGLECONNECTIONSOURCE }?.deploymentUid
        assert sourceUid != null

        when:
        "Check for edge in network graph"
        log.info "Checking for edge between ${SINGLECONNECTIONSOURCE} and ${NGINXCONNECTIONTARGET}"
        List<Edge> edges = NetworkGraphUtil.checkForEdge(sourceUid, targetUid)
        assert edges

        then:
        "Wait for collector update and fetch graph again to confirm connection dropped"
        // 65 seconds is the grace period for updates because a closed connection is subject to
        // afterglow and the rate at which collector and sensor sends network flows (30s respectively).
        // The afterglow period in testing is 15s so the max time for the close message to propagate is
        // 30s in collector, 30s in sensor, plus 5s of buffer time for transit/storage.
        // The network graph continually returns timestamp.Now() if the lastSeenTime is nil.
        assert waitForEdgeToBeClosed(edges.get(0), 65)
    }

    @Tag("BAT")
    @Tag("RUNTIME")
    @Tag("NetworkFlowVisualization")
    def "Verify connections between StackRox Services"() {
        when:
        "Fetch uIDs for the central, sensor, and collector services, if present"
        String centralUid = orchestrator.getDeploymentId(new Deployment(name: "central", namespace: "stackrox"))
        assert centralUid != null
        String sensorUid = orchestrator.getDeploymentId(new Deployment(name: "sensor", namespace: "stackrox"))
        assert sensorUid != null
        String collectorUid = orchestrator.getDaemonSetId(new DaemonSet(name: "collector", namespace: "stackrox"))
        // collector id *can* be null, so no assert

        then:
        "Check for edge between sensor and central"
        log.info "Checking for edge between sensor and central"
        List<Edge> edges = NetworkGraphUtil.checkForEdge(sensorUid, centralUid)
        assert edges

        then:
        "Check for edge between collector and sensor, if collector is installed"
        if (collectorUid != null) {
            log.info "Checking for edge between collector and sensor"
            edges = NetworkGraphUtil.checkForEdge(collectorUid, sensorUid)
            assert edges
        }
    }

    @Tag("BAT")
    @Tag("RUNTIME")
    @Tag("NetworkFlowVisualization")
    // TODO: additional handling may be needed for P/Z, needs tobe tested once flakiness is resolved
    @IgnoreIf({ Env.REMOTE_CLUSTER_ARCH == "ppc64le" || Env.REMOTE_CLUSTER_ARCH == "s390x" })
    @IgnoreIf({ true }) // ROX-16849 this test is flaking in many cluster flavors
    def "Verify ports are greater than 0"() {
        given:
        "ACS is running"
        def graph = NetworkGraphService.getNetworkGraph(null, null)
        def nodes = graph.nodesList

        nodes.each { node ->
            node.getOutEdgesMap().each { key, value ->
                value.propertiesList.each { property ->
                    assert property.port > 0
                }
            }
        }
    }

    @Unroll
    @Tag("BAT")
    @Tag("RUNTIME")
    @Tag("NetworkFlowVisualization")
    def "Verify connections can be detected: #protocol"() {
        given:
        "Two deployments, A and B, where B communicates to A via #protocol"
        String targetUid = deployments.find { it.name == targetDeployment }?.deploymentUid
        assert targetUid != null
        String sourceUid = deployments.find { it.name == sourceDeployment }?.deploymentUid
        assert sourceUid != null

        expect:
        "Check for edge in network graph"
        log.info "Checking for edge between ${sourceDeployment} and ${targetDeployment}"
        List<Edge> edges = NetworkGraphUtil.checkForEdge(sourceUid, targetUid)

        assert edges
        assert edges.get(0).protocol == protocol
        assert deployments.find { it.name == targetDeployment }?.ports?.keySet()?.contains(edges.get(0).port)

        where:
        "Data is:"

        sourceDeployment     | targetDeployment      | protocol
        UDPCONNECTIONSOURCE  | UDPCONNECTIONTARGET   | L4Protocol.L4_PROTOCOL_UDP
        TCPCONNECTIONSOURCE  | TCPCONNECTIONTARGET   | L4Protocol.L4_PROTOCOL_TCP
        //ICMPCONNECTIONSOURCE | NGINXCONNECTIONTARGET | L4Protocol.L4_PROTOCOL_ICMP
    }

    @Unroll
    @Tag("BAT")
    @Tag("RUNTIME")
    @Tag("NetworkFlowVisualization")
    def "Verify listen port availability matches feature flag: #targetDeployment"() {
        given:
        "Deployment with listening port"
        String targetUid = deployments.find { it.name == targetDeployment }?.deploymentUid
        assert targetUid

        expect:
        "Check for (absence of) listening port info"
        def node = getNode(targetUid, expectedListenPorts.size() > 0)
        assert node
        assert (node.listenPorts(L4Protocol.L4_PROTOCOL_TCP)*.port as Set) == (expectedListenPorts as Set)

        where:
        "Data is:"

        targetDeployment      | expectedListenPorts
        TCPCONNECTIONTARGET   | [80, 8080]
        NGINXCONNECTIONTARGET | [80]
        NOCONNECTIONSOURCE    | [80]
        TCPCONNECTIONSOURCE   | []
    }

    @Tag("NetworkFlowVisualization")
    def "Verify connections with short consistent intervals between 2 deployments"() {
        given:
        "Two deployments, A and B, where B communicates to A in short consistent intervals"
        String targetUid = deployments.find { it.name == NGINXCONNECTIONTARGET }?.deploymentUid
        assert targetUid != null
        String sourceUid = deployments.find { it.name == SHORTCONSISTENTSOURCE }?.deploymentUid
        assert sourceUid != null

        when:
        "Check for edge in network graph"
        log.info "Checking for edge between ${SHORTCONSISTENTSOURCE} and ${NGINXCONNECTIONTARGET}"
        List<Edge> edges = NetworkGraphUtil.checkForEdge(sourceUid, targetUid)
        assert edges

        then:
        "Wait for collector update and fetch graph again to confirm short interval connections remain"
        assert waitForEdgeUpdate(edges.get(0), 120)
    }

    @Unroll
    @Tag("BAT")
    @Tag("RUNTIME")
    @Tag("NetworkFlowVisualization")
    def "Verify network graph when filtered on \"#filter\" and scoped to \"#scope\" #desc"() {
        given:
        "Orchestrator components exists"
        def allDeps = NetworkGraphUtil.getDeploymentsAsGraphNodes()

        when:
        "Network graph is filtered on \"#filter\" and scoped to \"#scope\""
        def graph = NetworkGraphService.getNetworkGraph(null, filter, scope)

        then:
        "Network graph #desc"
        assert NetworkGraphUtil.verifyGraphFilterAndScope(graph, allDeps.nonOrchestratorDeployments,
                allDeps.orchestratorDeployments, nonOrchestratorDepsShouldExist, orchestratorDepsShouldExist)

        when:
        "Network policy graph is filtered on \"#filter\" and scoped to \"#scope\""
        graph = NetworkPolicyService.getNetworkPolicyGraph(filter, scope)

        then:
        "Network policy graph #desc"
        assert NetworkGraphUtil.verifyGraphFilterAndScope(graph, allDeps.nonOrchestratorDeployments,
                allDeps.orchestratorDeployments, nonOrchestratorDepsShouldExist, orchestratorDepsShouldExist)

        where:
        "Data is:"

        filter                         | scope                          | orchestratorDepsShouldExist |
                nonOrchestratorDepsShouldExist | desc
        ""                             | "Orchestrator Component:false" | false                       |
                true | "contains non-orchestrator deployments only"
        "Orchestrator Component:false" | ""                             | true                        |
                true | "contains non-orchestrator deployments and connected orchestrator deployments"
        "Orchestrator Component:true"  | "Orchestrator Component:false" | false                       |
                false | "contains no deployments"
        "Orchestrator Component:false" | "Orchestrator Component:true"  | false                       |
                false | "contains no deployments"
        "Namespace:stackrox"           | "Orchestrator Component:false" | false                       |
                true | "contains stackrox deployments only"
    }

    @Tag("BAT")
    @Tag("NetworkFlowVisualization")
    def "Verify network flows with graph filtering"() {
        given:
        "Two deployments, A and B, where B communicates to A"
        String sourceUid = deployments.find { it.name == TCPCONNECTIONSOURCE }?.deploymentUid
        assert sourceUid != null
        String targetUid = deployments.find { it.name == TCPCONNECTIONTARGET }?.deploymentUid
        assert targetUid != null

        when:
        "Check for edge in network graph"
        log.info "Checking for edge between ${TCPCONNECTIONSOURCE} and ${TCPCONNECTIONTARGET}"
        List<Edge> edges = NetworkGraphUtil.checkForEdge(sourceUid, targetUid)
        assert edges

        then:
        "Wait for collector update and fetch graph again to confirm short interval connections remain"
        assert waitForEdgeUpdate(edges.get(0), 90)
    }

    @Tag("NetworkFlowVisualization")
    def "Verify connections to external sources"() {
        given:
        "Deployment A, where A communicates to an external target"
        String deploymentUid = deployments.find { it.name == EXTERNALDESTINATION }?.deploymentUid
        assert deploymentUid != null

        expect:
        "Check for edge in network graph"
        log.info "Checking for edge from ${EXTERNALDESTINATION} to external target"
        List<Edge> edges = NetworkGraphUtil.checkForEdge(deploymentUid, Constants.INTERNET_EXTERNAL_SOURCE_ID)
        assert edges
    }

    @Tag("NetworkFlowVisualization")
    def "Verify connections from external sources"() {
        given:
        "Deployment A, where an external source communicates to A"
        String deploymentUid = deployments.find { it.name == NGINXCONNECTIONTARGET }?.deploymentUid
        assert deploymentUid != null
        String targetUrl
        if (Env.mustGetOrchestratorType() == OrchestratorTypes.K8S) {
            String deploymentIP = deployments.find { it.name == NGINXCONNECTIONTARGET }?.loadBalancerIP
            assert deploymentIP != null
            targetUrl = "http://${deploymentIP}"
        } else if (Env.mustGetOrchestratorType() == OrchestratorTypes.OPENSHIFT) {
            String routeHost = deployments.find { it.name == NGINXCONNECTIONTARGET }?.routeHost
            assert routeHost != null
            targetUrl = "http://${routeHost}"
        } else {
            throw new RuntimeException("Unexpected OrchestratorType")
        }

        when:
        log.info "Generate initial traffic to the target deployment ${NGINXCONNECTIONTARGET}"
        def initialResponse = doHTTPGetExpectCode(targetUrl, 200)
        assert initialResponse?.getStatusCode() == 200

        then:
        "Check for edge in network graph"
        withRetry(5, 20) {
            log.info "Retry traffic to the target deployment ${NGINXCONNECTIONTARGET}"
            def response = doHTTPGetExpectCode(targetUrl, 200)
            assert response?.getStatusCode() == 200

            log.info "Checking for edge from external to ${NGINXCONNECTIONTARGET}"
            // Only on OpenShift 4.12, the edge will not show from EXTERNAL_SOURCE, but instead from
            // router-default deployment in openshift-ingress namespace.
            if (ClusterService.isOpenShift4()) {
                log.info("Searching for edge coming from OpenShift ingress router to ${deploymentUid}")
                SearchServiceOuterClass.RawQuery query = SearchServiceOuterClass.RawQuery.newBuilder()
                        .setQuery("Namespace:openshift-ingress")
                        .build()
                def ingressDeployments = DeploymentService.listDeploymentsSearch(query).deploymentsList
                def defaultRouterId = ingressDeployments.find { it.getName() == "router-default" }.id
                def rEdges = NetworkGraphUtil.checkForEdge(defaultRouterId, deploymentUid, null, 180)
                if (rEdges != null) {
                    log.info("Found edge coming from OpenShift ingress router")
                    return
                }
                log.warn("Edge coming from OpenShift ingress router to ${deploymentUid} not found")
                // Debug dump of all router edges
                def currentGraph = NetworkGraphService.getNetworkGraph()
                def index = currentGraph.nodesList.findIndexOf { node -> node.deploymentName == defaultRouterId }
                List<NetworkNode> outNodesRouter = currentGraph.nodesList.findAll { node ->
                    node.outEdgesMap.containsKey(index)
                }
                log.debug("All edges of 'router-default' ${defaultRouterId}: ${outNodesRouter}")
            }
            log.info("Searching for edge coming from INTERNET_EXTERNAL_SOURCE_ID " +
                "(${Constants.INTERNET_EXTERNAL_SOURCE_ID}) to ${deploymentUid}")
            List<Edge> edges =
                    NetworkGraphUtil.checkForEdge(Constants.INTERNET_EXTERNAL_SOURCE_ID, deploymentUid, null, 180)
            if (edges == null || edges.size() == 0) {
                // Debug dump of all INTERNET_EXTERNAL_SOURCE_ID edges
                def currentGraph = NetworkGraphService.getNetworkGraph()
                def index = currentGraph.nodesList.findIndexOf {
                    node -> node.deploymentName == Constants.INTERNET_EXTERNAL_SOURCE_ID
                }
                List<NetworkNode> outNodes = currentGraph.nodesList.findAll { node ->
                    node.outEdgesMap.containsKey(index)
                }
                log.debug("All edges of 'INTERNET_EXTERNAL_SOURCE_ID' " +
                    "${Constants.INTERNET_EXTERNAL_SOURCE_ID}: ${outNodes}")
            }
            assert edges
        }
    }

    def doHTTPGetExpectCode(String targetUrl, int code) {
        Response response = null
        Timer t = new Timer(20, 15)
        while (response?.statusCode() != code && t.IsValid()) {
            try {
                log.info "Trying HTTP Get to ${targetUrl}..."
                response = given().get(targetUrl)
            } catch (Exception e) {
                log.warn("Failed calling ${targetUrl}. Trying again in 5 sec...", e)
            }
        }
        log.info "Response: " + response.asString()
        return response
    }

    @Tag("NetworkFlowVisualization")
    def "Verify intra-cluster connection via external IP"() {
        // We changed the test to reflect the NetworkGraph's current behavior. Communication between two deployments
        // through a LoadBalancer shows an edge from 'External Entities', not an edge between the two deployments.
        // ROX-17936 should address whether we revert to the old behavior or we maintain this new behavior.
        // We do not test this on OCP.
        // Manual testing on OCP shows the same behavior but on prow times out most of the time.
        Assume.assumeFalse(Env.mustGetOrchestratorType() == OrchestratorTypes.OPENSHIFT)
        given:
        "Deployment A, exposed via LB"
        String deploymentUid = deployments.find { it.name == NGINXCONNECTIONTARGET }?.deploymentUid
        assert deploymentUid != null
        String deploymentIP = deployments.find { it.name == NGINXCONNECTIONTARGET }?.loadBalancerIP
        assert deploymentIP != null

        when:
        "create a new deployment that talks to A via the LB IP"
        def newDeployment = new Deployment()
                .setName("talk-to-lb-ip")
                .setImage("quay.io/rhacs-eng/qa-multi-arch:nginx-1-15-4-alpine")
                .addLabel("app", "talk-to-lb-ip")
                .setCommand(["/bin/sh", "-c",])
                .setArgs(["while sleep 5; do wget -S -T 2 http://"+deploymentIP+"; done"])

        orchestrator.createDeployment(newDeployment)
        assert Services.waitForDeployment(newDeployment)
        assert newDeployment.deploymentUid

        then:
        "Check for edge in network graph"
        withRetry(2, 10) {
            log.info "Checking for edge from internal to ${NGINXCONNECTIONTARGET} using its external address"
            List<Edge> edgesToExternalSource = NetworkGraphUtil.checkForEdge(
                    Constants.INTERNET_EXTERNAL_SOURCE_ID,
                    deploymentUid, null, 180)
            assert edgesToExternalSource
        }

        cleanup:
        "remove the new deployment"
        if (newDeployment) {
            orchestrator.deleteDeployment(newDeployment)
        }
    }

    @Tag("NetworkFlowVisualization")
    def "Verify no connections between 2 deployments"() {
        given:
        "Two deployments, A and B, where neither communicates to the other"
        String targetUid = deployments.find { it.name == NGINXCONNECTIONTARGET }?.deploymentUid
        assert targetUid != null
        String sourceUid = deployments.find { it.name == NOCONNECTIONSOURCE }?.deploymentUid
        assert sourceUid != null

        expect:
        "Assert connection states"
        log.info "Checking for NO edge between ${NOCONNECTIONSOURCE} and ${NGINXCONNECTIONTARGET}"
        assert !NetworkGraphUtil.checkForEdge(sourceUid, targetUid, null, 30)
    }

    @Tag("NetworkFlowVisualization")
    def "Verify connections between two deployments on 2 separate ports shows both edges in the graph"() {
        given:
        "Two deployments, A and B, where B communicates to A on 2 different ports"
        String targetUid = deployments.find { it.name == TCPCONNECTIONTARGET }?.deploymentUid
        assert targetUid != null
        String sourceUid = deployments.find { it.name == MULTIPLEPORTSCONNECTION }?.deploymentUid
        assert sourceUid != null

        when:
        "Check for edge in entwork graph"
        List<Edge> edges = NetworkGraphUtil.checkForEdge(sourceUid, targetUid)
        assert edges

        then:
        "Assert that there are 2 connection edges"
        assert edges.size() == 2
    }

    @Tag("NetworkFlowVisualization")
    def "Verify cluster updates can block flow connections from showing"() {
        // ROX-7153 - EKS cannot NetworkPolicy (RS-178)
        Assume.assumeFalse(ClusterService.isEKS())
        // ROX-7153 - AKS cannot tolerate NetworkPolicy (RS-179)
        Assume.assumeFalse(ClusterService.isAKS())

        given:
        "Two deployments, A and B, where B communicates to A"
        String targetUid = deployments.find { it.name == NGINXCONNECTIONTARGET }?.deploymentUid
        assert targetUid != null
        String sourceUid = deployments.find { it.name == SHORTCONSISTENTSOURCE }?.deploymentUid
        assert sourceUid != null

        and:
        "The edge is found before blocked"
        log.info "Checking for edge between ${SHORTCONSISTENTSOURCE} and ${NGINXCONNECTIONTARGET}"
        List<Edge> edges = NetworkGraphUtil.checkForEdge(sourceUid, targetUid)
        assert edges

        when:
        "apply network policy to block ingress to A"
        NetworkPolicy policy = new NetworkPolicy("deny-all-traffic-to-a")
                .setNamespace("qa")
                .addPodSelector(["app":NGINXCONNECTIONTARGET])
                .addPolicyType(NetworkPolicyTypes.INGRESS)
        def policyId = orchestrator.applyNetworkPolicy(policy)
        log.info "Sleeping 60s to allow policy to propagate and flows to update after propagation"
        sleep 60000

        and:
        "Get the latest edge"
        log.info "Checking for latest edge between ${SHORTCONSISTENTSOURCE} and ${NGINXCONNECTIONTARGET}"
        edges = NetworkGraphUtil.checkForEdge(sourceUid, targetUid)
        assert edges

        then:
        "make sure edge does not get updated"
        //Use one cadence buffer to account for additional edges coming in through the data pipeline
        assert !waitForEdgeUpdate(edges.get(0), 60, NetworkGraphUtil.NETWORK_FLOW_UPDATE_CADENCE_IN_SECONDS)

        cleanup:
        "remove policy"
        if (policyId != null) {
            orchestrator.deleteNetworkPolicy(policy)
        }
    }

    @Tag("NetworkFlowVisualization")
    def "Verify edge timestamps are never in the future, or before start of flow tests"() {
        given:
        "Get current state of edges and current timestamp"
        def queryString = "Deployment:" + deployments.name.join(",")
        NetworkGraph currentGraph = NetworkGraphService.getNetworkGraph(null, queryString)
        long currentTime = System.currentTimeMillis()

        expect:
        "Check timestamp for each edge"
        for (Edge edge : NetworkGraphUtil.findEdges(currentGraph, null, null)) {
            assert edge.lastActiveTimestamp <= currentTime + 2000 //allow up to 2 sec leeway
            assert edge.lastActiveTimestamp >= testSpecStartTimeMillis
        }
    }

    @Tag("BAT")
    def "Verify generated network policies"() {
        // TODO(RS-178): EKS cannot NetworkPolicy
        Assume.assumeFalse(ClusterService.isEKS())

        given:
        "Get current state of deployed namespaces"
        List<String> deployedNamespaces = deployments*.namespace

        and:
        "delete a deployment"
        Deployment delete = deployments.find { it.name == NOCONNECTIONSOURCE }
        orchestrator.deleteDeployment(delete)
        Services.waitForSRDeletion(delete)

        when:
        "Network graph contains all expected targets"
        NetworkGraph currentGraph = null

        // This is a map of "deploymentName" -> expectedNumberOfEdges.
        // It allows us to know when the network graph has reached a desired state and the proper assertions can start.
        def targets = [(TCPCONNECTIONTARGET):3, (UDPCONNECTIONTARGET):1]
        targets.each { deploymentName, expectedEdges ->
            // Make sure that we have enough time to populate the graph: 30s for sensor + some extra.
            // On the first run, this test benefits from the state left over by previous tests.
            // However, if the first run fails, the env is recreated and the test is run immediately afterwards.
            // The system requires time for the changes to propagate to sensor, thus we have an additional retry here.
            log.info "Verifying graph edges of ${deploymentName}"
            Helpers.withRetry(6, 20) { retry ->
                // The graph needs to be re-retrieved on each retry
                currentGraph = NetworkGraphService.getNetworkGraph()

                def index = currentGraph.nodesList.findIndexOf { node -> node.deploymentName == deploymentName }
                List<NetworkNode> outNodes = currentGraph.nodesList.findAll { node ->
                    node.outEdgesMap.containsKey(index)
                }
                def allowAllIngress = deployments.find { it.name == deploymentName }?.createLoadBalancer ||
                    currentGraph.nodesList.find { it.entity.type == Type.INTERNET }.outEdgesMap.containsKey(index)
                if (allowAllIngress) {
                    log.info "${deploymentName} has LB/External incoming traffic - ensure All Ingress allowed"
                } else {
                    assert outNodes.size() > 0 == expectedEdges > 0
                    log.info "${deploymentName} has incoming connections"
                    def sourceDeploymentsFromGraph = outNodes.findAll { it.deploymentName }*.deploymentName

                    log.debug("sourceDeploymentsFromGraph: {}", sourceDeploymentsFromGraph)
                    assert sourceDeploymentsFromGraph.size() == expectedEdges
                }
            }
        }

        and:
        "Generate Network Policies"
        NetworkPolicyModification modification = NetworkPolicyService.generateNetworkPolicies()
        Yaml parser = new Yaml()
        List yamls = []
        for (String yaml : modification.applyYaml.split("---")) {
            yamls.add(parser.load(yaml))
        }

        then:
        "verify generated netpols against the current graph state"
        yamls.each {
            assert it."metadata"."namespace" != "kube-system" &&
                    it."metadata"."namespace" != "kube-public"
        }
        yamls.findAll {
            deployedNamespaces.contains(it."metadata"."namespace")
        }.each { yaml ->
            String deploymentName =
                yaml."metadata"."name"["stackrox-generated-".length()..yaml."metadata"."name".length() - 1]
            assert deploymentName != NOCONNECTIONSOURCE
            assert yaml."metadata"."labels"."network-policy-generator.stackrox.io/generated"
            assert yaml."metadata"."namespace"
            def index = currentGraph.nodesList.findIndexOf { node -> node.deploymentName == deploymentName }
            def allowAllIngress = deployments.find { it.name == deploymentName }?.createLoadBalancer ||
                currentGraph.nodesList.find { it.entity.type == Type.INTERNET }.outEdgesMap.containsKey(index)
            List<NetworkNode> outNodes = currentGraph.nodesList.findAll { node ->
                node.outEdgesMap.containsKey(index)
            }
            def ingressPodSelectors = yaml."spec"."ingress".find { it.containsKey("from") } ?
                yaml."spec"."ingress".get(0)."from".findAll { it.containsKey("podSelector") } :
                null
            def ingressNamespaceSelectors = yaml."spec"."ingress".find { it.containsKey("from") } ?
                yaml."spec"."ingress".get(0)."from".findAll { it.containsKey("namespaceSelector") } :
                null
            if (allowAllIngress) {
                log.info "${deploymentName} has LB/External incoming traffic - ensure All Ingress allowed"
                assert yaml."spec"."ingress" == [[:]]
            } else if (outNodes.size() > 0) {
                log.info "${deploymentName} has incoming connections - " +
                    "ensure podSelectors/namespaceSelectors match sources from graph"
                def sourceDeploymentsFromGraph = outNodes.findAll { it.deploymentName }*.deploymentName
                def sourceDeploymentsFromNetworkPolicy = ingressPodSelectors.collect {
                    it."podSelector"."matchLabels"."app"
                }
                def sourceNamespacesFromNetworkPolicy = ingressNamespaceSelectors.collect {
                    it."namespaceSelector"."matchLabels"."namespace.metadata.stackrox.io/name"
                }.findAll { it != null }
                sourceNamespacesFromNetworkPolicy.addAll(ingressNamespaceSelectors.collect {
                    it."namespaceSelector"."matchLabels"."kubernetes.io/metadata.name"
                }).findAll { it != null }

                log.debug("sourceDeploymentsFromNetworkPolicy: {}", sourceDeploymentsFromNetworkPolicy)
                log.debug("sourceDeploymentsFromGraph: {}", sourceDeploymentsFromGraph)
                assert sourceDeploymentsFromNetworkPolicy.sort() == sourceDeploymentsFromGraph.sort()

                if (!deployedNamespaces.containsAll(sourceNamespacesFromNetworkPolicy)) {
                    log.info "Deployed namespaces do not contain all namespaces found in the network policy"
                    log.info "The network policy:"
                    log.info modification.toString()
                }
                assert deployedNamespaces.containsAll(sourceNamespacesFromNetworkPolicy)
            } else {
                log.info "${deploymentName} has no incoming connections - ensure ingress spec is empty"
                assert yaml."spec"."ingress" == [] || yaml."spec"."ingress" == null
            }
        }
    }

    // ROX-13903 - applyGeneratedNetworkPolicy() can hang when run via the
    // standalone test runner.
    @IgnoreIf({ !Env.IN_CI })
    @Unroll
    @Tag("BAT")
    def "Verify network policy generator apply/undo with delete modes: #deleteMode #note"() {
        given:
        "apply network policies to the system"
        NetworkPolicy policy1 = new NetworkPolicy("deny-all-traffic-to-app")
                .setNamespace("qa")
                .addPodSelector(["app":NGINXCONNECTIONTARGET])
                .addPolicyType(NetworkPolicyTypes.INGRESS)
        NetworkPolicy policy2 = new NetworkPolicy("generated-deny-all-traffic-to-app")
                .setNamespace("qa")
                .addLabel("network-policy-generator.stackrox.io/generated", "true")
                .addPodSelector(["app":NGINXCONNECTIONTARGET])
                .addPolicyType(NetworkPolicyTypes.INGRESS)
        def policyId1 = orchestrator.applyNetworkPolicy(policy1)
        def policyId2 = orchestrator.applyNetworkPolicy(policy2)
        assert NetworkPolicyService.waitForNetworkPolicy(policyId1)
        assert NetworkPolicyService.waitForNetworkPolicy(policyId2)

        and:
        "Get existing network policies from orchestrator"
        def preExistingNetworkPolicies = getQANetworkPoliciesNamesByNamespace(true)
        log.info "${preExistingNetworkPolicies}"

        expect:
        "actual policies should exist in generated response depending on delete mode"
        def modification = NetworkPolicyService.generateNetworkPolicies(deleteMode, 'Namespace:r/^qa2?$')
        assert !(NetworkPolicyService.applyGeneratedNetworkPolicy(modification) instanceof StatusRuntimeException)
        def appliedNetworkPolicies = getQANetworkPoliciesNamesByNamespace(true)
        log.info "${appliedNetworkPolicies}"

        Yaml parser = new Yaml()
        List yamls = []
        for (String yaml : modification.applyYaml.split("---")) {
            yamls.add(parser.load(yaml))
        }
        yamls.each {
            assert appliedNetworkPolicies.get(it."metadata"."namespace")?.contains(it."metadata"."name")
        }

        switch (deleteMode) {
            case DeleteExistingPoliciesMode.ALL:
                assert modification.toDeleteList.findAll {
                    it.name == policy1.name || it.name == policy2.name
                }.size() == 2
                preExistingNetworkPolicies.each { k, v ->
                    v.each {
                        assert !appliedNetworkPolicies.get(k).contains(it)
                    }
                }
                break
            case DeleteExistingPoliciesMode.NONE:
                assert modification.toDeleteCount == 0
                assert !yamls.find { it."metadata"."name" == "stackrox-generated-${NGINXCONNECTIONTARGET}" }
                preExistingNetworkPolicies.each { k, v ->
                    v.each {
                        assert appliedNetworkPolicies.get(k).contains(it)
                    }
                }
                break
            case DeleteExistingPoliciesMode.GENERATED_ONLY:
                assert modification.toDeleteList.find { it.name == policy2.name }
                assert !yamls.find { it."metadata"."name" == "stackrox-generated-${NGINXCONNECTIONTARGET}" }
                preExistingNetworkPolicies.each { k, v ->
                    v.each {
                        if (it.startsWith("generated-")) {
                            assert !appliedNetworkPolicies.get(k).contains(it)
                        } else {
                            assert appliedNetworkPolicies.get(k).contains(it)
                        }
                    }
                }
                break
        }

        and:
        "Undo applied policies and verify orchestrator state goes back to pre-existing state"
        def undoRecord = NetworkPolicyService.undoGeneratedNetworkPolicy()
        assert undoRecord.originalModification == modification

        assert !(
                NetworkPolicyService.applyGeneratedNetworkPolicy(undoRecord.undoModification)
                        instanceof StatusRuntimeException
        )
        def undoNetworkPolicies = getQANetworkPoliciesNamesByNamespace(true)
        log.info "${undoNetworkPolicies}"
        assert undoNetworkPolicies == preExistingNetworkPolicies

        cleanup:
        "remove policies"
        policyId1 ? orchestrator.deleteNetworkPolicy(policy1) : null
        policyId2 ? orchestrator.deleteNetworkPolicy(policy2) : null

        where:
        "data inputs:"
        deleteMode | note
        DeleteExistingPoliciesMode.NONE | ""

        // Run same tests a second time to make sure we can apply -> undo -> apply again
        DeleteExistingPoliciesMode.NONE | "(repeat)"

        DeleteExistingPoliciesMode.GENERATED_ONLY | ""
        DeleteExistingPoliciesMode.ALL | ""
    }

    @Tag("BAT")
    @Tag("NetworkFlowVisualization")
    @Ignore("Skip this test until we can determine a more reliable way to test")
    def "Apply a generated network policy and verify connection states"() {
        given:
        "Initial graph state and existing network policies"
        NetworkGraph baseGraph = NetworkGraphService.getNetworkGraph()

        and:
        "Get generated network policies"
        def modification = NetworkPolicyService.generateNetworkPolicies()

        when:
        "We can apply generated network policies to an environment"
        NetworkPolicyService.applyGeneratedNetworkPolicy(modification)

        and:
        "let netpols propagate and allow connection data to update, then verify graph again"
        sleep 60000
        NetworkGraph newGraph = NetworkGraphService.getNetworkGraph()
        for (NetworkNode newNode : newGraph.nodesList) {
            def baseNode = baseGraph.nodesList.find {
                it.entity.deployment.name == newNode.entity.deployment.name &&
                        it.entity.deployment.namespace == newNode.entity.deployment.namespace
            }
            assert newNode.outEdgesMap.keySet().sort() == baseNode.outEdgesMap.keySet().sort()
        }

        then:
        "Undo applied policies"
        NetworkPolicyService.applyGeneratedNetworkPolicy(
                NetworkPolicyService.undoGeneratedNetworkPolicy().undoModification)
    }

    private static getNode(String deploymentId, boolean withListenPorts, int timeoutSeconds = 90) {
        def t = new Timer(timeoutSeconds, 1)

        NetworkNode match = null
        while (t.IsValid()) {
            def graph = NetworkGraphService.getNetworkGraph()
            def node = NetworkGraphUtil.findDeploymentNode(graph, deploymentId)
            if (node) {
                match = node
            }
            if (!node || (withListenPorts && !node?.entity?.deployment?.listenPortsCount)) {
                continue
            }
            return node
        }

        return match
    }

    private waitForEdgeToBeClosed(Edge edge, int timeoutSeconds = 65) {
        int intervalSeconds = 1
        int waitTime
        def prevEdge = edge
        for (waitTime = 0; waitTime <= timeoutSeconds / intervalSeconds; waitTime++) {
            def graph = NetworkGraphService.getNetworkGraph()
            def newEdge = NetworkGraphUtil.findEdges(graph, edge.sourceID, edge.targetID)?.find { true }

            // If lastActiveTimestamp is equal to the previous edges lastActiveTimestamp then the edge has been closed
            if (newEdge != null && newEdge.lastActiveTimestamp == prevEdge.lastActiveTimestamp) {
                return true
            }
            prevEdge = newEdge
            sleep intervalSeconds * 1000
        }
        log.info "Edge was never closed"
        return false
    }

    private waitForEdgeUpdate(Edge edge, int timeoutSeconds = 60, float addSecondsToEdgeTimestamp = 0.2) {
        int intervalSeconds = 1
        int waitTime
        def startTime = System.currentTimeMillis()
        for (waitTime = 0; waitTime <= timeoutSeconds / intervalSeconds; waitTime++) {
            def graph = NetworkGraphService.getNetworkGraph()
            def newEdge = NetworkGraphUtil.findEdges(graph, edge.sourceID, edge.targetID)?.find { true }

            // Added an optional buffer here with addSecondsToEdgeTimestamp. Test was flakey
            // because we cannot guarantee when an edge will stop appearing in the data pipeline
            // the buffer simply says only check for updates that happen >`addSecondsToEdgeTimestamp`
            // seconds after the baseline edge.
            // In addition per ROX-5749 small deltas may appear in edge timestamps which will not be
            // considered as a new edge, hence the 0.2 default value.
            if (newEdge != null &&
                    newEdge.lastActiveTimestamp > edge.lastActiveTimestamp + (addSecondsToEdgeTimestamp * 1000)) {
                log.info "Found updated edge in graph after ${(System.currentTimeMillis() - startTime) / 1000}s"
                log.info "The updated edge is " +
                        "${((newEdge.lastActiveTimestamp - edge.lastActiveTimestamp)/1000) as Integer} " +
                        "seconds later"
                return newEdge
            }
            sleep intervalSeconds * 1000
        }
        log.info "SR did not detect updated edge in Network Flow graph"
        return null
    }

    def getQANetworkPoliciesNamesByNamespace(boolean ignoreUndoneStackroxGenerated) {
        return orchestrator.getAllNetworkPoliciesNamesByNamespace(ignoreUndoneStackroxGenerated).findAll {
            it.key.startsWith("qa")
        }
    }
}<|MERGE_RESOLUTION|>--- conflicted
+++ resolved
@@ -41,11 +41,8 @@
 
 @Tag("PZDebug")
 // TODO(ROX-13739): Re-enable these tests in compatibility-test step
-<<<<<<< HEAD
-=======
-@Stepwise
+
 @Tag("PZ")
->>>>>>> a5112bc3
 class NetworkFlowTest extends BaseSpecification {
 
     // Deployment names
