import static Services.getPolicies
import static Services.waitForViolation

import java.util.stream.Collectors

import groups.BAT
import groups.GraphQL
import objects.Deployment
import services.GraphQLService

import org.junit.experimental.categories.Category

@Category([BAT, GraphQL])
class DeploymentEventGraphQLTest extends BaseSpecification {
    private static final String DEPLOYMENT_NAME = "eventnginx"
    private static final String PARENT_NAME = "/bin/sh"
    private static final String PROCESS_NAME = "/bin/sleep"
    private static final String PROCESS_ARGS = "600"
    private static final String CONTAINER_NAME = "eventnginx"
    private static final Deployment DEPLOYMENT = new Deployment()
            .setName(DEPLOYMENT_NAME)
<<<<<<< HEAD
            .setImage("docker.io/library/nginx:1.15.5")
=======
            .setImage("nginx:1.15.5")
>>>>>>> 4f63715a
            .addLabel("app", "test")
            .setCommand(["sh", "-c", "apt-get -y clean && sleep 600"])
    private static final POLICY = "Ubuntu Package Manager Execution"

    private static final String GET_DEPLOYMENT_EVENTS_OVERVIEW = """
    query getDeploymentEventsOverview(\$deploymentId: ID!) {
        result: deployment(id: \$deploymentId) {
            numPolicyViolations: failingRuntimePolicyCount
            numProcessActivities: processActivityCount
            numRestarts: containerRestartCount
            numTerminations: containerTerminationCount
            numTotalPods: podCount
        }
    }"""

    private static final String GET_POD_EVENTS = """
    query getPodEvents(\$podsQuery: String) {
        result: pods(query: \$podsQuery) {
            id
            name
            containerCount
            events {
                __typename
                id
                name
                timestamp
                ... on ProcessActivityEvent {
                    args
                    uid
                    parentName
                    parentUid
                    inBaseline
                }
            }
        }
    }"""

    private static final String GET_CONTAINER_EVENTS = """
    query getContainerEvents(\$containersQuery: String) {
        result: groupedContainerInstances(query: \$containersQuery) {
            id
            podId
            name
            startTime
            events {
                __typename
                id
                name
                timestamp
                ... on ProcessActivityEvent {
                    args
                    uid
                    parentName
                    parentUid
                    inBaseline
                }
            }
        }
    }"""

    def setupSpec() {
        orchestrator.createDeployment(DEPLOYMENT)
        assert Services.waitForDeployment(DEPLOYMENT)
    }

    def cleanupSpec() {
        orchestrator.deleteDeployment(DEPLOYMENT)
    }

    private final gqlService = new GraphQLService()

    def "Verify Deployment Events in GraphQL"() {
        when:
        "Validate Policy Violation is Triggered"

        // Verify this policy exists before waiting for it.
        assert getPolicies().stream()
                .filter { f -> f.getName() == POLICY }
                .collect(Collectors.toList()).size() == 1

        // Wait for the policy violation to be triggered.
        assert waitForViolation(DEPLOYMENT_NAME, POLICY, 66)

        // Wait 30 seconds to ensure all processes start up
        sleep(30_000)

        then:
        "Validate Triggered Deployment Events"

        String deploymentUid = DEPLOYMENT.deploymentUid
        assert deploymentUid != null
        verifyDeploymentEvents(deploymentUid)
        String podUid = verifyPodEvents(deploymentUid)
        assert podUid != null
        verifyContainerEvents(podUid)
    }

    private void verifyDeploymentEvents(String deploymentUid, int retries = 30, int interval = 4) {
        withRetry(retries, interval) {
            def depEvents = gqlService.Call(GET_DEPLOYMENT_EVENTS_OVERVIEW, [deploymentId: deploymentUid])
            assert depEvents.getCode() == 200
            log.info "return code " + depEvents.getCode()
            assert depEvents.getValue().result != null
            def events = depEvents.getValue().result
            assert events.numPolicyViolations == 2
            // Cannot determine how many processes will actually run at this point due to the apt-get.
            // As long as we see more than 1, we'll take it.
            assert events.numProcessActivities > 1
            assert events.numRestarts == 0
            assert events.numTerminations == 0
            assert events.numTotalPods == 1
        }
    }

    private String verifyPodEvents(String deploymentUid, int retries = 30, int interval = 4) {
        def event = null
        withRetry(retries, interval) {
            def podEvents = gqlService.Call(GET_POD_EVENTS, [podsQuery: "Deployment ID: " + deploymentUid])
            assert podEvents.getCode() == 200
            log.info "return code " + podEvents.getCode()
            assert podEvents.getValue().result != null
            assert podEvents.getValue().result.size() == 1
            event = podEvents.getValue().result.get(0)
            def pod = DEPLOYMENT.getPods().get(0)
            assert event.name == pod.name
            // No need to test start time, as it is tested in the non-groovy API tests.
            assert event.containerCount == 1
            def procEvent = event.events.find { it.name == PROCESS_NAME }
            assert procEvent.parentName == PARENT_NAME
            assert procEvent.parentUid == 0
            assert procEvent.args == PROCESS_ARGS
            assert procEvent.inBaseline
        }
        return event?.id
    }

    private void verifyContainerEvents(String podUid, int retries = 30, int interval = 4) {
        withRetry(retries, interval) {
            def containerEvents = gqlService.Call(GET_CONTAINER_EVENTS, [containersQuery: "Pod ID: " + podUid])
            assert containerEvents.getCode() == 200
            log.info "return code " + containerEvents.getCode()
            assert containerEvents.getValue().result != null
            assert containerEvents.getValue().result.size() == 1
            def event = containerEvents.getValue().result.get(0)
            assert event.name == CONTAINER_NAME
            def procEvent = event.events.find { it.name == PROCESS_NAME }
            assert procEvent.parentName == PARENT_NAME
            assert procEvent.parentUid == 0
            assert procEvent.args == PROCESS_ARGS
            assert procEvent.inBaseline
        }
    }
}<|MERGE_RESOLUTION|>--- conflicted
+++ resolved
@@ -19,11 +19,7 @@
     private static final String CONTAINER_NAME = "eventnginx"
     private static final Deployment DEPLOYMENT = new Deployment()
             .setName(DEPLOYMENT_NAME)
-<<<<<<< HEAD
-            .setImage("docker.io/library/nginx:1.15.5")
-=======
-            .setImage("nginx:1.15.5")
->>>>>>> 4f63715a
+            .setImage("quay.io/rhacs-eng/qa-multi-arch:nginx-204a9a8e65061b10b92ad361dd6f406248404fe60efd5d6a8f2595f18bb37aad")
             .addLabel("app", "test")
             .setCommand(["sh", "-c", "apt-get -y clean && sleep 600"])
     private static final POLICY = "Ubuntu Package Manager Execution"
