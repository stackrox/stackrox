import static io.restassured.RestAssured.given
import static util.Helpers.withRetry

import com.opencsv.CSVReader
import groovy.transform.EqualsAndHashCode
import groovy.transform.ToString
import io.restassured.response.Response

import objects.Deployment
import objects.Pagination
import objects.SortOption
import services.GraphQLService
import services.ImageService
import util.Env

import spock.lang.Retry
import spock.lang.Tag
import spock.lang.Unroll

@Retry(count = 0)
@Unroll
@Tag("BAT")
class CSVTest extends BaseSpecification {
    private static final CVE_FIELDS_FRAGEMENT = """
    fragment cveFields on EmbeddedVulnerability {
      id: cve
      cvss
      isFixable(query: \$scopeQuery)
      deploymentCount(query: \$query)
      imageCount(query: \$query)
      componentCount(query: \$query)
      __typename
    }
    """

    private static final CVE_POSTGRES_FIELDS_FRAGEMENT = """
        fragment cveFields on ImageVulnerability {
          id: cve
          cvss
          isFixable(query: \$scopeQuery)
          deploymentCount(query: \$query)
          imageCount(query: \$query)
          componentCount: imageComponentCount(query: \$query)
          __typename
        }
        """

    private static final FIXABLE_CVES_IN_IMAGE_QUERY = """
    query getFixableCvesInImage(\$id: ID!, \$query: String, \$scopeQuery: String, \$vulnQuery: String,
     \$vulnPagination: Pagination) {
      result: image(id: \$id) {
        id
        vulnerabilities: vulns(query: \$vulnQuery, pagination: \$vulnPagination) {
          ...cveFields
          __typename
        }
        __typename
      }
    }
    ${CVE_FIELDS_FRAGEMENT}
    """

    private static final FIXABLE_CVES_IN_IMAGE_POSTGRES_QUERY = """
        query getFixableCvesInImage(\$id: ID!, \$query: String, \$scopeQuery: String, \$vulnQuery: String,
         \$vulnPagination: Pagination) {
          result: image(id: \$id) {
            id
            vulnerabilities: imageVulnerabilities(query: \$vulnQuery, pagination: \$vulnPagination) {
              ...cveFields
              __typename
            }
            __typename
          }
        }
        ${CVE_POSTGRES_FIELDS_FRAGEMENT}
        """

    private static final FIXABLE_CVES_IN_COMPONENT_QUERY = """
    query getFixableCvesInComponent(\$id: ID!, \$query: String, \$scopeQuery: String, \$vulnQuery: String,
     \$vulnPagination: Pagination) {
      result: component(id: \$id) {
        id
        vulnerabilities: vulns(query: \$vulnQuery, pagination: \$vulnPagination) {
          ...cveFields
          __typename
        }
        __typename
      }
    }
    ${CVE_FIELDS_FRAGEMENT}
    """

    private static final FIXABLE_CVES_IN_COMPONENT_POSTGRES_QUERY = """
        query getFixableCvesInComponent(\$id: ID!, \$query: String, \$scopeQuery: String, \$vulnQuery: String,
         \$vulnPagination: Pagination) {
          result: imageComponent(id: \$id) {
            id
            vulnerabilities: imageVulnerabilities(query: \$vulnQuery, pagination: \$vulnPagination) {
              ...cveFields
              __typename
            }
            __typename
          }
        }
        ${CVE_POSTGRES_FIELDS_FRAGEMENT}
        """

    private static final FIXABLE_CVES_IN_DEPLOYMENT_QUERY = """
    query getFixableCvesInDeployment(\$id: ID!, \$query: String, \$scopeQuery: String, \$vulnQuery: String,
     \$vulnPagination: Pagination) {
      result: deployment(id: \$id) {
        id
        vulnerabilities: vulns(query: \$vulnQuery, pagination: \$vulnPagination) {
          ...cveFields
          __typename
        }
        __typename
      }
    }
    ${CVE_FIELDS_FRAGEMENT}
    """

    private static final FIXABLE_CVES_IN_DEPLOYMENT_POSTGRES_QUERY = """
        query getFixableCvesInDeployment(\$id: ID!, \$query: String, \$scopeQuery: String, \$vulnQuery: String,
         \$vulnPagination: Pagination) {
          result: deployment(id: \$id) {
            id
            vulnerabilities: imageVulnerabilities(query: \$vulnQuery, pagination: \$vulnPagination) {
              ...cveFields
              __typename
            }
            __typename
          }
        }
        ${CVE_POSTGRES_FIELDS_FRAGEMENT}
        """

    static final private Deployment CVE_DEPLOYMENT = new Deployment()
            .setName("nginx-deployment")
            .setImage("quay.io/rhacs-eng/qa:nginx-1-9")
            .addLabel("app", "test")

    def setupSpec() {
        ImageService.scanImage("quay.io/rhacs-eng/qa:nginx-1-9")
        orchestrator.createDeployment(CVE_DEPLOYMENT)
        assert Services.waitForDeployment(CVE_DEPLOYMENT)
        // wait for all image CVEs to be discovered and added to db
        sleep(5000)
    }

    def cleanupSpec() {
        orchestrator.deleteDeployment(CVE_DEPLOYMENT)
    }

    def secondarySortByID(List<CVE> list) {
        list.sort {
            a, b -> a.cvss == b.cvss ? (a.id < b.id ? -1 : 1) : 0
        }
    }

    // Non-postgres runs
    // "CVE", "CVE Type(s)", "Fixable", "CVSS Score (version)", "Env Impact (%)", "Impact Score", "Deployments",
    // "Images", "Nodes", "Components", "Scanned", "Published", "Summary"
    // Postgres runs
    // "Image CVE", "Fixable", "CVSS Score", "Env Impact (%s)", "Impact Score", "Deployments", "Images",
    // "Image Components", "Last Scanned", "Published", "Summary"

    def getCVEIndex() {
        return 0
    }

    def getCVSSScoreIndex() {
        return isPostgresRun() ? 2 : 3
    }

    def getDeploymentCountIndex() {
        return isPostgresRun() ? 5 : 6
    }

    def getImageCountIndex() {
        return isPostgresRun() ? 6 : 7
    }

    def getImageComponentCountIndex() {
        return isPostgresRun() ? 7 : 9
    }

    def getComponentId() {
        return isPostgresRun() ? "openssl#1.0.1k-3+deb8u5#debian:8" : "b3BlbnNzbA:MS4wLjFrLTMrZGViOHU1"
    }

    def getComponentQuery() {
        return "COMPONENT ID:" + getComponentId() + "+Fixable:true"
    }

    def getCVETypeImageQuery() {
        return "CVE Type:IMAGE_CVE+"
    }

    @Tag("BAT")
    def "Verify CVE CSV data scoped by entity is correct #testLabel"() {
        when:
        "Query fixable CVEs from graphQL"
        def gqlService = new GraphQLService()
        def graphQLQuery = ""
        if (isPostgresRun()) {
            graphQLQuery = postgresGraphQLQuery
        } else {
            graphQLQuery = baseGraphQLQuery
        }
        def ret = gqlService.Call(graphQLQuery, graphQLPayload)
        assert ret.getCode() == 200
        assert ret.value.result.vulnerabilities.toList().size() > 0

        def graphQLCVEs = new ArrayList<CVE>()
        for (def vuln : ret.value.result.vulnerabilities) {
            graphQLCVEs.add(new CVE(vuln.id, vuln.cvss, vuln.deploymentCount, vuln.imageCount, vuln.componentCount))
        }

        and:
        "Fetch fixable CVE CSV"
        Response response = null
        def csvEndpoint = "/api/vm/export/csv"
        if (isPostgresRun()) {
            csvEndpoint = "/api/export/csv/image/cve"
        }
        def csvURL = "https://${Env.mustGetHostname()}:${Env.mustGetPort()}" + csvEndpoint
        withRetry(10, 3) {
            response = given()
                    .auth().preemptive().basic(Env.mustGetUsername(), Env.mustGetPassword())
                    .relaxedHTTPSValidation()
                    .param("query", csvQuery)
                    .param("pagination.sortOption.field", "cvss")
                    .param("pagination.sortOption.reversed", "true")
                    .urlEncodingEnabled(true)
                    .when()
                    .get(csvURL)
            assert response.statusCode == 200
        }

        List<String[]> lines = []
        CSVReader reader
        try {
            reader = new CSVReader(new InputStreamReader(response.body().asInputStream()))
            lines = reader.readAll()
        } catch (Exception e) {
            log.error("Could not read response body", e)
        } finally {
            try {
                if (reader != null) {
                    reader.close()
                }
            } catch (IOException e) {
                log.error("Could not close reader", e)
            }
        }

        log.info "Number of CVEs received from CSV endpoint: " + lines.size()

        def csvCVEs = new ArrayList<CVE>()
        for (int i = 1; i < lines.size(); i++) {
            // "CVE", "CVE Type(s)", "Fixable", "CVSS Score (version)", "Env Impact (%)", "Impact Score", "Deployments",
            // "Images", "Nodes", "Components", "Scanned", "Published", "Summary"
            csvCVEs.add(
                    new CVE(lines.get(i)[getCVEIndex()],
                            lines.get(i)[getCVSSScoreIndex()].split()[0].toFloat(),
                            lines.get(i)[getDeploymentCountIndex()].toInteger(),
                            lines.get(i)[getImageCountIndex()].toInteger(),
                            lines.get(i)[getImageComponentCountIndex()].toInteger())
            )
        }

        then:
        "Ensure that the CVEs from graphQL and CSV match"
        assert csvCVEs.size() == graphQLCVEs.size()

        secondarySortByID(csvCVEs)
        secondarySortByID(graphQLCVEs)

        for (def i = 0; i < csvCVEs.size(); i++) {
            assert csvCVEs.get(i) == graphQLCVEs.get(i)
        }

        where :
        "Data is"

<<<<<<< HEAD
        baseGraphQLQuery                | postgresGraphQLQuery                       | graphQLPayload | csvQuery
        FIXABLE_CVES_IN_IMAGE_QUERY     | FIXABLE_CVES_IN_IMAGE_POSTGRES_QUERY       | [
                id        : "sha256:e18c5814a9f7ddd5fe410f17417a48d2de562325e9d71337274134f4a6654e3f",
=======
        testLabel \
          | baseGraphQLQuery                 | postgresGraphQLQuery \
          | graphQLPayload | csvQuery
        "Fixable Cves In Image Query" \
          | FIXABLE_CVES_IN_IMAGE_QUERY      | FIXABLE_CVES_IN_IMAGE_POSTGRES_QUERY \
          | [
                id        : "sha256:a05b0cdd4fc1be3b224ba9662ebdf98fe44c09c0c9215b45f84344c12867002e",
>>>>>>> 3fc7d38f
                query: "",
                // must scope without scope query since graphQL is hitting sub-resolver
                scopeQuery: "",
                vulnQuery : "Fixable:true",
                vulnPagination: new Pagination(0, 0, new SortOption("cvss", true)),
        ] | getCVETypeImageQuery() +
<<<<<<< HEAD
            "Image Sha:sha256:e18c5814a9f7ddd5fe410f17417a48d2de562325e9d71337274134f4a6654e3f+Fixable:true"
        FIXABLE_CVES_IN_COMPONENT_QUERY | FIXABLE_CVES_IN_COMPONENT_POSTGRES_QUERY   | [
=======
            "Image Sha:sha256:a05b0cdd4fc1be3b224ba9662ebdf98fe44c09c0c9215b45f84344c12867002e+Fixable:true"
        "Fixable Cves In Component Query" \
          | FIXABLE_CVES_IN_COMPONENT_QUERY  | FIXABLE_CVES_IN_COMPONENT_POSTGRES_QUERY \
          | [
>>>>>>> 3fc7d38f
                // openssl 1.0.1k-3+deb8u5
                id        : getComponentId(),
                query: "",
                scopeQuery: "",
                vulnQuery : "Fixable:true",
                vulnPagination: new Pagination(0, 0, new SortOption("cvss", true)),
        ] | getCVETypeImageQuery() + getComponentQuery()
        "Fixable Cves In Deployment Query" \
          | FIXABLE_CVES_IN_DEPLOYMENT_QUERY | FIXABLE_CVES_IN_DEPLOYMENT_POSTGRES_QUERY \
          | [
                id        : CVE_DEPLOYMENT.deploymentUid,
                query: "",
                scopeQuery: "",
                vulnQuery : "Fixable:true",
                vulnPagination: new Pagination(0, 0, new SortOption("cvss", true)),
        ] | getCVETypeImageQuery() + "Deployment ID:${CVE_DEPLOYMENT.deploymentUid}+Fixable:true"
    }

    @EqualsAndHashCode(includeFields = true)
    @ToString(includes="id,cvss")
    class CVE {
        String id
        float cvss
        int deploymentCount
        int imageCount
        int componentCount

        CVE(String id, float cvss, int deploymentCount, int imageCount, int componentCount) {
            this.id = id
            this.cvss = cvss
            this.deploymentCount = deploymentCount
            this.imageCount = imageCount
            this.componentCount = componentCount
        }
    }
}<|MERGE_RESOLUTION|>--- conflicted
+++ resolved
@@ -284,34 +284,23 @@
         where :
         "Data is"
 
-<<<<<<< HEAD
-        baseGraphQLQuery                | postgresGraphQLQuery                       | graphQLPayload | csvQuery
-        FIXABLE_CVES_IN_IMAGE_QUERY     | FIXABLE_CVES_IN_IMAGE_POSTGRES_QUERY       | [
-                id        : "sha256:e18c5814a9f7ddd5fe410f17417a48d2de562325e9d71337274134f4a6654e3f",
-=======
         testLabel \
           | baseGraphQLQuery                 | postgresGraphQLQuery \
           | graphQLPayload | csvQuery
         "Fixable Cves In Image Query" \
           | FIXABLE_CVES_IN_IMAGE_QUERY      | FIXABLE_CVES_IN_IMAGE_POSTGRES_QUERY \
           | [
-                id        : "sha256:a05b0cdd4fc1be3b224ba9662ebdf98fe44c09c0c9215b45f84344c12867002e",
->>>>>>> 3fc7d38f
+                id        : "sha256:e18c5814a9f7ddd5fe410f17417a48d2de562325e9d71337274134f4a6654e3f",
                 query: "",
                 // must scope without scope query since graphQL is hitting sub-resolver
                 scopeQuery: "",
                 vulnQuery : "Fixable:true",
                 vulnPagination: new Pagination(0, 0, new SortOption("cvss", true)),
         ] | getCVETypeImageQuery() +
-<<<<<<< HEAD
             "Image Sha:sha256:e18c5814a9f7ddd5fe410f17417a48d2de562325e9d71337274134f4a6654e3f+Fixable:true"
-        FIXABLE_CVES_IN_COMPONENT_QUERY | FIXABLE_CVES_IN_COMPONENT_POSTGRES_QUERY   | [
-=======
-            "Image Sha:sha256:a05b0cdd4fc1be3b224ba9662ebdf98fe44c09c0c9215b45f84344c12867002e+Fixable:true"
         "Fixable Cves In Component Query" \
           | FIXABLE_CVES_IN_COMPONENT_QUERY  | FIXABLE_CVES_IN_COMPONENT_POSTGRES_QUERY \
           | [
->>>>>>> 3fc7d38f
                 // openssl 1.0.1k-3+deb8u5
                 id        : getComponentId(),
                 query: "",
