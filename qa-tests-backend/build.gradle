plugins {
    id "com.google.protobuf" version "0.8.18"
    id "groovy"
    id "codenarc"
}

sourceCompatibility = 1.8
version = '1.0'

codenarc.configFile = file("./codenarc-rules.groovy")
codenarc.reportFormat = 'text'

// In this section you declare where to find the dependencies of your project
repositories {
    mavenCentral()
}

<<<<<<< HEAD
def grpcVersion = '1.21.0'
// If the proto versions are changed, be sure it is also changed in make/protogen.mk.
def protocVersion = '3.19.4'
def protobufVersion = '3.19.4'
=======
def grpcVersion = '1.44.0'
def protocVersion = '3.17.3'
def protobufVersion = '3.18.1'
>>>>>>> 1cdf9e13
def nettyTcNativeVersion = '2.0.45.Final'
def fabric8Version = '5.10.1'

protobuf {
    // There is no protoc-grpc-gen for Apple Silicon (M1), so if you are running on it, force the osx-x86_64 version
    // See https://github.com/grpc/grpc-java/issues/7690
    def protocGenArch = ''
    if (System.getProperty("os.arch") == "aarch64" && System.getProperty("os.name").toLowerCase().contains("mac")) {
        protocGenArch = ':osx-x86_64'
    }

    protoc { artifact = "com.google.protobuf:protoc:${protocVersion}" }
    plugins {
        grpc { artifact = "io.grpc:protoc-gen-grpc-java:${grpcVersion}${protocGenArch}" }
    }
    generateProtoTasks {
        all()*.plugins {
            grpc {
                outputSubDir = "java"
            }
        }

        // Add each output source directory to the sourceSet based on its basename (e.g., `java`).
        all().each { task ->
            task.outputSourceDirectorySet.srcDirs.each { srcDir ->
                sourceSets[task.sourceSet.name][srcDir.name].srcDirs += srcDir
            }
        }
    }
}

// Assign all Java source dirs to Groovy, as the groovy compiler should take care of them.
sourceSets.each { ss ->
    ss.groovy.srcDirs += ss.java.srcDirs
    ss.java.srcDirs = []
}

dependencies {
    // grpc and protobuf
    implementation 'com.google.code.gson:gson:2.8.7'
    implementation "com.google.api.grpc:proto-google-common-protos:2.3.2"
    implementation "io.grpc:grpc-alts:${grpcVersion}"
    implementation "io.grpc:grpc-netty:${grpcVersion}"
    implementation "io.grpc:grpc-protobuf:${grpcVersion}"
    implementation "io.grpc:grpc-stub:${grpcVersion}"
    implementation "io.grpc:grpc-auth:${grpcVersion}"
    implementation "com.google.protobuf:protobuf-java-util:${protobufVersion}"
    implementation "io.netty:netty-tcnative-boringssl-static:${nettyTcNativeVersion}"

    // Use the latest Groovy version for building this library
    implementation 'org.codehaus.groovy:groovy-all:2.4.18'
    testImplementation group: 'junit', name: 'junit', version: '4.11'
    testImplementation group: 'org.yaml', name: 'snakeyaml', version: '1.29'
    implementation group: 'com.jayway.restassured', name: 'rest-assured', version: '2.9.0'
    testImplementation group: 'ch.qos.logback', name: 'logback-classic', version: '1.2.6'
    testImplementation group: 'com.fasterxml.jackson.core', name: 'jackson-core', version: '2.6.1'
    testImplementation group: 'com.fasterxml.jackson.core', name: 'jackson-annotations', version: '2.5.3'
    testImplementation group: 'com.fasterxml.jackson.core', name: 'jackson-databind', version: '2.6.1'
    testImplementation( 'com.athaydes:spock-reports:1.4.0' ) {
        transitive = false
    }
    implementation group: 'com.google.protobuf', name: 'protobuf-java', version: "${protobufVersion}"
    implementation group: 'com.google.protobuf', name: 'protobuf-java-util', version: "${protobufVersion}"

    // Use the Kubernetes API
    implementation "io.fabric8:kubernetes-client:${fabric8Version}"
    implementation "io.fabric8:openshift-client:${fabric8Version}"

    implementation 'io.kubernetes:client-java:2.0.0-beta1'

    implementation group: 'com.github.docker-java', name: 'docker-java', version: '3.1.0-rc-3'

    implementation group: 'org.spockframework', name: 'spock-core', version: '1.2-groovy-2.4'

    implementation group: 'commons-httpclient', name: 'commons-httpclient', version: '3.1'
    implementation group: 'org.apache.httpcomponents', name: 'httpclient', version: '4.5.7'

    implementation 'com.google.api.grpc:googleapis-common-protos:0.0.3'

    implementation group: 'com.opencsv', name: 'opencsv', version: '5.5.1'

    testImplementation group: 'com.google.code.gson', name: 'gson', version: '2.7'
    implementation group: 'commons-cli', name: 'commons-cli', version: '1.4'

    //JavaMail for mail verifications
    implementation group: 'com.sun.mail', name: 'javax.mail', version: '1.6.2'

    //Slack API
    implementation group: 'com.slack.api', name: 'slack-api-client', version: '1.9.0'

    // JAX-B dependencies for JDK 9+
    implementation "javax.xml.bind:jaxb-api:2.3.1"
    implementation "org.glassfish.jaxb:jaxb-runtime:2.3.2"

    // Required to make codenarc work with JDK 14.
    // See https://github.com/gradle/gradle/issues/12646.
    constraints {
        "codenarc"("org.codehaus.groovy:groovy:2.5.10")
        "codenarc"("org.codehaus.groovy:groovy-xml:2.5.10")
    }

    implementation 'org.javers:javers-core:6.5.2'
    implementation group: 'org.picocontainer', name: 'picocontainer', version: '2.15'
}



tasks.withType(Test) {
    def testGroups = new TestGroups(System.getProperty("groups"))

    useJUnit {
        includeCategories testGroups.getIncludedGroups()
        excludeCategories testGroups.getExcludedGroups()
    }

    testLogging {
        showStandardStreams true
        exceptionFormat "full"
    }
}

test {
    testLogging.showStandardStreams = true

    // This ensures that repeated invocations of tests actually run the tests.
    // Otherwise, if the tests pass, Gradle "caches" the result and doesn't actually run the tests,
    // which is not the behaviour we expect of E2Es.
    // https://stackoverflow.com/questions/42175235/force-gradle-to-run-task-even-if-it-is-up-to-date/42185919
    outputs.upToDateWhen { false }
}

task runSampleScript(dependsOn: 'classes', type: JavaExec) {
    if (project.hasProperty("runScript")) {
        main = "sampleScripts." + project.getProperty("runScript")
        classpath = sourceSets.main.runtimeClasspath
    }
}<|MERGE_RESOLUTION|>--- conflicted
+++ resolved
@@ -15,16 +15,10 @@
     mavenCentral()
 }
 
-<<<<<<< HEAD
-def grpcVersion = '1.21.0'
+def grpcVersion = '1.44.0'
 // If the proto versions are changed, be sure it is also changed in make/protogen.mk.
 def protocVersion = '3.19.4'
 def protobufVersion = '3.19.4'
-=======
-def grpcVersion = '1.44.0'
-def protocVersion = '3.17.3'
-def protobufVersion = '3.18.1'
->>>>>>> 1cdf9e13
 def nettyTcNativeVersion = '2.0.45.Final'
 def fabric8Version = '5.10.1'
 
