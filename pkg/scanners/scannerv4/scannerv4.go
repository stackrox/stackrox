--- conflicted
+++ resolved
@@ -144,9 +144,6 @@
 }
 
 func (s *scannerv4) GetVulnDefinitionsInfo() (*v1.VulnDefinitionsInfo, error) {
-<<<<<<< HEAD
-	return nil, errors.New("ScannerV4 - GetVulnDefinitionsInfo NOT Implemented")
-=======
 	ctx, cancel := context.WithTimeout(context.Background(), metadataTimeout)
 	defer cancel()
 
@@ -158,7 +155,6 @@
 	return &v1.VulnDefinitionsInfo{
 		LastUpdatedTimestamp: metadata.GetLastVulnerabilityUpdate(),
 	}, nil
->>>>>>> 03b5f817
 }
 
 func (s *scannerv4) Match(image *storage.ImageName) bool {
