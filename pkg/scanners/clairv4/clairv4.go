package clairv4

import (
	"bytes"
	"crypto/tls"
	"encoding/json"
	"fmt"
	"net/http"
	"strings"
	"time"

	"github.com/pkg/errors"
	"github.com/quay/claircore"
	v1 "github.com/stackrox/rox/generated/api/v1"
	"github.com/stackrox/rox/generated/storage"
	"github.com/stackrox/rox/pkg/errorhelpers"
	"github.com/stackrox/rox/pkg/httputil/proxy"
	imageutils "github.com/stackrox/rox/pkg/images/utils"
	"github.com/stackrox/rox/pkg/logging"
	"github.com/stackrox/rox/pkg/registries"
	"github.com/stackrox/rox/pkg/retry"
	"github.com/stackrox/rox/pkg/scanners/types"
	"github.com/stackrox/rox/pkg/urlfmt"
	"github.com/stackrox/rox/pkg/utils"
)

const (
	requestTimeout = 2 * time.Minute
	typeString     = "clairV4"

	indexStatePath          = "/indexer/api/v1/index_state"
	indexReportPath         = "/indexer/api/v1/index_report"
	indexPath               = "/indexer/api/v1/index_report"
	vulnerabilityReportPath = "/matcher/api/v1/vulnerability_report"

	httpRequestRetryCount = 3
)

var (
	log = logging.LoggerForModule()

	errInternal = errors.New("Clair v4: Clair internal server error")
)

// Creator provides the type a scanners.Creator to add to the scanners Registry.
func Creator(set registries.Set) (string, func(integration *storage.ImageIntegration) (types.Scanner, error)) {
	return typeString, func(integration *storage.ImageIntegration) (types.Scanner, error) {
		scan, err := newScanner(integration, set)
		return scan, err
	}
}

var _ types.Scanner = (*clairv4)(nil)

type clairv4 struct {
	types.ScanSemaphore

	name             string
	client           *http.Client
	activeRegistries registries.Set

	testEndpoint                string
	indexReportEndpoint         string
	indexEndpoint               string
	vulnerabilityReportEndpoint string
}

func newScanner(integration *storage.ImageIntegration, activeRegistries registries.Set) (*clairv4, error) {
	cfg := integration.GetClairV4()
	if err := validate(cfg); err != nil {
		return nil, err
	}

	endpoint := urlfmt.FormatURL(cfg.GetEndpoint(), urlfmt.HTTPS, urlfmt.NoTrailingSlash)
	client := &http.Client{
		// No need to specify a context for HTTP requests, as the client specifies a request timeout.
		Timeout: requestTimeout,
		Transport: &http.Transport{
			TLSClientConfig: &tls.Config{
				InsecureSkipVerify: cfg.GetInsecure(),
			},
			Proxy: proxy.FromConfig(),
			// The following values are taken from http.DefaultTransport as of go1.19.3.
			ForceAttemptHTTP2:     true,
			MaxIdleConns:          100,
			IdleConnTimeout:       90 * time.Second,
			TLSHandshakeTimeout:   10 * time.Second,
			ExpectContinueTimeout: 1 * time.Second,
		},
	}

	scanner := &clairv4{
		name:             integration.GetName(),
		client:           client,
		activeRegistries: activeRegistries,

		testEndpoint:                endpoint + indexStatePath,
		indexReportEndpoint:         endpoint + indexReportPath,
		indexEndpoint:               endpoint + indexPath,
		vulnerabilityReportEndpoint: endpoint + vulnerabilityReportPath,

		ScanSemaphore: types.NewDefaultSemaphore(),
	}
	return scanner, nil
}

func validate(cfg *storage.ClairV4Config) error {
	errorList := errorhelpers.NewErrorList("Clair v4 Validation")
	if cfg == nil {
		errorList.AddString("configuration required")
	}
	if cfg.GetEndpoint() == "" {
		errorList.AddString("endpoint must be specified")
	}
	return errorList.ToError()
}

func (c *clairv4) GetScan(image *storage.Image) (*storage.ImageScan, error) {
	// For logging/error message purposes.
	imgName := image.GetName().GetFullName()

	if image.GetMetadata() == nil {
		return nil, errors.Errorf("Clair v4: Unable to complete scan of image %s because it is missing metadata", imgName)
	}

	// Use claircore.ParseDigest instead of types.Digest (see pkg/images/types/digest.go)
	// to mirror clairctl (https://github.com/quay/clair/blob/v4.5.0/cmd/clairctl/report.go#L251).
	ccDigest, err := claircore.ParseDigest(imageutils.GetSHA(image))
	if err != nil {
		return nil, errors.Wrapf(err, "Clair v4: parsing image digest for image %s", imgName)
	}
	digest := ccDigest.String()

	exists, err := c.indexReportExists(digest)
	if err != nil {
		log.Debugf("Clair v4: Received error status from Clair: %v", err)
	}
	// Exit early if this is an unexpected status code error.
	// If it's not an unexpected error, then continue as normal and ignore the error.
	if isUnexpectedStatusCodeError(err) {
		return nil, errors.Wrapf(err, "Clair v4: checking if index report exists for %s", imgName)
	}
	if !exists {
		registry := c.activeRegistries.GetRegistryByImage(image)
		if registry == nil {
			return nil, errors.Errorf("Clair v4: unable to find required registry for %s", imgName)
		}

		// The index report does not exist, so we need to index the image's manifest.
		manifest, err := manifest(registry, image)
		if err != nil {
			return nil, errors.Wrapf(err, "Clair v4: creating manifest for %s", imgName)
		}

		log.Debugf("Manifest for %s: %+v", imgName, manifest)

		if err := c.index(manifest); err != nil {
			return nil, errors.Wrapf(err, "Clair v4: indexing manifest for %s", imgName)
		}
	}

	// Clair v4 should have the image's manifest indexed by now, so get the vulnerability report.
	report, err := c.getVulnerabilityReport(digest)
	if err != nil {
		return nil, errors.Wrapf(err, "Clair v4: getting vulnerability report for %s", imgName)
	}

	return imageScan(report), nil
}

func (c *clairv4) indexReportExists(digest string) (bool, error) {
	// FIXME: go1.19 adds https://pkg.go.dev/net/url#JoinPath, which seems more idiomatic.
	url := strings.Join([]string{c.indexReportEndpoint, digest}, "/")
	req, err := http.NewRequest(http.MethodGet, url, nil)
	if err != nil {
		return false, err
	}

	var exists bool
	err = retry.WithRetry(func() error {
		resp, err := c.client.Do(req)
		if err != nil {
			return err
		}
		defer utils.IgnoreError(resp.Body.Close)

		switch resp.StatusCode {
		case http.StatusNotModified:
			// This is the only status code which indicates the index already exists.
			exists = true
			return nil
		case http.StatusOK, http.StatusNotFound:
			return nil
		case http.StatusInternalServerError:
			return retry.MakeRetryable(errInternal)
		default:
			return newUnexpectedStatusCodeError(resp.StatusCode)
		}
<<<<<<< HEAD
	}, retry.Tries(3), retry.WithExponentialBackoff(), retry.OnlyRetryableErrors())
=======
	}, retry.Tries(httpRequestRetryCount), retry.WithExponentialBackoff(), retry.OnlyRetryableErrors())
>>>>>>> b248a723

	return exists, err
}

func (c *clairv4) index(manifest *claircore.Manifest) error {
	body, err := json.Marshal(manifest)
	if err != nil {
		return err
	}

	return retry.WithRetry(func() error {
		// Make a new request per retry to ensure the body is fully populated for each retry.
		req, err := http.NewRequest(http.MethodPost, c.indexEndpoint, bytes.NewReader(body))
		if err != nil {
			return err
		}

		resp, err := c.client.Do(req)
		if err != nil {
			return err
		}
		defer utils.IgnoreError(resp.Body.Close)

		switch resp.StatusCode {
		case http.StatusOK, http.StatusCreated:
			// The index report was created, hopefully...
		case http.StatusInternalServerError:
			return retry.MakeRetryable(errInternal)
		default:
			return newUnexpectedStatusCodeError(resp.StatusCode)
		}

		var ir claircore.IndexReport
		if err := json.NewDecoder(resp.Body).Decode(&ir); err != nil {
			return err
		}
		if !ir.Success && ir.Err != "" {
			return errors.Errorf("indexing error: %s", ir.Err)
		}

		return nil
<<<<<<< HEAD
	}, retry.Tries(3), retry.WithExponentialBackoff(), retry.OnlyRetryableErrors())
=======
	}, retry.Tries(httpRequestRetryCount), retry.WithExponentialBackoff(), retry.OnlyRetryableErrors())
>>>>>>> b248a723
}

func (c *clairv4) getVulnerabilityReport(digest string) (*claircore.VulnerabilityReport, error) {
	// FIXME: go1.19 adds https://pkg.go.dev/net/url#JoinPath, which seems more idiomatic.
	url := strings.Join([]string{c.vulnerabilityReportEndpoint, digest}, "/")
	req, err := http.NewRequest(http.MethodGet, url, nil)
	if err != nil {
		return nil, err
	}

	var vulnReport *claircore.VulnerabilityReport
	err = retry.WithRetry(func() error {
		resp, err := c.client.Do(req)
		if err != nil {
			return err
		}
		defer utils.IgnoreError(resp.Body.Close)

		switch resp.StatusCode {
		case http.StatusOK:
		case http.StatusAccepted, http.StatusInternalServerError:
			// http.StatusAccepted is treated like an internal error.
			return retry.MakeRetryable(errInternal)
		default:
			return newUnexpectedStatusCodeError(resp.StatusCode)
		}

		vulnReport = &claircore.VulnerabilityReport{}
		if err := json.NewDecoder(resp.Body).Decode(vulnReport); err != nil {
			return err
		}

		return nil
<<<<<<< HEAD
	}, retry.Tries(3), retry.WithExponentialBackoff(), retry.OnlyRetryableErrors())
=======
	}, retry.Tries(httpRequestRetryCount), retry.WithExponentialBackoff(), retry.OnlyRetryableErrors())
>>>>>>> b248a723

	return vulnReport, err
}

func (c *clairv4) Match(_ *storage.ImageName) bool {
	return true
}

func (c *clairv4) Test() error {
	req, err := http.NewRequest(http.MethodGet, c.testEndpoint, nil)
	if err != nil {
		return fmt.Errorf("unable to create test request: %w", err)
	}
	resp, err := c.client.Do(req)
	if err != nil {
		return fmt.Errorf("test request could not be completed: %w", err)
	}
	defer utils.IgnoreError(resp.Body.Close)

	switch resp.StatusCode {
	case http.StatusOK, http.StatusNotModified:
		return nil
	default:
		return fmt.Errorf("received status code %v", resp.StatusCode)
	}
}

func (c *clairv4) Type() string {
	return typeString
}

func (c *clairv4) Name() string {
	return c.name
}

func (c *clairv4) GetVulnDefinitionsInfo() (*v1.VulnDefinitionsInfo, error) {
	return nil, nil
}<|MERGE_RESOLUTION|>--- conflicted
+++ resolved
@@ -196,11 +196,7 @@
 		default:
 			return newUnexpectedStatusCodeError(resp.StatusCode)
 		}
-<<<<<<< HEAD
-	}, retry.Tries(3), retry.WithExponentialBackoff(), retry.OnlyRetryableErrors())
-=======
 	}, retry.Tries(httpRequestRetryCount), retry.WithExponentialBackoff(), retry.OnlyRetryableErrors())
->>>>>>> b248a723
 
 	return exists, err
 }
@@ -242,11 +238,7 @@
 		}
 
 		return nil
-<<<<<<< HEAD
-	}, retry.Tries(3), retry.WithExponentialBackoff(), retry.OnlyRetryableErrors())
-=======
 	}, retry.Tries(httpRequestRetryCount), retry.WithExponentialBackoff(), retry.OnlyRetryableErrors())
->>>>>>> b248a723
 }
 
 func (c *clairv4) getVulnerabilityReport(digest string) (*claircore.VulnerabilityReport, error) {
@@ -280,11 +272,7 @@
 		}
 
 		return nil
-<<<<<<< HEAD
-	}, retry.Tries(3), retry.WithExponentialBackoff(), retry.OnlyRetryableErrors())
-=======
 	}, retry.Tries(httpRequestRetryCount), retry.WithExponentialBackoff(), retry.OnlyRetryableErrors())
->>>>>>> b248a723
 
 	return vulnReport, err
 }
