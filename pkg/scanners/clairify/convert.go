--- conflicted
+++ resolved
@@ -4,7 +4,6 @@
 	gogoProto "github.com/gogo/protobuf/types"
 	"github.com/stackrox/rox/generated/storage"
 	"github.com/stackrox/rox/pkg/clair"
-	"github.com/stackrox/rox/pkg/cvss"
 	"github.com/stackrox/rox/pkg/cvss/cvssv2"
 	"github.com/stackrox/rox/pkg/cvss/cvssv3"
 	"github.com/stackrox/rox/pkg/scancomponent"
@@ -110,11 +109,7 @@
 			FixedBy: v.GetFixedBy(),
 		},
 		VulnerabilityType: vulnType,
-<<<<<<< HEAD
-		Severity:          cvss.StringToSeverity(v.GetSeverity()),
-=======
 		Severity:          clair.SeverityToStorageSeverity(v.GetSeverity()),
->>>>>>> 83cf6bf9
 	}
 
 	if v.GetMetadataV2() != nil {
