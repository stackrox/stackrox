--- conflicted
+++ resolved
@@ -24,7 +24,6 @@
 	scannerTypes "github.com/stackrox/rox/pkg/scanners/types"
 	"github.com/stackrox/rox/pkg/set"
 	"github.com/stackrox/rox/pkg/stringutils"
-	"github.com/stackrox/rox/pkg/sync"
 	"github.com/stackrox/rox/pkg/urlfmt"
 	clairV1 "github.com/stackrox/scanner/api/v1"
 	clairGRPCV1 "github.com/stackrox/scanner/generated/scanner/api/v1"
@@ -49,18 +48,7 @@
 
 var (
 	log = logging.LoggerForModule()
-
-	// Map of Clairify endpoint to its respective clientConn.
-	// Only one connection per endpoint is necessary.
-	clientConns     = make(map[string]*clientConn)
-	clientConnsLock sync.Mutex
 )
-
-type clientConn struct {
-	once sync.Once
-	conn *grpc.ClientConn
-	err  error
-}
 
 // Creator provides the type scanners.Creator to add to the scanners Registry.
 func Creator(set registries.Set) (string, func(integration *storage.ImageIntegration) (scannerTypes.Scanner, error)) {
@@ -146,21 +134,13 @@
 	return scanner, nil
 }
 
-func getOrSetClientConn(endpoint string) *clientConn {
-	clientConnsLock.Lock()
-	defer clientConnsLock.Unlock()
-
-	conn, ok := clientConns[endpoint]
-	if !ok {
-		conn = &clientConn{}
-		clientConns[endpoint] = conn
-	}
-
-	return conn
-}
-
 func createGRPCConnectionToScanner(conf *storage.ClairifyConfig) (*grpc.ClientConn, error) {
 	if err := validateConfig(conf); err != nil {
+		return nil, err
+	}
+
+	tlsConfig, err := getTLSConfig()
+	if err != nil {
 		return nil, err
 	}
 
@@ -169,24 +149,9 @@
 		endpoint = fmt.Sprintf("scanner.%s:8443", env.Namespace.Setting())
 	}
 
-<<<<<<< HEAD
-	conn := getOrSetClientConn(endpoint)
-	conn.once.Do(func() {
-		tlsConfig, err := getTLSConfig()
-		if err != nil {
-			conn.conn, conn.err = nil, err
-			return
-		}
-
-		conn.conn, conn.err = grpc.Dial(endpoint, grpc.WithTransportCredentials(credentials.NewTLS(tlsConfig)))
-	})
-
-	return conn.conn, conn.err
-=======
 	// Note: it is possible we call `grpc.Dial` multiple times per endpoint,
 	// but this is rather minimal, so it's ok.
 	return grpc.Dial(endpoint, grpc.WithTransportCredentials(credentials.NewTLS(tlsConfig)))
->>>>>>> 83cf6bf9
 }
 
 func newNodeScanner(protoNodeIntegration *storage.NodeIntegration) (*clairify, error) {
@@ -426,13 +391,9 @@
 		Components: components,
 		Notes:      notes,
 	}
-<<<<<<< HEAD
-	resp, err := c.imageScanServiceClient.GetImageVulnerabilities(context.Background(), req)
-=======
 	ctx, cancel := context.WithTimeout(context.Background(), clientTimeout)
 	defer cancel()
 	resp, err := c.imageScanServiceClient.GetImageVulnerabilities(ctx, req)
->>>>>>> 83cf6bf9
 	if err != nil {
 		return nil, err
 	}
@@ -443,13 +404,9 @@
 // GetNodeScan retrieves the most recent node scan
 func (c *clairify) GetNodeScan(node *storage.Node) (*storage.NodeScan, error) {
 	req := convertNodeToVulnRequest(node)
-<<<<<<< HEAD
-	resp, err := c.nodeScanServiceClient.GetNodeVulnerabilities(context.Background(), req)
-=======
 	ctx, cancel := context.WithTimeout(context.Background(), clientTimeout)
 	defer cancel()
 	resp, err := c.nodeScanServiceClient.GetNodeVulnerabilities(ctx, req)
->>>>>>> 83cf6bf9
 	if err != nil {
 		return nil, err
 	}
