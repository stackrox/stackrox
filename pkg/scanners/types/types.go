package types

import (
	v1 "github.com/stackrox/rox/generated/api/v1"
	"github.com/stackrox/rox/generated/storage"
	scannerV1 "github.com/stackrox/scanner/generated/scanner/api/v1"
)

// Scanner is the interface that all scanners must implement
type Scanner interface {
	ScanSemaphore

	// GetScan gets the scan for the given image.
	// It is a blocking call; if the scanner has not scanned the image yet,
	// the function blocks until it does. It returns an error if it fails to do so.
	GetScan(image *storage.Image) (*storage.ImageScan, error)
	Match(image *storage.ImageName) bool
	Test() error
	Type() string
	Name() string
	GetVulnDefinitionsInfo() (*v1.VulnDefinitionsInfo, error)
}

// ImageScanner adds a DataSource function to Scanner that describes which
// integration formed the interface
type ImageScanner interface {
	Scanner
	DataSource() *storage.DataSource
}

<<<<<<< HEAD
// ImageVulnerabilityGetter is a scanner which can retrieve vulnerabilities
// which exist in the given image components and the scan notes for the given image.
type ImageVulnerabilityGetter interface {
	GetVulnerabilities(image *storage.Image, components *scannerV1.Components, notes []scannerV1.Note) (*storage.ImageScan, error)
}

// AsyncScanner is an image scanner that can be accessed asynchronously.
type AsyncScanner interface {
	Scanner
	// GetOrTriggerScan does a non-blocking request to the scanner.
	// It gets the scan for the given image if it exists;
	// if not, implementations trigger a new one and instantly return.
	GetOrTriggerScan(image *storage.Image) (*storage.ImageScan, error)
}

=======
>>>>>>> 24d73248
// NodeScanner is the interface all node scanners must implement
type NodeScanner interface {
	NodeScanSemaphore
	Name() string
	GetNodeScan(node *storage.Node) (*storage.NodeScan, error)
	TestNodeScanner() error
	Type() string
}

// NodeScannerWithDataSource adds a DataSource function to NodeScanner that describes which
// integration formed the interface
type NodeScannerWithDataSource interface {
	NodeScanner
	DataSource() *storage.DataSource
}

// OrchestratorScanner is the interface all orchestrator scanners must implement
type OrchestratorScanner interface {
	ScanSemaphore
	Name() string
	Type() string
	KubernetesScan(string) (map[string][]*storage.EmbeddedVulnerability, error)
	OpenShiftScan(string) ([]*storage.EmbeddedVulnerability, error)
}<|MERGE_RESOLUTION|>--- conflicted
+++ resolved
@@ -28,24 +28,12 @@
 	DataSource() *storage.DataSource
 }
 
-<<<<<<< HEAD
 // ImageVulnerabilityGetter is a scanner which can retrieve vulnerabilities
 // which exist in the given image components and the scan notes for the given image.
 type ImageVulnerabilityGetter interface {
 	GetVulnerabilities(image *storage.Image, components *scannerV1.Components, notes []scannerV1.Note) (*storage.ImageScan, error)
 }
 
-// AsyncScanner is an image scanner that can be accessed asynchronously.
-type AsyncScanner interface {
-	Scanner
-	// GetOrTriggerScan does a non-blocking request to the scanner.
-	// It gets the scan for the given image if it exists;
-	// if not, implementations trigger a new one and instantly return.
-	GetOrTriggerScan(image *storage.Image) (*storage.ImageScan, error)
-}
-
-=======
->>>>>>> 24d73248
 // NodeScanner is the interface all node scanners must implement
 type NodeScanner interface {
 	NodeScanSemaphore
