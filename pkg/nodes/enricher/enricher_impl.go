package enricher

import (
	"context"
	"fmt"
	"time"

	"github.com/pkg/errors"
	"github.com/stackrox/rox/generated/storage"
	"github.com/stackrox/rox/pkg/errorhelpers"
	pkgScanners "github.com/stackrox/rox/pkg/scanners"
	"github.com/stackrox/rox/pkg/scanners/types"
	"github.com/stackrox/rox/pkg/sync"
)

type enricherImpl struct {
	cves cveSuppressor

	lock     sync.RWMutex
	scanners map[string]types.NodeScannerWithDataSource

	creators map[string]pkgScanners.NodeScannerCreator

	metrics metrics
}

// UpsertNodeIntegration creates or updates a node integration.
func (e *enricherImpl) UpsertNodeIntegration(integration *storage.NodeIntegration) error {
	scanner, err := e.CreateNodeScanner(integration)
	if err != nil {
		return err
	}

	e.lock.Lock()
	defer e.lock.Unlock()

	e.scanners[integration.GetId()] = scanner

	return nil
}

// RemoveNodeIntegration deletes a node integration with the given id if it exists.
func (e *enricherImpl) RemoveNodeIntegration(id string) {
	e.lock.Lock()
	defer e.lock.Unlock()

	delete(e.scanners, id)
}

// EnrichNode enriches a node with the integration set present.
func (e *enricherImpl) EnrichNode(node *storage.Node) error {
<<<<<<< HEAD
	nodeNoteSet := make(map[storage.Node_Note]struct{}, len(node.GetNotes()))
	for _, note := range node.GetNotes() {
		nodeNoteSet[note] = struct{}{}
	}

	err := e.enrichWithScan(node)
	if err != nil {
		nodeNoteSet[storage.Node_MISSING_SCAN_DATA] = struct{}{}
	} else {
		delete(nodeNoteSet, storage.Node_MISSING_SCAN_DATA)
	}

	node.Notes = node.Notes[:0]
	for note := range nodeNoteSet {
		node.Notes = append(node.Notes, note)
=======
	// Clear any pre-existing notes, as it will all be filled here.
	// Note: this is valid even if node.Notes is nil.
	node.Notes = node.Notes[:0]

	err := e.enrichWithScan(node)
	if err != nil {
		node.Notes = append(node.Notes, storage.Node_MISSING_SCAN_DATA)
>>>>>>> 468bf0b4
	}

	e.cves.EnrichNodeWithSuppressedCVEs(node)

	return err
}

func (e *enricherImpl) enrichWithScan(node *storage.Node) error {
	errorList := errorhelpers.NewErrorList(fmt.Sprintf("error scanning node %s:%s", node.GetClusterName(), node.GetName()))

	e.lock.RLock()
	scanners := make([]types.NodeScannerWithDataSource, 0, len(e.scanners))
	for _, scanner := range e.scanners {
		scanners = append(scanners, scanner)
	}
	e.lock.RUnlock()

	if len(scanners) == 0 {
		errorList.AddError(errors.New("no node scanners are integrated"))
		return errorList.ToError()
	}

	for _, scanner := range scanners {
		if err := e.enrichNodeWithScanner(node, scanner.GetNodeScanner()); err != nil {
			errorList.AddError(err)
			continue
		}

		return nil
	}

	return errorList.ToError()
}

func (e *enricherImpl) enrichNodeWithScanner(node *storage.Node, scanner types.NodeScanner) error {
	sema := scanner.MaxConcurrentNodeScanSemaphore()
	_ = sema.Acquire(context.Background(), 1)
	defer sema.Release(1)

	scanStartTime := time.Now()
	scan, err := scanner.GetNodeScan(node)
	e.metrics.SetScanDurationTime(scanStartTime, scanner.Name(), err)
	if err != nil {
		return errors.Wrapf(err, "Error scanning '%s:%s' with scanner %q", node.GetClusterName(), node.GetName(), scanner.Name())
	}
	if scan == nil {
		return nil
	}

	node.Scan = scan
	FillScanStats(node)

	return nil
}

// FillScanStats fills in the higher level stats from the scan data.
func FillScanStats(n *storage.Node) {
	if n.GetScan() == nil {
		return
	}

	n.SetComponents = &storage.Node_Components{
		Components: int32(len(n.GetScan().GetComponents())),
	}

	var fixedByProvided bool
	var nodeTopCVSS float32
	vulns := make(map[string]bool)
	for _, c := range n.GetScan().GetComponents() {
		var componentTopCVSS float32
		var hasVulns bool
		for _, v := range c.GetVulns() {
			hasVulns = true
			if _, ok := vulns[v.GetCve()]; !ok {
				vulns[v.GetCve()] = false
			}

			if v.GetCvss() > componentTopCVSS {
				componentTopCVSS = v.GetCvss()
			}

			if v.GetSetFixedBy() == nil {
				continue
			}

			fixedByProvided = true
			if v.GetFixedBy() != "" {
				vulns[v.GetCve()] = true
			}
		}

		if hasVulns {
			c.SetTopCvss = &storage.EmbeddedNodeScanComponent_TopCvss{
				TopCvss: componentTopCVSS,
			}
		}

		if componentTopCVSS > nodeTopCVSS {
			nodeTopCVSS = componentTopCVSS
		}
	}

	n.SetCves = &storage.Node_Cves{
		Cves: int32(len(vulns)),
	}

	if len(vulns) > 0 {
		n.SetTopCvss = &storage.Node_TopCvss{
			TopCvss: nodeTopCVSS,
		}
	}

	if int32(len(vulns)) == 0 || fixedByProvided {
		var numFixableVulns int32
		for _, fixable := range vulns {
			if fixable {
				numFixableVulns++
			}
		}
		n.SetFixable = &storage.Node_FixableCves{
			FixableCves: numFixableVulns,
		}
	}
}<|MERGE_RESOLUTION|>--- conflicted
+++ resolved
@@ -49,23 +49,6 @@
 
 // EnrichNode enriches a node with the integration set present.
 func (e *enricherImpl) EnrichNode(node *storage.Node) error {
-<<<<<<< HEAD
-	nodeNoteSet := make(map[storage.Node_Note]struct{}, len(node.GetNotes()))
-	for _, note := range node.GetNotes() {
-		nodeNoteSet[note] = struct{}{}
-	}
-
-	err := e.enrichWithScan(node)
-	if err != nil {
-		nodeNoteSet[storage.Node_MISSING_SCAN_DATA] = struct{}{}
-	} else {
-		delete(nodeNoteSet, storage.Node_MISSING_SCAN_DATA)
-	}
-
-	node.Notes = node.Notes[:0]
-	for note := range nodeNoteSet {
-		node.Notes = append(node.Notes, note)
-=======
 	// Clear any pre-existing notes, as it will all be filled here.
 	// Note: this is valid even if node.Notes is nil.
 	node.Notes = node.Notes[:0]
@@ -73,7 +56,6 @@
 	err := e.enrichWithScan(node)
 	if err != nil {
 		node.Notes = append(node.Notes, storage.Node_MISSING_SCAN_DATA)
->>>>>>> 468bf0b4
 	}
 
 	e.cves.EnrichNodeWithSuppressedCVEs(node)
