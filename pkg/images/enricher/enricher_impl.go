package enricher

import (
	"context"
	"fmt"
	"time"

	timestamp "github.com/gogo/protobuf/types"
	"github.com/pkg/errors"
	"github.com/stackrox/rox/generated/storage"
	"github.com/stackrox/rox/pkg/concurrency"
	"github.com/stackrox/rox/pkg/cvss"
	"github.com/stackrox/rox/pkg/errorhelpers"
	"github.com/stackrox/rox/pkg/errox"
	"github.com/stackrox/rox/pkg/expiringcache"
	"github.com/stackrox/rox/pkg/features"
	"github.com/stackrox/rox/pkg/images/integration"
	"github.com/stackrox/rox/pkg/images/utils"
	"github.com/stackrox/rox/pkg/integrationhealth"
	registryTypes "github.com/stackrox/rox/pkg/registries/types"
	"github.com/stackrox/rox/pkg/sac"
	"github.com/stackrox/rox/pkg/scanners/clairify"
	scannerTypes "github.com/stackrox/rox/pkg/scanners/types"
	"github.com/stackrox/rox/pkg/sync"
	scannerV1 "github.com/stackrox/scanner/generated/scanner/api/v1"
	"golang.org/x/time/rate"
)

const (
	// The number of consecutive errors for a scanner or registry that cause its health status to be UNHEALTHY
	consecutiveErrorThreshold = 3
)

var (
	_ ImageEnricher = (*enricherImpl)(nil)
)

type enricherImpl struct {
	cvesSuppressor   cveSuppressor
	cvesSuppressorV2 cveSuppressor
	integrations     integration.Set

	errorsPerRegistry  map[registryTypes.ImageRegistry]int32
	registryErrorsLock sync.RWMutex
	errorsPerScanner   map[scannerTypes.ImageScannerWithDataSource]int32
	scannerErrorsLock  sync.RWMutex

	integrationHealthReporter integrationhealth.Reporter ``

	metadataLimiter *rate.Limiter
	metadataCache   expiringcache.Cache

	signatureIntegrationGetter signatureIntegrationGetter

	imageGetter imageGetter

	asyncRateLimiter *rate.Limiter

	metrics metrics
}

<<<<<<< HEAD
func (e *enricherImpl) EnrichWithVulnerabilities(ctx EnrichmentContext, image *storage.Image, components *scannerV1.Components, notes []scannerV1.Note) (EnrichmentResult, error) {
	// Attempt to short-circuit before checking scanners.
	if ctx.FetchOnlyIfScanEmpty() && image.GetScan() != nil {
		return EnrichmentResult{
			ScanResult: ScanNotDone,
		}, nil
	}
	if e.fetchFromDatabase(image, ctx.FetchOpt) {
		return EnrichmentResult{
			ImageUpdated: true,
			ScanResult:   ScanSucceeded,
		}, nil
	}

=======
// EnrichWithVulnerabilities enriches the given image with vulnerabilities.
func (e *enricherImpl) EnrichWithVulnerabilities(image *storage.Image, components *scannerV1.Components, notes []scannerV1.Note) (EnrichmentResult, error) {
>>>>>>> 83cf6bf9
	scanners := e.integrations.ScannerSet()
	if scanners.IsEmpty() {
		return EnrichmentResult{
			ScanResult: ScanNotDone,
		}, errors.New("no image scanners are integrated")
	}

	for _, imageScanner := range scanners.GetAll() {
		scanner := imageScanner.GetScanner()
		if vulnScanner, ok := scanner.(scannerTypes.ImageVulnerabilityGetter); ok {
			// Clairify is the only supported ImageVulnerabilityGetter at this time.
			if scanner.Type() != clairify.TypeString {
				log.Errorf("unexpected image vulnerability getter: %s [%s]", scanner.Name(), scanner.Type())
				continue
			}

			res, err := e.enrichWithVulnerabilities(scanner.Name(), imageScanner.DataSource(), vulnScanner, image, components, notes)
			if err != nil {
				return EnrichmentResult{
					ScanResult: ScanNotDone,
				}, errors.Wrapf(err, "retrieving image vulnerabilities from %s [%s]", scanner.Name(), scanner.Type())
			}

			return EnrichmentResult{
				ImageUpdated: res != ScanNotDone,
				ScanResult:   res,
			}, nil
		}
	}

	return EnrichmentResult{
		ScanResult: ScanNotDone,
	}, errors.New("no image vulnerability retrievers are integrated")
}

func (e *enricherImpl) enrichWithVulnerabilities(scannerName string, dataSource *storage.DataSource, scanner scannerTypes.ImageVulnerabilityGetter,
	image *storage.Image, components *scannerV1.Components, notes []scannerV1.Note) (ScanResult, error) {
	scanStartTime := time.Now()
	scan, err := scanner.GetVulnerabilities(image, components, notes)
	e.metrics.SetImageVulnerabilityRetrievalTime(scanStartTime, scannerName, err)
	if err != nil || scan == nil {
		return ScanNotDone, err
	}

	enrichImage(image, scan, dataSource)

	return ScanSucceeded, nil
}

// EnrichImage enriches an image with the integration set present.
func (e *enricherImpl) EnrichImage(ctx EnrichmentContext, image *storage.Image) (EnrichmentResult, error) {
	errorList := errorhelpers.NewErrorList("image enrichment")

	imageNoteSet := make(map[storage.Image_Note]struct{}, len(image.Notes))
	for _, note := range image.Notes {
		imageNoteSet[note] = struct{}{}
	}

	updatedMetadata, err := e.enrichWithMetadata(ctx, image)
	errorList.AddError(err)
	if image.GetMetadata() == nil {
		imageNoteSet[storage.Image_MISSING_METADATA] = struct{}{}
	} else {
		delete(imageNoteSet, storage.Image_MISSING_METADATA)
	}

	scanResult, err := e.enrichWithScan(ctx, image)
	errorList.AddError(err)
	if scanResult == ScanNotDone && image.GetScan() == nil {
		imageNoteSet[storage.Image_MISSING_SCAN_DATA] = struct{}{}
	} else {
		delete(imageNoteSet, storage.Image_MISSING_SCAN_DATA)
	}

	image.Notes = image.Notes[:0]
	for note := range imageNoteSet {
		image.Notes = append(image.Notes, note)
	}

	e.cvesSuppressor.EnrichImageWithSuppressedCVEs(image)
	if features.VulnRiskManagement.Enabled() {
		e.cvesSuppressorV2.EnrichImageWithSuppressedCVEs(image)
	}

	return EnrichmentResult{
		ImageUpdated: updatedMetadata || (scanResult != ScanNotDone),
		ScanResult:   scanResult,
	}, errorList.ToError()
}

func (e *enricherImpl) enrichWithMetadata(ctx EnrichmentContext, image *storage.Image) (bool, error) {
	// Attempt to short-circuit before checking registries.
	metadataOutOfDate := metadataIsOutOfDate(image.GetMetadata())
	if !metadataOutOfDate {
		return false, nil
	}

	if ctx.FetchOpt != ForceRefetch {
		// The metadata in the cache is always up-to-date with respect to the current metadataVersion
		if metadataValue := e.metadataCache.Get(getRef(image)); metadataValue != nil {
			e.metrics.IncrementMetadataCacheHit()
			image.Metadata = metadataValue.(*storage.ImageMetadata).Clone()
			return true, nil
		}
		e.metrics.IncrementMetadataCacheMiss()
	}
	if ctx.FetchOpt == NoExternalMetadata {
		return false, nil
	}

	errorList := errorhelpers.NewErrorList(fmt.Sprintf("error getting metadata for image: %s", image.GetName().GetFullName()))

	if image.GetName().GetRegistry() == "" {
		errorList.AddError(errors.New("no registry is indicated for image"))
		return false, errorList.ToError()
	}

	registries := e.integrations.RegistrySet()
	if !ctx.Internal && registries.IsEmpty() {
		errorList.AddError(errox.Newf(errox.NotFound, "no image registries are integrated: please add an image integration for %s", image.GetName().GetRegistry()))
		return false, errorList.ToError()
	}

	log.Infof("Getting metadata for image %s", image.GetName().GetFullName())
	for _, registry := range registries.GetAll() {
		updated, err := e.enrichImageWithRegistry(image, registry)
		if err != nil {
			var currentRegistryErrors int32
			concurrency.WithLock(&e.registryErrorsLock, func() {
				currentRegistryErrors = e.errorsPerRegistry[registry] + 1
				e.errorsPerRegistry[registry] = currentRegistryErrors
			})

			if currentRegistryErrors >= consecutiveErrorThreshold { // update health
				e.integrationHealthReporter.UpdateIntegrationHealthAsync(&storage.IntegrationHealth{
					Id:            registry.DataSource().Id,
					Name:          registry.DataSource().Name,
					Type:          storage.IntegrationHealth_IMAGE_INTEGRATION,
					Status:        storage.IntegrationHealth_UNHEALTHY,
					LastTimestamp: timestamp.TimestampNow(),
					ErrorMessage:  err.Error(),
				})
			}
			errorList.AddError(err)
			continue
		}
		if updated {
			var currentRegistryErrors int32
			concurrency.WithRLock(&e.registryErrorsLock, func() {
				currentRegistryErrors = e.errorsPerRegistry[registry]
			})
			if currentRegistryErrors > 0 {
				concurrency.WithLock(&e.registryErrorsLock, func() {
					if e.errorsPerRegistry[registry] != currentRegistryErrors {
						return
					}
					e.errorsPerRegistry[registry] = 0
				})
			}
			e.integrationHealthReporter.UpdateIntegrationHealthAsync(&storage.IntegrationHealth{
				Id:            registry.DataSource().Id,
				Name:          registry.DataSource().Name,
				Type:          storage.IntegrationHealth_IMAGE_INTEGRATION,
				Status:        storage.IntegrationHealth_HEALTHY,
				LastTimestamp: timestamp.TimestampNow(),
				ErrorMessage:  "",
			})
			return true, nil
		}
	}

	if !ctx.Internal && len(errorList.ErrorStrings()) == 0 {
		errorList.AddError(errors.Errorf("no matching image registries found: please add an image integration for %s", image.GetName().GetRegistry()))
	}

	return false, errorList.ToError()
}

func getRef(image *storage.Image) string {
	if image.GetId() != "" {
		return image.GetId()
	}
	return image.GetName().GetFullName()
}

func (e *enricherImpl) enrichImageWithRegistry(image *storage.Image, registry registryTypes.ImageRegistry) (bool, error) {
	if !registry.Match(image.GetName()) {
		return false, nil
	}

	// Wait until limiter allows entrance
	_ = e.metadataLimiter.Wait(context.Background())
	metadata, err := registry.Metadata(image)
	if err != nil {
		return false, errors.Wrapf(err, "error getting metadata from registry: %q", registry.Name())
	}
	metadata.DataSource = registry.DataSource()
	metadata.Version = metadataVersion
	image.Metadata = metadata

	cachedMetadata := metadata.Clone()
	e.metadataCache.Add(getRef(image), cachedMetadata)
	if image.GetId() == "" {
		if digest := image.Metadata.GetV2().GetDigest(); digest != "" {
			e.metadataCache.Add(digest, cachedMetadata)
		}
		if digest := image.Metadata.GetV1().GetDigest(); digest != "" {
			e.metadataCache.Add(digest, cachedMetadata)
		}
	}
	return true, nil
}

func (e *enricherImpl) fetchFromDatabase(img *storage.Image, option FetchOption) (*storage.Image, bool) {
	if option.forceRefetchCachedValues() {
		return img, false
	}
	// See if the image exists in the DB with a scan, if it does, then use that instead of fetching
	id := utils.GetImageID(img)
	if id == "" {
		return img, false
	}
	existingImage, exists, err := e.imageGetter(sac.WithAllAccess(context.Background()), id)
	if err != nil {
		log.Errorf("error fetching image %q: %v", id, err)
		return img, false
	}
	return existingImage, exists
}

func (e *enricherImpl) fetchScanFromDatabase(img *storage.Image, option FetchOption) bool {
	if option == ForceRefetchScansOnly {
		return false
	}

	if existingImage, exists := e.fetchFromDatabase(img, option); exists && existingImage.GetScan() != nil {
		img.Scan = existingImage.GetScan()
		return true
	}
	return false
}

func (e *enricherImpl) enrichWithScan(ctx EnrichmentContext, image *storage.Image) (ScanResult, error) {
	// Attempt to short-circuit before checking scanners.
	if ctx.FetchOnlyIfScanEmpty() && image.GetScan() != nil {
		return ScanNotDone, nil
	}
	if e.fetchScanFromDatabase(image, ctx.FetchOpt) {
		return ScanSucceeded, nil
	}

	if ctx.FetchOpt == NoExternalMetadata {
		return ScanNotDone, nil
	}

	errorList := errorhelpers.NewErrorList(fmt.Sprintf("error scanning image: %s", image.GetName().GetFullName()))
	scanners := e.integrations.ScannerSet()
	if !ctx.Internal && scanners.IsEmpty() {
		errorList.AddError(errors.New("no image scanners are integrated"))
		return ScanNotDone, errorList.ToError()
	}

	for _, scanner := range scanners.GetAll() {
		result, err := e.enrichImageWithScanner(image, scanner)
		if err != nil {
			var currentScannerErrors int32
			concurrency.WithLock(&e.scannerErrorsLock, func() {
				currentScannerErrors = e.errorsPerScanner[scanner] + 1
				e.errorsPerScanner[scanner] = currentScannerErrors
			})
			if currentScannerErrors >= consecutiveErrorThreshold { // update health
				e.integrationHealthReporter.UpdateIntegrationHealthAsync(&storage.IntegrationHealth{
					Id:            scanner.DataSource().Id,
					Name:          scanner.DataSource().Name,
					Type:          storage.IntegrationHealth_IMAGE_INTEGRATION,
					Status:        storage.IntegrationHealth_UNHEALTHY,
					LastTimestamp: timestamp.TimestampNow(),
					ErrorMessage:  err.Error(),
				})
			}
			errorList.AddError(err)
			continue
		}
		if result != ScanNotDone {
			var currentScannerErrors int32
			concurrency.WithRLock(&e.scannerErrorsLock, func() {
				currentScannerErrors = e.errorsPerScanner[scanner]
			})
			if currentScannerErrors > 0 {
				concurrency.WithLock(&e.scannerErrorsLock, func() {
					if e.errorsPerScanner[scanner] != currentScannerErrors {
						return
					}
					e.errorsPerScanner[scanner] = 0
				})
			}
			e.integrationHealthReporter.UpdateIntegrationHealthAsync(&storage.IntegrationHealth{
				Id:            scanner.DataSource().Id,
				Name:          scanner.DataSource().Name,
				Type:          storage.IntegrationHealth_IMAGE_INTEGRATION,
				Status:        storage.IntegrationHealth_HEALTHY,
				LastTimestamp: timestamp.TimestampNow(),
				ErrorMessage:  "",
			})
			return result, nil
		}
	}
	return ScanNotDone, errorList.ToError()
}

func normalizeVulnerabilities(scan *storage.ImageScan) {
	for _, c := range scan.GetComponents() {
		for _, v := range c.GetVulns() {
			v.Severity = cvss.VulnToSeverity(v)
		}
	}
}

func (e *enricherImpl) enrichImageWithScanner(image *storage.Image, imageScanner scannerTypes.ImageScannerWithDataSource) (ScanResult, error) {
	scanner := imageScanner.GetScanner()

	if !scanner.Match(image.GetName()) {
		return ScanNotDone, nil
	}

	sema := scanner.MaxConcurrentScanSemaphore()
	_ = sema.Acquire(context.Background(), 1)
	defer sema.Release(1)

	scanStartTime := time.Now()
	scan, err := scanner.GetScan(image)
	e.metrics.SetScanDurationTime(scanStartTime, scanner.Name(), err)
	if err != nil {
		return ScanNotDone, errors.Wrapf(err, "Error scanning %q with scanner %q", image.GetName().GetFullName(), scanner.Name())
	}
	if scan == nil {
		return ScanNotDone, nil
	}

	enrichImage(image, scan, imageScanner.DataSource())

	return ScanSucceeded, nil
}

func enrichImage(image *storage.Image, scan *storage.ImageScan, dataSource *storage.DataSource) {
	// Normalize the vulnerabilities.
	normalizeVulnerabilities(scan)

	scan.DataSource = dataSource

	// Assume:
	//  scan != nil
	//  no error scanning.
	image.Scan = scan
	FillScanStats(image)
}

// FillScanStats fills in the higher level stats from the scan data.
func FillScanStats(i *storage.Image) {
	if i.GetScan() != nil {
		i.SetComponents = &storage.Image_Components{
			Components: int32(len(i.GetScan().GetComponents())),
		}

		var fixedByProvided bool
		var imageTopCVSS float32
		vulns := make(map[string]bool)
		for _, c := range i.GetScan().GetComponents() {
			var componentTopCVSS float32
			var hasVulns bool
			for _, v := range c.GetVulns() {
				hasVulns = true
				if _, ok := vulns[v.GetCve()]; !ok {
					vulns[v.GetCve()] = false
				}

				if v.GetCvss() > componentTopCVSS {
					componentTopCVSS = v.GetCvss()
				}

				if v.GetSetFixedBy() == nil {
					continue
				}

				fixedByProvided = true
				if v.GetFixedBy() != "" {
					vulns[v.GetCve()] = true
				}
			}

			if hasVulns {
				c.SetTopCvss = &storage.EmbeddedImageScanComponent_TopCvss{
					TopCvss: componentTopCVSS,
				}
			}

			if componentTopCVSS > imageTopCVSS {
				imageTopCVSS = componentTopCVSS
			}
		}

		i.SetCves = &storage.Image_Cves{
			Cves: int32(len(vulns)),
		}

		if len(vulns) > 0 {
			i.SetTopCvss = &storage.Image_TopCvss{
				TopCvss: imageTopCVSS,
			}
		}

		if int32(len(vulns)) == 0 || fixedByProvided {
			var numFixableVulns int32
			for _, fixable := range vulns {
				if fixable {
					numFixableVulns++
				}
			}
			i.SetFixable = &storage.Image_FixableCves{
				FixableCves: numFixableVulns,
			}
		}
	}
}<|MERGE_RESOLUTION|>--- conflicted
+++ resolved
@@ -59,25 +59,8 @@
 	metrics metrics
 }
 
-<<<<<<< HEAD
-func (e *enricherImpl) EnrichWithVulnerabilities(ctx EnrichmentContext, image *storage.Image, components *scannerV1.Components, notes []scannerV1.Note) (EnrichmentResult, error) {
-	// Attempt to short-circuit before checking scanners.
-	if ctx.FetchOnlyIfScanEmpty() && image.GetScan() != nil {
-		return EnrichmentResult{
-			ScanResult: ScanNotDone,
-		}, nil
-	}
-	if e.fetchFromDatabase(image, ctx.FetchOpt) {
-		return EnrichmentResult{
-			ImageUpdated: true,
-			ScanResult:   ScanSucceeded,
-		}, nil
-	}
-
-=======
 // EnrichWithVulnerabilities enriches the given image with vulnerabilities.
 func (e *enricherImpl) EnrichWithVulnerabilities(image *storage.Image, components *scannerV1.Components, notes []scannerV1.Note) (EnrichmentResult, error) {
->>>>>>> 83cf6bf9
 	scanners := e.integrations.ScannerSet()
 	if scanners.IsEmpty() {
 		return EnrichmentResult{
