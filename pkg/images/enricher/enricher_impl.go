package enricher

import (
	"context"
	"fmt"
	"time"

	timestamp "github.com/gogo/protobuf/types"
	"github.com/pkg/errors"
	"github.com/stackrox/rox/generated/storage"
	"github.com/stackrox/rox/pkg/concurrency"
	"github.com/stackrox/rox/pkg/cvss"
	"github.com/stackrox/rox/pkg/errorhelpers"
	"github.com/stackrox/rox/pkg/expiringcache"
	"github.com/stackrox/rox/pkg/features"
	"github.com/stackrox/rox/pkg/images/integration"
	"github.com/stackrox/rox/pkg/images/utils"
	"github.com/stackrox/rox/pkg/integrationhealth"
	registryTypes "github.com/stackrox/rox/pkg/registries/types"
	"github.com/stackrox/rox/pkg/sac"
	"github.com/stackrox/rox/pkg/scanners/clairify"
	scannerTypes "github.com/stackrox/rox/pkg/scanners/types"
	"github.com/stackrox/rox/pkg/sync"
	scannerV1 "github.com/stackrox/scanner/generated/scanner/api/v1"
	"golang.org/x/time/rate"
)

const (
	// The number of consecutive errors for a scanner or registry that cause its health status to be UNHEALTHY
	consecutiveErrorThreshold = 3
)

type enricherImpl struct {
	cvesSuppressor   cveSuppressor
	cvesSuppressorV2 cveSuppressor
	integrations     integration.Set

	errorsPerRegistry  map[registryTypes.ImageRegistry]int32
	registryErrorsLock sync.RWMutex
	errorsPerScanner   map[scannerTypes.ImageScanner]int32
	scannerErrorsLock  sync.RWMutex

	integrationHealthReporter integrationhealth.Reporter ``

	metadataLimiter *rate.Limiter
	metadataCache   expiringcache.Cache

	imageGetter imageGetter

	asyncRateLimiter *rate.Limiter

	metrics metrics
}

func (e *enricherImpl) EnrichWithVulnerabilities(ctx EnrichmentContext, image *storage.Image, components *scannerV1.Components, notes []scannerV1.Note) (EnrichmentResult, error) {
	// Attempt to short-circuit before checking scanners.
	if ctx.FetchOnlyIfScanEmpty() && image.GetScan() != nil {
		return EnrichmentResult{
			ScanResult: ScanNotDone,
		}, nil
	}
	if e.fetchFromDatabase(image, ctx.FetchOpt) {
		return EnrichmentResult{
			ImageUpdated: true,
			ScanResult:   ScanSucceeded,
		}, nil
	}

	scanners := e.integrations.ScannerSet()
	if scanners.IsEmpty() {
		return EnrichmentResult{
			ScanResult: ScanNotDone,
		}, errors.New("no image scanners are integrated")
	}

	for _, scanner := range scanners.GetAll() {
		log.Infof("Scanner: %s [%s]", scanner.Name(), scanner.Type())
		if vulnScanner, ok := scanner.(scannerTypes.ImageVulnerabilityGetter); ok {
			// Clairify is the only supported ImageVulnerabilityGetter at this time.
			if scanner.Type() != clairify.TypeString {
				log.Errorf("unexpected image vulnerability getter: %s [%s]", scanner.Name(), scanner.Type())
				continue
			}

			res, err := e.enrichWithVulnerabilities(scanner.Name(), scanner.DataSource(), vulnScanner, image, components, notes)
			if err != nil {
				return EnrichmentResult{
					ScanResult: ScanNotDone,
				}, errors.Wrapf(err, "retrieving image vulnerabilities from %s [%s]", scanner.Name(), scanner.Type())
			}

			return EnrichmentResult{
				ImageUpdated: res != ScanNotDone,
				ScanResult:   res,
			}, nil
		}
	}

	return EnrichmentResult{
		ScanResult: ScanNotDone,
	}, errors.New("no image vulnerability retrievers are integrated")
}

func (e *enricherImpl) enrichWithVulnerabilities(scannerName string, dataSource *storage.DataSource, scanner scannerTypes.ImageVulnerabilityGetter,
	image *storage.Image, components *scannerV1.Components, notes []scannerV1.Note) (ScanResult, error) {
	scanStartTime := time.Now()
	scan, err := scanner.GetVulnerabilities(image, components, notes)
	e.metrics.SetImageVulnerabilityRetrievalTime(scanStartTime, scannerName, err)
	if err != nil || scan == nil {
		return ScanNotDone, err
	}

	enrichImage(image, scan, dataSource)

	return ScanSucceeded, nil
}

// EnrichImage enriches an image with the integration set present.
func (e *enricherImpl) EnrichImage(ctx EnrichmentContext, image *storage.Image) (EnrichmentResult, error) {
	errorList := errorhelpers.NewErrorList("image enrichment")

	imageNoteSet := make(map[storage.Image_Note]struct{}, len(image.Notes))
	for _, note := range image.Notes {
		imageNoteSet[note] = struct{}{}
	}

	updatedMetadata, err := e.enrichWithMetadata(ctx, image)
	errorList.AddError(err)
	if image.GetMetadata() == nil {
		imageNoteSet[storage.Image_MISSING_METADATA] = struct{}{}
	} else {
		delete(imageNoteSet, storage.Image_MISSING_METADATA)
	}

	scanResult, err := e.enrichWithScan(ctx, image)
	errorList.AddError(err)
	if scanResult == ScanNotDone && image.GetScan() == nil {
		imageNoteSet[storage.Image_MISSING_SCAN_DATA] = struct{}{}
	} else {
		delete(imageNoteSet, storage.Image_MISSING_SCAN_DATA)
	}

	image.Notes = image.Notes[:0]
	for note := range imageNoteSet {
		image.Notes = append(image.Notes, note)
	}

	e.cvesSuppressor.EnrichImageWithSuppressedCVEs(image)
	if features.VulnRiskManagement.Enabled() {
		e.cvesSuppressorV2.EnrichImageWithSuppressedCVEs(image)
	}

	return EnrichmentResult{
		ImageUpdated: updatedMetadata || (scanResult != ScanNotDone),
		ScanResult:   scanResult,
	}, errorList.ToError()
}

func (e *enricherImpl) enrichWithMetadata(ctx EnrichmentContext, image *storage.Image) (bool, error) {
	// Attempt to short-circuit before checking registries.
	metadataOutOfDate := metadataIsOutOfDate(image.GetMetadata())
	if !metadataOutOfDate {
		return false, nil
	}

	if ctx.FetchOpt != ForceRefetch {
		// The metadata in the cache is always up-to-date with respect to the current metadataVersion
		if metadataValue := e.metadataCache.Get(getRef(image)); metadataValue != nil {
			e.metrics.IncrementMetadataCacheHit()
			image.Metadata = metadataValue.(*storage.ImageMetadata).Clone()
			return true, nil
		}
		e.metrics.IncrementMetadataCacheMiss()
	}
	if ctx.FetchOpt == NoExternalMetadata {
		return false, nil
	}

	errorList := errorhelpers.NewErrorList(fmt.Sprintf("error getting metadata for image: %s", image.GetName().GetFullName()))

	if image.GetName().GetRegistry() == "" {
		errorList.AddError(errors.New("no registry is indicated for image"))
		return false, errorList.ToError()
	}

	registries := e.integrations.RegistrySet()
	if !ctx.Internal && registries.IsEmpty() {
		errorList.AddError(errors.Errorf("no image registries are integrated: please add an image integration for %s", image.GetName().GetRegistry()))
		return false, errorList.ToError()
	}

	log.Infof("Getting metadata for image %s", image.GetName().GetFullName())
	for _, registry := range registries.GetAll() {
		updated, err := e.enrichImageWithRegistry(image, registry)
		if err != nil {
			var currentRegistryErrors int32
			concurrency.WithLock(&e.registryErrorsLock, func() {
				currentRegistryErrors = e.errorsPerRegistry[registry] + 1
				e.errorsPerRegistry[registry] = currentRegistryErrors
			})

			if currentRegistryErrors >= consecutiveErrorThreshold { // update health
				e.integrationHealthReporter.UpdateIntegrationHealthAsync(&storage.IntegrationHealth{
					Id:            registry.DataSource().Id,
					Name:          registry.DataSource().Name,
					Type:          storage.IntegrationHealth_IMAGE_INTEGRATION,
					Status:        storage.IntegrationHealth_UNHEALTHY,
					LastTimestamp: timestamp.TimestampNow(),
					ErrorMessage:  err.Error(),
				})
			}
			errorList.AddError(err)
			continue
		}
		if updated {
			var currentRegistryErrors int32
			concurrency.WithRLock(&e.registryErrorsLock, func() {
				currentRegistryErrors = e.errorsPerRegistry[registry]
			})
			if currentRegistryErrors > 0 {
				concurrency.WithLock(&e.registryErrorsLock, func() {
					if e.errorsPerRegistry[registry] != currentRegistryErrors {
						return
					}
					e.errorsPerRegistry[registry] = 0
				})
			}
			e.integrationHealthReporter.UpdateIntegrationHealthAsync(&storage.IntegrationHealth{
				Id:            registry.DataSource().Id,
				Name:          registry.DataSource().Name,
				Type:          storage.IntegrationHealth_IMAGE_INTEGRATION,
				Status:        storage.IntegrationHealth_HEALTHY,
				LastTimestamp: timestamp.TimestampNow(),
				ErrorMessage:  "",
			})
			return true, nil
		}
	}

	if !ctx.Internal && len(errorList.ErrorStrings()) == 0 {
		errorList.AddError(errors.Errorf("no matching image registries found: please add an image integration for %s", image.GetName().GetRegistry()))
	}

	return false, errorList.ToError()
}

func getRef(image *storage.Image) string {
	if image.GetId() != "" {
		return image.GetId()
	}
	return image.GetName().GetFullName()
}

func (e *enricherImpl) enrichImageWithRegistry(image *storage.Image, registry registryTypes.ImageRegistry) (bool, error) {
	if !registry.Match(image.GetName()) {
		return false, nil
	}

	// Wait until limiter allows entrance
	_ = e.metadataLimiter.Wait(context.Background())
	metadata, err := registry.Metadata(image)
	if err != nil {
		return false, errors.Wrapf(err, "error getting metadata from registry: %q", registry.Name())
	}
	metadata.DataSource = registry.DataSource()
	metadata.Version = metadataVersion
	image.Metadata = metadata

	cachedMetadata := metadata.Clone()
	e.metadataCache.Add(getRef(image), cachedMetadata)
	if image.GetId() == "" {
		if digest := image.Metadata.GetV2().GetDigest(); digest != "" {
			e.metadataCache.Add(digest, cachedMetadata)
		}
		if digest := image.Metadata.GetV1().GetDigest(); digest != "" {
			e.metadataCache.Add(digest, cachedMetadata)
		}
	}
	return true, nil
}

func (e *enricherImpl) fetchFromDatabase(img *storage.Image, option FetchOption) bool {
	if option == ForceRefetch || option == ForceRefetchScansOnly {
		return false
	}
	// See if the image exists in the DB with a scan, if it does, then use that instead of fetching
	id := utils.GetImageID(img)
	if id == "" {
		return false
	}
	existingImage, exists, err := e.imageGetter(sac.WithAllAccess(context.Background()), id)
	if err != nil {
		log.Errorf("error fetching image %q: %v", id, err)
		return false
	}
	if exists && existingImage.GetScan() != nil {
		img.Scan = existingImage.GetScan()
		return true
	}
	return false
}

func (e *enricherImpl) enrichWithScan(ctx EnrichmentContext, image *storage.Image) (ScanResult, error) {
	// Attempt to short-circuit before checking scanners.
	if ctx.FetchOnlyIfScanEmpty() && image.GetScan() != nil {
		return ScanNotDone, nil
	}
	if e.fetchFromDatabase(image, ctx.FetchOpt) {
		return ScanSucceeded, nil
	}

	if ctx.FetchOpt == NoExternalMetadata {
		return ScanNotDone, nil
	}

	errorList := errorhelpers.NewErrorList(fmt.Sprintf("error scanning image: %s", image.GetName().GetFullName()))
	scanners := e.integrations.ScannerSet()
	if !ctx.Internal && scanners.IsEmpty() {
		errorList.AddError(errors.New("no image scanners are integrated"))
		return ScanNotDone, errorList.ToError()
	}

	for _, scanner := range scanners.GetAll() {
		result, err := e.enrichImageWithScanner(image, scanner)
		if err != nil {
			var currentScannerErrors int32
			concurrency.WithLock(&e.scannerErrorsLock, func() {
				currentScannerErrors = e.errorsPerScanner[scanner] + 1
				e.errorsPerScanner[scanner] = currentScannerErrors
			})
			if currentScannerErrors >= consecutiveErrorThreshold { // update health
				e.integrationHealthReporter.UpdateIntegrationHealthAsync(&storage.IntegrationHealth{
					Id:            scanner.DataSource().Id,
					Name:          scanner.DataSource().Name,
					Type:          storage.IntegrationHealth_IMAGE_INTEGRATION,
					Status:        storage.IntegrationHealth_UNHEALTHY,
					LastTimestamp: timestamp.TimestampNow(),
					ErrorMessage:  err.Error(),
				})
			}
			errorList.AddError(err)
			continue
		}
		if result != ScanNotDone {
			var currentScannerErrors int32
			concurrency.WithRLock(&e.scannerErrorsLock, func() {
				currentScannerErrors = e.errorsPerScanner[scanner]
			})
			if currentScannerErrors > 0 {
				concurrency.WithLock(&e.scannerErrorsLock, func() {
					if e.errorsPerScanner[scanner] != currentScannerErrors {
						return
					}
					e.errorsPerScanner[scanner] = 0
				})
			}
			e.integrationHealthReporter.UpdateIntegrationHealthAsync(&storage.IntegrationHealth{
				Id:            scanner.DataSource().Id,
				Name:          scanner.DataSource().Name,
				Type:          storage.IntegrationHealth_IMAGE_INTEGRATION,
				Status:        storage.IntegrationHealth_HEALTHY,
				LastTimestamp: timestamp.TimestampNow(),
				ErrorMessage:  "",
			})
			return result, nil
		}
	}
	return ScanNotDone, errorList.ToError()
}

func normalizeVulnerabilities(scan *storage.ImageScan) {
	for _, c := range scan.GetComponents() {
		for _, v := range c.GetVulns() {
			v.Severity = cvss.VulnToSeverity(v)
		}
	}
}

func (e *enricherImpl) enrichImageWithScanner(image *storage.Image, scanner scannerTypes.ImageScanner) (ScanResult, error) {
	if !scanner.Match(image.GetName()) {
		return ScanNotDone, nil
	}

	sema := scanner.MaxConcurrentScanSemaphore()
	_ = sema.Acquire(context.Background(), 1)
	defer sema.Release(1)

	scanStartTime := time.Now()
	scan, err := scanner.GetScan(image)
	e.metrics.SetScanDurationTime(scanStartTime, scanner.Name(), err)
	if err != nil {
		return ScanNotDone, errors.Wrapf(err, "Error scanning %q with scanner %q", image.GetName().GetFullName(), scanner.Name())
	}
	if scan == nil {
		return ScanNotDone, nil
	}

<<<<<<< HEAD
		var err error
		scan, err = asyncScanner.GetOrTriggerScan(image)
		if err != nil {
			return ScanNotDone, errors.Wrapf(err, "Error triggering scan for %q with scanner %q", image.GetName().GetFullName(), scanner.Name())
		}
		if scan == nil {
			return ScanTriggered, nil
		}
	} else {
		sema := scanner.MaxConcurrentScanSemaphore()
		_ = sema.Acquire(context.Background(), 1)
		defer sema.Release(1)

		var err error
		scanStartTime := time.Now()
		scan, err = scanner.GetScan(image)
		e.metrics.SetScanDurationTime(scanStartTime, scanner.Name(), err)
		if err != nil {
			return ScanNotDone, errors.Wrapf(err, "Error scanning %q with scanner %q", image.GetName().GetFullName(), scanner.Name())
		}
		if scan == nil {
			return ScanNotDone, nil
		}
	}

	enrichImage(image, scan, scanner.DataSource())

	return ScanSucceeded, nil
}

func enrichImage(image *storage.Image, scan *storage.ImageScan, dataSource *storage.DataSource) {
	// Normalize the vulnerabilities.
	normalizeVulnerabilities(scan)

	scan.DataSource = dataSource
=======
	// normalize the vulns
	normalizeVulnerabilities(scan)

	scan.DataSource = scanner.DataSource()
>>>>>>> 24d73248

	// Assume:
	//  scan != nil
	//  no error scanning.
	image.Scan = scan
	FillScanStats(image)
}

// FillScanStats fills in the higher level stats from the scan data.
func FillScanStats(i *storage.Image) {
	if i.GetScan() != nil {
		i.SetComponents = &storage.Image_Components{
			Components: int32(len(i.GetScan().GetComponents())),
		}

		var fixedByProvided bool
		var imageTopCVSS float32
		vulns := make(map[string]bool)
		for _, c := range i.GetScan().GetComponents() {
			var componentTopCVSS float32
			var hasVulns bool
			for _, v := range c.GetVulns() {
				hasVulns = true
				if _, ok := vulns[v.GetCve()]; !ok {
					vulns[v.GetCve()] = false
				}

				if v.GetCvss() > componentTopCVSS {
					componentTopCVSS = v.GetCvss()
				}

				if v.GetSetFixedBy() == nil {
					continue
				}

				fixedByProvided = true
				if v.GetFixedBy() != "" {
					vulns[v.GetCve()] = true
				}
			}

			if hasVulns {
				c.SetTopCvss = &storage.EmbeddedImageScanComponent_TopCvss{
					TopCvss: componentTopCVSS,
				}
			}

			if componentTopCVSS > imageTopCVSS {
				imageTopCVSS = componentTopCVSS
			}
		}

		i.SetCves = &storage.Image_Cves{
			Cves: int32(len(vulns)),
		}

		if len(vulns) > 0 {
			i.SetTopCvss = &storage.Image_TopCvss{
				TopCvss: imageTopCVSS,
			}
		}

		if int32(len(vulns)) == 0 || fixedByProvided {
			var numFixableVulns int32
			for _, fixable := range vulns {
				if fixable {
					numFixableVulns++
				}
			}
			i.SetFixable = &storage.Image_FixableCves{
				FixableCves: numFixableVulns,
			}
		}
	}
}<|MERGE_RESOLUTION|>--- conflicted
+++ resolved
@@ -395,32 +395,6 @@
 		return ScanNotDone, nil
 	}
 
-<<<<<<< HEAD
-		var err error
-		scan, err = asyncScanner.GetOrTriggerScan(image)
-		if err != nil {
-			return ScanNotDone, errors.Wrapf(err, "Error triggering scan for %q with scanner %q", image.GetName().GetFullName(), scanner.Name())
-		}
-		if scan == nil {
-			return ScanTriggered, nil
-		}
-	} else {
-		sema := scanner.MaxConcurrentScanSemaphore()
-		_ = sema.Acquire(context.Background(), 1)
-		defer sema.Release(1)
-
-		var err error
-		scanStartTime := time.Now()
-		scan, err = scanner.GetScan(image)
-		e.metrics.SetScanDurationTime(scanStartTime, scanner.Name(), err)
-		if err != nil {
-			return ScanNotDone, errors.Wrapf(err, "Error scanning %q with scanner %q", image.GetName().GetFullName(), scanner.Name())
-		}
-		if scan == nil {
-			return ScanNotDone, nil
-		}
-	}
-
 	enrichImage(image, scan, scanner.DataSource())
 
 	return ScanSucceeded, nil
@@ -431,12 +405,6 @@
 	normalizeVulnerabilities(scan)
 
 	scan.DataSource = dataSource
-=======
-	// normalize the vulns
-	normalizeVulnerabilities(scan)
-
-	scan.DataSource = scanner.DataSource()
->>>>>>> 24d73248
 
 	// Assume:
 	//  scan != nil
