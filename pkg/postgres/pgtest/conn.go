package pgtest

import (
	"fmt"
	"os"
	"testing"

	"github.com/stackrox/rox/pkg/postgres/pgutils"
	"github.com/stretchr/testify/require"
	"gorm.io/driver/postgres"
	"gorm.io/gorm"
	"k8s.io/utils/env"
)

// GetConnectionString returns a connection string for integration testing with Postgres
func GetConnectionString(_ *testing.T) string {
	user := os.Getenv("USER")
	if _, ok := os.LookupEnv("CI"); ok {
		user = "postgres"
	}
	pass := env.GetString("POSTGRES_PASSWORD", "")
	database := env.GetString("POSTGRES_DB", "postgres")
	host := env.GetString("POSTGRES_HOST", "localhost")
	return fmt.Sprintf("host=%s port=5432 database=%s user=%s password=%s sslmode=disable statement_timeout=600000", host, database, user, pass)
}

// OpenGormDB opens a Gorm DB to the Postgres DB
func OpenGormDB(t *testing.T, source string) *gorm.DB {
	gormDB, err := gorm.Open(postgres.Open(source), &gorm.Config{NamingStrategy: pgutils.NamingStrategy})
	require.NoError(t, err, "failed to connect to connect with gorm db")
	return gormDB
}

<<<<<<< HEAD
// CloseGormDB opens a Gorm DB to the Postgres DB
func CloseGormDB(t *testing.T, gormDB *gorm.DB) {
	db, err := gormDB.DB()
	errdb.Close()
=======
// CloseGormDB closes connection to a Gorm DB
func CloseGormDB(t *testing.T, db *gorm.DB) {
	if db == nil {
		return
	}
	genericDB, err := db.DB()
	require.NoError(t, err)
	if err == nil {
		_ = genericDB.Close()
	}
>>>>>>> 32929248
}<|MERGE_RESOLUTION|>--- conflicted
+++ resolved
@@ -31,12 +31,6 @@
 	return gormDB
 }
 
-<<<<<<< HEAD
-// CloseGormDB opens a Gorm DB to the Postgres DB
-func CloseGormDB(t *testing.T, gormDB *gorm.DB) {
-	db, err := gormDB.DB()
-	errdb.Close()
-=======
 // CloseGormDB closes connection to a Gorm DB
 func CloseGormDB(t *testing.T, db *gorm.DB) {
 	if db == nil {
@@ -47,5 +41,4 @@
 	if err == nil {
 		_ = genericDB.Close()
 	}
->>>>>>> 32929248
 }