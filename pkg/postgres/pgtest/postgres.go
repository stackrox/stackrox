package pgtest

import (
	"context"
	"database/sql"
	"strings"
	"testing"

	"github.com/jackc/pgx/v4/pgxpool"
	"github.com/stackrox/rox/pkg/postgres/pgtest/conn"
	pkgSchema "github.com/stackrox/rox/pkg/postgres/schema"
	"github.com/stackrox/rox/pkg/random"
	"github.com/stretchr/testify/require"
	"gorm.io/gorm"
	"k8s.io/utils/env"

	// Ignore blank import warning as this is for test only
	_ "github.com/lib/pq"
)

// TestPostgres is a Postgres instance used in tests
type TestPostgres struct {
	*pgxpool.Pool
	database string
}

<<<<<<< HEAD
=======
// CreateADatabaseForT creates a postgres database for test
>>>>>>> 3ef7254b
func CreateADatabaseForT(t testing.TB) string {
	suffix, err := random.GenerateString(5, random.AlphanumericCharacters)
	require.NoError(t, err)

	database := strings.ToLower(strings.ReplaceAll(t.Name(), "/", "_") + suffix)
	// Bootstrap the test database by connecting to the default postgres database and running create
	sourceWithPostgresDatabase := conn.GetConnectionStringWithDatabaseName("postgres")
	db, err := sql.Open("postgres", sourceWithPostgresDatabase)
	require.NoError(t, err)

	_, err = db.Exec("CREATE DATABASE " + database)
	require.NoError(t, err)
	require.NoError(t, db.Close())
	return database
}

<<<<<<< HEAD
=======
// DropDatabase drops the named database
>>>>>>> 3ef7254b
func DropDatabase(t testing.TB, database string) {
	// Bootstrap the test database by connecting to the default postgres database and running create
	sourceWithPostgresDatabase := conn.GetConnectionStringWithDatabaseName("postgres")
	db, err := sql.Open("postgres", sourceWithPostgresDatabase)
	require.NoError(t, err)

	_, err = db.Exec("DROP DATABASE " + database)
	require.NoError(t, err)
	require.NoError(t, db.Close())
}

// ForT creates and returns a Postgres for the test
func ForT(t testing.TB) *TestPostgres {
	// Bootstrap a test database
	database := CreateADatabaseForT(t)

	sourceWithDatabase := conn.GetConnectionStringWithDatabaseName(database)
	ctx := context.Background()

	// Create all the tables for the database
	gormDB := OpenGormDB(t, sourceWithDatabase)
	pkgSchema.ApplyAllSchemasIncludingTests(context.Background(), gormDB, t)
	CloseGormDB(t, gormDB)

	// initialize pool to be used
	pool, err := pgxpool.Connect(ctx, sourceWithDatabase)
	require.NoError(t, err)

	return &TestPostgres{
		Pool:     pool,
		database: database,
	}
}

// Teardown tears down a Postgres instance used in tests
func (tp *TestPostgres) Teardown(t testing.TB) {
	if tp == nil {
		return
	}
	tp.Close()
	DropDatabase(t, tp.database)
}

// GetConnectionString returns a connection string for integration testing with Postgres
func GetConnectionString(_ *testing.T) string {
	return conn.GetConnectionStringWithDatabaseName(env.GetString("POSTGRES_DB", "postgres"))
}

// OpenGormDB opens a Gorm DB to the Postgres DB
func OpenGormDB(t testing.TB, source string) *gorm.DB {
	return conn.OpenGormDB(t, source, false)
<<<<<<< HEAD
}

// OpenGormDBWithDisabledConstraints
func OpenGormDBWithDisabledConstraints(t testing.TB, source string) *gorm.DB {
	return conn.OpenGormDB(t, source, true)
=======
>>>>>>> 3ef7254b
}

// CloseGormDB closes connection to a Gorm DB
func CloseGormDB(t testing.TB, db *gorm.DB) {
	conn.CloseGormDB(t, db)
}

// CleanUpDB removes public schema together with all tables
func CleanUpDB(ctx context.Context, t *testing.T, pool *pgxpool.Pool) {
	conn.CleanUpDB(ctx, t, pool)
}<|MERGE_RESOLUTION|>--- conflicted
+++ resolved
@@ -24,10 +24,7 @@
 	database string
 }
 
-<<<<<<< HEAD
-=======
 // CreateADatabaseForT creates a postgres database for test
->>>>>>> 3ef7254b
 func CreateADatabaseForT(t testing.TB) string {
 	suffix, err := random.GenerateString(5, random.AlphanumericCharacters)
 	require.NoError(t, err)
@@ -44,10 +41,7 @@
 	return database
 }
 
-<<<<<<< HEAD
-=======
 // DropDatabase drops the named database
->>>>>>> 3ef7254b
 func DropDatabase(t testing.TB, database string) {
 	// Bootstrap the test database by connecting to the default postgres database and running create
 	sourceWithPostgresDatabase := conn.GetConnectionStringWithDatabaseName("postgres")
@@ -99,22 +93,9 @@
 // OpenGormDB opens a Gorm DB to the Postgres DB
 func OpenGormDB(t testing.TB, source string) *gorm.DB {
 	return conn.OpenGormDB(t, source, false)
-<<<<<<< HEAD
-}
-
-// OpenGormDBWithDisabledConstraints
-func OpenGormDBWithDisabledConstraints(t testing.TB, source string) *gorm.DB {
-	return conn.OpenGormDB(t, source, true)
-=======
->>>>>>> 3ef7254b
 }
 
 // CloseGormDB closes connection to a Gorm DB
 func CloseGormDB(t testing.TB, db *gorm.DB) {
 	conn.CloseGormDB(t, db)
-}
-
-// CleanUpDB removes public schema together with all tables
-func CleanUpDB(ctx context.Context, t *testing.T, pool *pgxpool.Pool) {
-	conn.CleanUpDB(ctx, t, pool)
 }