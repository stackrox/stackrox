--- conflicted
+++ resolved
@@ -70,11 +70,7 @@
 	s.ctx = ctx
 	s.pool = pool
 	s.Require().NoError(err)
-<<<<<<< HEAD
-	s.gormDB = pgtest.OpenGormDB(s.T(), source, false)
-=======
-	s.gormDB = conn.OpenGormDB(s.T(), source)
->>>>>>> a2d5a603
+	s.gormDB = conn.OpenGormDB(s.T(), source, false)
 
 	_, err = s.pool.Exec(s.ctx, "DROP SCHEMA public CASCADE")
 	s.Require().NoError(err)
