--- conflicted
+++ resolved
@@ -4,11 +4,7 @@
 	// CurrentDBVersionSeqNum is the current DB version number.
 	// This must be incremented every time we write a migration.
 	// It is a shared constant between central and the migrator binary.
-<<<<<<< HEAD
-	CurrentDBVersionSeqNum = 106
-=======
 	CurrentDBVersionSeqNum = 107
->>>>>>> 3ef7254b
 	// PostgresDBVersionPlus is the current DB version number with Postgres DB data migration.
 	PostgresDBVersionPlus = 56
 )