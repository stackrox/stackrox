--- conflicted
+++ resolved
@@ -313,19 +313,17 @@
 	CurrentSequenceNumber = newFieldLabel("Current Sequence Number")
 	LastPersistedTime     = newFieldLabel("Last Persisted")
 
-<<<<<<< HEAD
 	// Blob store fields
 	BlobName             = newFieldLabel("Blob Name")
 	BlobLength           = newFieldLabel("Blob Length")
 	BlobModificationTime = newFieldLabel("Blob Modified On")
-=======
+
 	// Report Metadata fields
 	ReportState              = newFieldLabel("Report State")
 	ReportQueuedTime         = newFieldLabel("Report Init Time")
 	ReportCompletionTime     = newFieldLabel("Report Completion Time")
 	ReportRequestType        = newFieldLabel("Report Request Type")
 	ReportNotificationMethod = newFieldLabel("Report Notification Method")
->>>>>>> 96ed8e47
 
 	// Test Search Fields
 	TestKey               = newFieldLabel("Test Key")
