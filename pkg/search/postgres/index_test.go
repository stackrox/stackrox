//go:build sql_integration
// +build sql_integration

package postgres_test

import (
	"context"
	"fmt"
	"math/rand"
	"testing"
	"time"

	"github.com/jackc/pgx/v4/pgxpool"
	v1 "github.com/stackrox/rox/generated/api/v1"
	"github.com/stackrox/rox/generated/storage"
	"github.com/stackrox/rox/pkg/features"
	"github.com/stackrox/rox/pkg/postgres/pgtest"
	"github.com/stackrox/rox/pkg/protoconv"
	"github.com/stackrox/rox/pkg/sac"
	"github.com/stackrox/rox/pkg/search"
	"github.com/stackrox/rox/pkg/search/blevesearch"
	pkgPostgres "github.com/stackrox/rox/pkg/search/postgres"
	"github.com/stackrox/rox/pkg/testutils/envisolator"
	"github.com/stackrox/rox/pkg/timeutil"
	"github.com/stackrox/rox/tools/generate-helpers/pg-table-bindings/multitest/postgres"
	"github.com/stretchr/testify/suite"
)

var (
	ctx = sac.WithAllAccess(context.Background())
)

type IndexSuite struct {
	suite.Suite
	envIsolator *envisolator.EnvIsolator

	pool    *pgxpool.Pool
	store   postgres.Store
	indexer interface {
		Search(q *v1.Query, opts ...blevesearch.SearchOption) ([]search.Result, error)
	}
}

func TestIndex(t *testing.T) {
	suite.Run(t, new(IndexSuite))
}

func (s *IndexSuite) SetupTest() {
	s.envIsolator = envisolator.NewEnvIsolator(s.T())
	s.envIsolator.Setenv(features.PostgresDatastore.EnvVar(), "true")

	if !features.PostgresDatastore.Enabled() {
		s.T().Skip("Skip postgres index tests")
		s.T().SkipNow()
	}

	source := pgtest.GetConnectionString(s.T())
	config, err := pgxpool.ParseConfig(source)
	s.Require().NoError(err)
	s.pool, err = pgxpool.ConnectConfig(context.Background(), config)
	s.Require().NoError(err)

	postgres.Destroy(ctx, s.pool)
	gormDB := pgtest.OpenGormDB(s.T(), source)
<<<<<<< HEAD
	s.store = postgres.NewTestStore(ctx, s.pool, gormDB)
=======
	defer pgtest.CloseGormDB(s.T(), gormDB)
	s.store = postgres.CreateTableAndNewStore(ctx, s.pool, gormDB)
>>>>>>> 32929248
	s.indexer = postgres.NewIndexer(s.pool)
}

func (s *IndexSuite) TearDownTest() {
	if s.pool != nil {
		s.pool.Close()
	}
	s.envIsolator.RestoreAll()
}

func (s *IndexSuite) getStruct(i int, f func(s *storage.TestMultiKeyStruct)) *storage.TestMultiKeyStruct {
	out := &storage.TestMultiKeyStruct{
		Key1: fmt.Sprintf("key1%d", i),
		Key2: fmt.Sprintf("key2%d", i),
	}
	f(out)
	s.Require().NoError(s.store.Upsert(ctx, out))
	return out
}

func getID(s *storage.TestMultiKeyStruct) string {
	return s.Key1 + pkgPostgres.IDSeparator + s.Key2
}

type testCase struct {
	desc            string
	q               *v1.Query
	expectedResults []*storage.TestMultiKeyStruct
	expectErr       bool
}

func (s *IndexSuite) runTestCases(cases []testCase) {
	for _, c := range cases {
		s.Run(c.desc, func() {
			results, err := s.indexer.Search(c.q)
			if c.expectErr {
				s.Error(err)
				return
			}
			s.Require().NoError(err)

			actualIDs := make([]string, 0, len(results))
			for _, res := range results {
				actualIDs = append(actualIDs, res.ID)
			}

			expectedIDs := make([]string, 0, len(c.expectedResults))
			for _, s := range c.expectedResults {
				expectedIDs = append(expectedIDs, getID(s))
			}
			s.ElementsMatch(actualIDs, expectedIDs)
		})
	}
}

func (s *IndexSuite) TestString() {
	testStruct0 := s.getStruct(0, func(s *storage.TestMultiKeyStruct) {
		s.String_ = "first"
		s.Nested = append(s.Nested, &storage.TestMultiKeyStruct_Nested{
			Nested: "nested_first",
			Nested2: &storage.TestMultiKeyStruct_Nested_Nested2{
				Nested2: "nested2_first",
			},
		})
	})
	testStruct1 := s.getStruct(1, func(s *storage.TestMultiKeyStruct) {
		s.String_ = "second"
		s.Nested = append(s.Nested, &storage.TestMultiKeyStruct_Nested{
			Nested: "nested_second",
			Nested2: &storage.TestMultiKeyStruct_Nested_Nested2{
				Nested2: "nested2_second",
			},
		})
	})
	testStruct2 := s.getStruct(2, func(s *storage.TestMultiKeyStruct) {
		s.String_ = "fir"
		s.Nested = append(s.Nested, &storage.TestMultiKeyStruct_Nested{
			Nested: "nested_fir",
			Nested2: &storage.TestMultiKeyStruct_Nested_Nested2{
				Nested2: "nested2_fir",
			},
		})
	})
	s.runTestCases([]testCase{
		{
			desc:            "exact match",
			q:               search.NewQueryBuilder().AddExactMatches(search.TestString, "fir").ProtoQuery(),
			expectedResults: []*storage.TestMultiKeyStruct{testStruct2},
		},
		{
			desc:            "exact match (but case insensitive)",
			q:               search.NewQueryBuilder().AddExactMatches(search.FieldLabel("tEST stRING"), "fir").ProtoQuery(),
			expectedResults: []*storage.TestMultiKeyStruct{testStruct2},
		},
		{
			desc:            "prefix",
			q:               search.NewQueryBuilder().AddStrings(search.TestString, "fir").ProtoQuery(),
			expectedResults: []*storage.TestMultiKeyStruct{testStruct0, testStruct2},
		},
		{
			desc:            "regex",
			q:               search.NewQueryBuilder().AddRegexes(search.TestString, "f.*").ProtoQuery(),
			expectedResults: []*storage.TestMultiKeyStruct{testStruct0, testStruct2},
		},
		{
			desc:            "negated prefix",
			q:               search.NewQueryBuilder().AddStrings(search.TestString, "!fir").ProtoQuery(),
			expectedResults: []*storage.TestMultiKeyStruct{testStruct1},
		},
		{
			desc:            "negated regex",
			q:               search.NewQueryBuilder().AddStrings(search.TestString, "!r/.*s.*").ProtoQuery(),
			expectedResults: []*storage.TestMultiKeyStruct{testStruct2},
		},
		{
			desc:            "exact match nested string",
			q:               search.NewQueryBuilder().AddExactMatches(search.TestNestedString, "nested_second").ProtoQuery(),
			expectedResults: []*storage.TestMultiKeyStruct{testStruct1},
		},
		{
			desc: "negated prefix top-level and exact match nested string",
			q: search.NewQueryBuilder().
				AddStrings(search.TestString, "!fir").
				AddExactMatches(search.TestNestedString, "nested_second").ProtoQuery(),
			expectedResults: []*storage.TestMultiKeyStruct{testStruct1},
		},
		{
			desc: "prefix match nested string",
			q: search.NewQueryBuilder().
				AddStrings(search.TestNestedString, "nested_fir").ProtoQuery(),
			expectedResults: []*storage.TestMultiKeyStruct{testStruct0, testStruct2},
		},
		{
			desc:            "negated prefix match nested string",
			q:               search.NewQueryBuilder().AddStrings(search.TestNestedString2, "!nested2_fir").ProtoQuery(),
			expectedResults: []*storage.TestMultiKeyStruct{testStruct1},
		},
	})
}

func (s *IndexSuite) TestBool() {
	testStruct0 := s.getStruct(0, func(s *storage.TestMultiKeyStruct) {
		s.Bool = false
		s.Nested = append(s.Nested, &storage.TestMultiKeyStruct_Nested{
			IsNested: true,
			Nested2: &storage.TestMultiKeyStruct_Nested_Nested2{
				IsNested: false,
			}})
	})
	testStruct1 := s.getStruct(1, func(s *storage.TestMultiKeyStruct) {
		s.Bool = true
		s.Nested = append(s.Nested, &storage.TestMultiKeyStruct_Nested{
			IsNested: false,
			Nested2: &storage.TestMultiKeyStruct_Nested_Nested2{
				IsNested: true,
			}})
	})
	s.runTestCases([]testCase{
		{
			desc:            "false",
			q:               search.NewQueryBuilder().AddBools(search.TestBool, false).ProtoQuery(),
			expectedResults: []*storage.TestMultiKeyStruct{testStruct0},
		},
		{
			desc:            "true",
			q:               search.NewQueryBuilder().AddBools(search.TestBool, true).ProtoQuery(),
			expectedResults: []*storage.TestMultiKeyStruct{testStruct1},
		},
		{
			desc:            "nested true",
			q:               search.NewQueryBuilder().AddBools(search.TestNestedBool, true).ProtoQuery(),
			expectedResults: []*storage.TestMultiKeyStruct{testStruct0},
		},
		{
			desc: "nest true + false",
			q: search.NewQueryBuilder().
				AddBools(search.TestNestedBool, false).
				AddBools(search.TestNestedBool2, true).ProtoQuery(),
			expectedResults: []*storage.TestMultiKeyStruct{testStruct1},
		},
	})
}

func (s *IndexSuite) TestStringSlice() {
	testStruct0 := s.getStruct(0, func(s *storage.TestMultiKeyStruct) {
		s.StringSlice = []string{"yeah", "no"}
	})
	testStruct1 := s.getStruct(1, func(s *storage.TestMultiKeyStruct) {
		s.StringSlice = []string{"whatever", "blah", "yeahyeah"}
	})

	s.runTestCases([]testCase{
		{
			desc:            "exact match",
			q:               search.NewQueryBuilder().AddExactMatches(search.TestStringSlice, "yeah").ProtoQuery(),
			expectedResults: []*storage.TestMultiKeyStruct{testStruct0},
		},
		{
			desc:            "prefix",
			q:               search.NewQueryBuilder().AddStrings(search.TestStringSlice, "yeah").ProtoQuery(),
			expectedResults: []*storage.TestMultiKeyStruct{testStruct0, testStruct1},
		},
		{
			desc:            "prefix matches only one",
			q:               search.NewQueryBuilder().AddStrings(search.TestStringSlice, "what").ProtoQuery(),
			expectedResults: []*storage.TestMultiKeyStruct{testStruct1},
		},
		{
			desc:            "regex",
			q:               search.NewQueryBuilder().AddRegexes(search.TestStringSlice, "bl.*").ProtoQuery(),
			expectedResults: []*storage.TestMultiKeyStruct{testStruct1},
		},
	})
}

func (s *IndexSuite) TestUint64() {
	testStruct0 := s.getStruct(0, func(s *storage.TestMultiKeyStruct) {
		s.Uint64 = 2
	})
	testStruct1 := s.getStruct(1, func(s *storage.TestMultiKeyStruct) {
		s.Uint64 = 7
	})

	s.runTestCases([]testCase{
		{
			desc:            "exact match",
			q:               search.NewQueryBuilder().AddStrings(search.TestUint64, "2").ProtoQuery(),
			expectedResults: []*storage.TestMultiKeyStruct{testStruct0},
		},
		{
			desc:            ">",
			q:               search.NewQueryBuilder().AddStrings(search.TestUint64, ">5").ProtoQuery(),
			expectedResults: []*storage.TestMultiKeyStruct{testStruct1},
		},
		{
			desc:            ">=",
			q:               search.NewQueryBuilder().AddStrings(search.TestUint64, ">=2").ProtoQuery(),
			expectedResults: []*storage.TestMultiKeyStruct{testStruct0, testStruct1},
		},
	})
}

func (s *IndexSuite) TestInt64() {
	testStruct0 := s.getStruct(0, func(s *storage.TestMultiKeyStruct) {
		s.Int64 = -2
		s.Nested = append(s.Nested, &storage.TestMultiKeyStruct_Nested{
			Int64: -100,
			Nested2: &storage.TestMultiKeyStruct_Nested_Nested2{
				Int64: -150,
			}})
	})
	testStruct1 := s.getStruct(1, func(s *storage.TestMultiKeyStruct) {
		s.Int64 = 7
		s.Nested = append(s.Nested, &storage.TestMultiKeyStruct_Nested{
			Int64: 100,
			Nested2: &storage.TestMultiKeyStruct_Nested_Nested2{
				Int64: -200,
			}})
	})

	s.runTestCases([]testCase{
		{
			desc:            "exact match",
			q:               search.NewQueryBuilder().AddStrings(search.TestInt64, "-2").ProtoQuery(),
			expectedResults: []*storage.TestMultiKeyStruct{testStruct0},
		},
		{
			desc:            ">",
			q:               search.NewQueryBuilder().AddStrings(search.TestInt64, ">5").ProtoQuery(),
			expectedResults: []*storage.TestMultiKeyStruct{testStruct1},
		},
		{
			desc:            ">=",
			q:               search.NewQueryBuilder().AddStrings(search.TestInt64, ">=-2").ProtoQuery(),
			expectedResults: []*storage.TestMultiKeyStruct{testStruct0, testStruct1},
		},
		{
			desc:            "nested",
			q:               search.NewQueryBuilder().AddStrings(search.TestNestedInt64, "<-50").ProtoQuery(),
			expectedResults: []*storage.TestMultiKeyStruct{testStruct0},
		},
		{
			desc: "nested and nested2",
			q: search.NewQueryBuilder().AddStrings(search.TestNestedInt64, ">=0").
				AddStrings(search.TestNested2Int64, ">=-200").ProtoQuery(),
			expectedResults: []*storage.TestMultiKeyStruct{testStruct1},
		},
	})
}

func (s *IndexSuite) TestIntArray() {
	testStruct0 := s.getStruct(0, func(s *storage.TestMultiKeyStruct) {
		s.IntSlice = []int64{-2, 5}
	})
	testStruct1 := s.getStruct(1, func(s *storage.TestMultiKeyStruct) {
		s.IntSlice = []int64{7, 3}
	})

	s.runTestCases([]testCase{
		{
			desc:            "exact match",
			q:               search.NewQueryBuilder().AddStrings(search.TestInt64Slice, "-2").ProtoQuery(),
			expectedResults: []*storage.TestMultiKeyStruct{testStruct0},
		},
		{
			desc:            ">",
			q:               search.NewQueryBuilder().AddStrings(search.TestInt64Slice, ">5").ProtoQuery(),
			expectedResults: []*storage.TestMultiKeyStruct{testStruct1},
		},
		{
			desc:            ">=",
			q:               search.NewQueryBuilder().AddStrings(search.TestInt64Slice, ">=-2").ProtoQuery(),
			expectedResults: []*storage.TestMultiKeyStruct{testStruct0, testStruct1},
		},
	})
}

func (s *IndexSuite) TestFloat() {
	testStruct0 := s.getStruct(0, func(s *storage.TestMultiKeyStruct) {
		s.Float = -2
	})
	testStruct1 := s.getStruct(1, func(s *storage.TestMultiKeyStruct) {
		s.Float = 7.5
	})

	s.runTestCases([]testCase{
		{
			desc:            "exact match",
			q:               search.NewQueryBuilder().AddStrings(search.TestFloat, "-2").ProtoQuery(),
			expectedResults: []*storage.TestMultiKeyStruct{testStruct0},
		},
		{
			desc:            ">",
			q:               search.NewQueryBuilder().AddStrings(search.TestFloat, ">7.3").ProtoQuery(),
			expectedResults: []*storage.TestMultiKeyStruct{testStruct1},
		},
		{
			desc:            ">=",
			q:               search.NewQueryBuilder().AddStrings(search.TestFloat, ">=-2").ProtoQuery(),
			expectedResults: []*storage.TestMultiKeyStruct{testStruct0, testStruct1},
		},
	})
}

func (s *IndexSuite) TestMap() {
	testStruct0 := s.getStruct(0, func(s *storage.TestMultiKeyStruct) {
		s.Labels = map[string]string{
			"foo": "bar",
			"new": "old",
		}
	})
	testStruct1 := s.getStruct(1, func(s *storage.TestMultiKeyStruct) {
		s.Labels = map[string]string{
			"one":   "two",
			"three": "four",
		}
	})

	testStruct2 := s.getStruct(2, func(s *storage.TestMultiKeyStruct) {
	})

	s.runTestCases([]testCase{
		{
			desc:            "key exists",
			q:               search.NewQueryBuilder().AddMapQuery(search.TestLabels, "foo", "").ProtoQuery(),
			expectedResults: []*storage.TestMultiKeyStruct{testStruct0},
		},
		{
			desc:            "key does not exist",
			q:               search.NewQueryBuilder().AddMapQuery(search.TestLabels, "!foo", "").ProtoQuery(),
			expectedResults: []*storage.TestMultiKeyStruct{testStruct1, testStruct2},
		},
		{
			desc:      "negated key and value, should get error",
			q:         search.NewQueryBuilder().AddMapQuery(search.TestLabels, "!foo", "blah").ProtoQuery(),
			expectErr: true,
		},
		{
			desc:            "non-empty map",
			q:               search.NewQueryBuilder().AddMapQuery(search.TestLabels, "", "").ProtoQuery(),
			expectedResults: []*storage.TestMultiKeyStruct{testStruct0, testStruct1},
		},
		{
			desc:            "value only",
			q:               search.NewQueryBuilder().AddMapQuery(search.TestLabels, "", "bar").ProtoQuery(),
			expectedResults: []*storage.TestMultiKeyStruct{testStruct0},
		},
		{
			desc: "negated value only",
			q:    search.NewQueryBuilder().AddMapQuery(search.TestLabels, "", "!bar").ProtoQuery(),
			// Negated value does not mean non-existence of value, it just means there should be at least one element
			// not matching the value. Unclear what the use-case of this is, but it is supported...
			expectedResults: []*storage.TestMultiKeyStruct{testStruct0, testStruct1},
		},
		{
			desc: "key and negated value, doesn't match",
			q:    search.NewQueryBuilder().AddMapQuery(search.TestLabels, "foo", "!bar").ProtoQuery(),
			// Negated value does not mean non-existence of value, it just means there should be at least one element
			// not matching the value. Unclear what the use-case of this is, but it is supported...
			expectedResults: []*storage.TestMultiKeyStruct{},
		},
		{
			desc: "key and negated value, matches",
			q:    search.NewQueryBuilder().AddMapQuery(search.TestLabels, "foo", "!r/c.*").ProtoQuery(),
			// Negated value does not mean non-existence of value, it just means there should be at least one element
			// not matching the value. Unclear what the use-case of this is, but it is supported...
			expectedResults: []*storage.TestMultiKeyStruct{testStruct0},
		},
	})
}

func (s *IndexSuite) TestOneofNested() {
	testStruct0 := s.getStruct(0, func(s *storage.TestMultiKeyStruct) {
		s.Oneof = &storage.TestMultiKeyStruct_Oneofnested{Oneofnested: &storage.TestMultiKeyStruct_OneOfNested{Nested: "one"}}
		s.String_ = "matching"
	})
	testStruct1 := s.getStruct(1, func(s *storage.TestMultiKeyStruct) {
		s.Oneof = &storage.TestMultiKeyStruct_Oneofnested{Oneofnested: &storage.TestMultiKeyStruct_OneOfNested{Nested: "53941897-5c22-40ed-8e45-739683449e46"}}
	})
	testStruct2 := s.getStruct(2, func(s *storage.TestMultiKeyStruct) {
		s.Oneof = &storage.TestMultiKeyStruct_Oneofnested{Oneofnested: &storage.TestMultiKeyStruct_OneOfNested{Nested: "d2040f62-c781-40c0-a17d-455820bc05f8"}}
	})
	testStruct3 := s.getStruct(3, func(s *storage.TestMultiKeyStruct) {
		s.Oneof = &storage.TestMultiKeyStruct_Oneofnested{Oneofnested: &storage.TestMultiKeyStruct_OneOfNested{Nested: "one"}}
		s.String_ = "nonsense"
	})

	_, _ = testStruct1, testStruct2

	s.runTestCases([]testCase{
		{
			desc:            "basic",
			q:               search.NewQueryBuilder().AddStrings(search.TestOneofNestedString, "one").ProtoQuery(),
			expectedResults: []*storage.TestMultiKeyStruct{testStruct0, testStruct3},
		},
		{
			desc: "conjunction",
			q: search.NewQueryBuilder().
				AddStrings(search.TestOneofNestedString, "one").
				AddStrings(search.TestString, "matching").ProtoQuery(),
			expectedResults: []*storage.TestMultiKeyStruct{testStruct0},
		},
		{
			desc:            "long id",
			q:               search.NewQueryBuilder().AddStrings(search.TestOneofNestedString, "d2040f62-c781-40c0-a17d-455820bc05f8").ProtoQuery(),
			expectedResults: []*storage.TestMultiKeyStruct{testStruct2},
		},
	})
}

var (
	ts2029Mar09Noon = protoconv.MustConvertTimeToTimestamp(timeutil.MustParse(time.RFC3339, "2029-03-09T12:00:00Z"))
	ts2022Mar09Noon = protoconv.MustConvertTimeToTimestamp(timeutil.MustParse(time.RFC3339, "2022-03-09T12:00:00Z"))
	ts2022Feb09Noon = protoconv.MustConvertTimeToTimestamp(timeutil.MustParse(time.RFC3339, "2022-02-09T12:00:00Z"))
	ts2021Mar09Noon = protoconv.MustConvertTimeToTimestamp(timeutil.MustParse(time.RFC3339, "2021-03-09T12:00:00Z"))
	ts2020Mar09Noon = protoconv.MustConvertTimeToTimestamp(timeutil.MustParse(time.RFC3339, "2020-03-09T12:00:00Z"))
)

func (s *IndexSuite) TestTime() {
	testStruct2029Mar09Noon := s.getStruct(0, func(s *storage.TestMultiKeyStruct) {
		s.Timestamp = ts2029Mar09Noon
	})
	testStruct2022Mar09Noon := s.getStruct(1, func(s *storage.TestMultiKeyStruct) {
		s.Timestamp = ts2022Mar09Noon
	})
	testStruct2022Feb09Noon := s.getStruct(2, func(s *storage.TestMultiKeyStruct) {
		s.Timestamp = ts2022Feb09Noon
	})
	testStruct2021Mar09Noon := s.getStruct(3, func(s *storage.TestMultiKeyStruct) {
		s.Timestamp = ts2021Mar09Noon
	})
	testStruct2020Mar09Noon := s.getStruct(4, func(s *storage.TestMultiKeyStruct) {
		s.Timestamp = ts2020Mar09Noon
	})
	_ = testStruct2029Mar09Noon

	s.runTestCases([]testCase{
		{
			desc:            "exact match (should evaluate if it's within the day) - matches",
			q:               search.NewQueryBuilder().AddStrings(search.TestTimestamp, "03/09/2022 UTC").ProtoQuery(),
			expectedResults: []*storage.TestMultiKeyStruct{testStruct2022Mar09Noon},
		},
		{
			desc:            "exact match (should evaluate if it's within the day) - no match",
			q:               search.NewQueryBuilder().AddStrings(search.TestTimestamp, "03/08/2022").ProtoQuery(),
			expectedResults: []*storage.TestMultiKeyStruct{},
		},
		{
			desc:            "< date",
			q:               search.NewQueryBuilder().AddStrings(search.TestTimestamp, "< 03/09/2022").ProtoQuery(),
			expectedResults: []*storage.TestMultiKeyStruct{testStruct2021Mar09Noon, testStruct2020Mar09Noon, testStruct2022Feb09Noon},
		},
		{
			desc:            "< date time (this time, includes Mar 10th at noon)",
			q:               search.NewQueryBuilder().AddStrings(search.TestTimestamp, "< 03/09/2022 1:00 PM").ProtoQuery(),
			expectedResults: []*storage.TestMultiKeyStruct{testStruct2021Mar09Noon, testStruct2020Mar09Noon, testStruct2022Feb09Noon, testStruct2022Mar09Noon},
		},
		{
			desc:            "> duration (this test will fail in 2029, but hopefully it's not still being run then)",
			q:               search.NewQueryBuilder().AddStrings(search.TestTimestamp, "> 1d").ProtoQuery(),
			expectedResults: []*storage.TestMultiKeyStruct{testStruct2021Mar09Noon, testStruct2020Mar09Noon, testStruct2022Feb09Noon, testStruct2022Mar09Noon},
		},
	})
}

func (s *IndexSuite) TestEnum() {
	testStruct0 := s.getStruct(0, func(s *storage.TestMultiKeyStruct) {
		s.Enum = storage.TestMultiKeyStruct_ENUM0
	})
	testStruct1 := s.getStruct(1, func(s *storage.TestMultiKeyStruct) {
		s.Enum = storage.TestMultiKeyStruct_ENUM1
	})
	testStruct2 := s.getStruct(2, func(s *storage.TestMultiKeyStruct) {
		s.Enum = storage.TestMultiKeyStruct_ENUM2
	})

	s.runTestCases([]testCase{
		{
			desc:            "exact match",
			q:               search.NewQueryBuilder().AddExactMatches(search.TestEnum, "ENUM1").ProtoQuery(),
			expectedResults: []*storage.TestMultiKeyStruct{testStruct1},
		},
		{
			desc:            "negation",
			q:               search.NewQueryBuilder().AddStrings(search.TestEnum, "!ENUM1").ProtoQuery(),
			expectedResults: []*storage.TestMultiKeyStruct{testStruct0, testStruct2},
		},
		{
			desc:            "regex",
			q:               search.NewQueryBuilder().AddStrings(search.TestEnum, "r/E.*1").ProtoQuery(),
			expectedResults: []*storage.TestMultiKeyStruct{testStruct1},
		},
		{
			desc:            "negated regex",
			q:               search.NewQueryBuilder().AddStrings(search.TestEnum, "!r/E.*1").ProtoQuery(),
			expectedResults: []*storage.TestMultiKeyStruct{testStruct0, testStruct2},
		},
		{
			desc:            ">",
			q:               search.NewQueryBuilder().AddStrings(search.TestEnum, ">ENUM1").ProtoQuery(),
			expectedResults: []*storage.TestMultiKeyStruct{testStruct2},
		},
		{
			desc:            "<=",
			q:               search.NewQueryBuilder().AddStrings(search.TestEnum, "<=ENUM1").ProtoQuery(),
			expectedResults: []*storage.TestMultiKeyStruct{testStruct0, testStruct1},
		},
	})
}

func (s *IndexSuite) TestEnumArray() {
	testStruct0 := s.getStruct(0, func(s *storage.TestMultiKeyStruct) {
		s.Enums = []storage.TestMultiKeyStruct_Enum{storage.TestMultiKeyStruct_ENUM0}
	})
	testStruct1 := s.getStruct(1, func(s *storage.TestMultiKeyStruct) {
		s.Enums = []storage.TestMultiKeyStruct_Enum{storage.TestMultiKeyStruct_ENUM1}
	})
	testStruct01 := s.getStruct(2, func(s *storage.TestMultiKeyStruct) {
		s.Enums = []storage.TestMultiKeyStruct_Enum{storage.TestMultiKeyStruct_ENUM0, storage.TestMultiKeyStruct_ENUM1}
	})
	testStruct012 := s.getStruct(3, func(s *storage.TestMultiKeyStruct) {
		s.Enums = []storage.TestMultiKeyStruct_Enum{storage.TestMultiKeyStruct_ENUM0, storage.TestMultiKeyStruct_ENUM1, storage.TestMultiKeyStruct_ENUM2}
	})
	testStruct12 := s.getStruct(4, func(s *storage.TestMultiKeyStruct) {
		s.Enums = []storage.TestMultiKeyStruct_Enum{storage.TestMultiKeyStruct_ENUM1, storage.TestMultiKeyStruct_ENUM2}
	})

	s.runTestCases([]testCase{
		{
			desc:            "exact match",
			q:               search.NewQueryBuilder().AddExactMatches(search.TestEnumSlice, "ENUM1").ProtoQuery(),
			expectedResults: []*storage.TestMultiKeyStruct{testStruct1, testStruct01, testStruct012, testStruct12},
		},
		{
			desc:            "negation",
			q:               search.NewQueryBuilder().AddStrings(search.TestEnumSlice, "!ENUM1").ProtoQuery(),
			expectedResults: []*storage.TestMultiKeyStruct{testStruct0, testStruct01, testStruct012, testStruct12},
		},
		{
			desc:            "regex",
			q:               search.NewQueryBuilder().AddStrings(search.TestEnumSlice, "r/E.*1").ProtoQuery(),
			expectedResults: []*storage.TestMultiKeyStruct{testStruct1, testStruct01, testStruct012, testStruct12},
		},
		{
			desc:            "negated regex",
			q:               search.NewQueryBuilder().AddStrings(search.TestEnumSlice, "!r/E.*1").ProtoQuery(),
			expectedResults: []*storage.TestMultiKeyStruct{testStruct0, testStruct01, testStruct012, testStruct12},
		},
		{
			desc:            ">",
			q:               search.NewQueryBuilder().AddStrings(search.TestEnumSlice, ">ENUM1").ProtoQuery(),
			expectedResults: []*storage.TestMultiKeyStruct{testStruct012, testStruct12},
		},
		{
			desc:            "<=",
			q:               search.NewQueryBuilder().AddStrings(search.TestEnumSlice, "<=ENUM1").ProtoQuery(),
			expectedResults: []*storage.TestMultiKeyStruct{testStruct0, testStruct1, testStruct12, testStruct012, testStruct01},
		},
	})
}

type highlightTestCase struct {
	desc            string
	q               *v1.Query
	expectedResults map[*storage.TestMultiKeyStruct]map[string][]string
	expectErr       bool
}

func (s *IndexSuite) runHighlightTestCases(cases []highlightTestCase) {
	for _, c := range cases {
		s.Run(c.desc, func() {
			results, err := s.indexer.Search(c.q)
			if c.expectErr {
				s.Error(err)
				return
			}
			s.Require().NoError(err)

			actualResults := make(map[string]map[string][]string, len(results))
			for _, res := range results {
				actualResults[res.ID] = res.Matches
			}

			for obj, expectedMatches := range c.expectedResults {
				id := getID(obj)
				matchingActual, ok := actualResults[id]
				if !s.True(ok, "id %s expected but not found", id) {
					continue
				}
				s.Equal(expectedMatches, matchingActual, "mismatch for id %s", id)
				delete(actualResults, id)
			}
			s.Empty(actualResults, "Unexpected results found: %+v", actualResults)
		})
	}
}

func (s *IndexSuite) TestStringHighlights() {
	testStruct0 := s.getStruct(0, func(s *storage.TestMultiKeyStruct) {
		s.String_ = "zero"
	})
	testStruct1 := s.getStruct(1, func(s *storage.TestMultiKeyStruct) {
		s.String_ = "one"
	})
	s.runHighlightTestCases([]highlightTestCase{
		{
			desc: "prefix query, one match",
			q:    search.NewQueryBuilder().AddStringsHighlighted(search.TestString, "ze").ProtoQuery(),
			expectedResults: map[*storage.TestMultiKeyStruct]map[string][]string{
				testStruct0: {
					"testmultikeystruct.string": {"zero"},
				},
			},
		},
		{
			desc: "regex query, two matches",
			q:    search.NewQueryBuilder().AddStringsHighlighted(search.TestString, "r/.*o.*").ProtoQuery(),
			expectedResults: map[*storage.TestMultiKeyStruct]map[string][]string{
				testStruct0: {
					"testmultikeystruct.string": {"zero"},
				},
				testStruct1: {
					"testmultikeystruct.string": {"one"},
				},
			},
		},
	})
}

func (s *IndexSuite) TestBoolHighlights() {
	testStruct0 := s.getStruct(0, func(s *storage.TestMultiKeyStruct) {
		s.Bool = false
	})
	testStruct1 := s.getStruct(1, func(s *storage.TestMultiKeyStruct) {
		s.Bool = true
	})
	s.runHighlightTestCases([]highlightTestCase{
		{
			desc: "true query",
			q:    search.NewQueryBuilder().AddBoolsHighlighted(search.TestBool, true).ProtoQuery(),
			expectedResults: map[*storage.TestMultiKeyStruct]map[string][]string{
				testStruct1: {
					"testmultikeystruct.bool": {"true"},
				},
			},
		},
		{
			desc: "false query",
			q:    search.NewQueryBuilder().AddBoolsHighlighted(search.TestBool, false).ProtoQuery(),
			expectedResults: map[*storage.TestMultiKeyStruct]map[string][]string{
				testStruct0: {
					"testmultikeystruct.bool": {"false"},
				},
			},
		},
		{
			desc: "true or false query",
			q:    search.NewQueryBuilder().AddBoolsHighlighted(search.TestBool, true, false).ProtoQuery(),
			expectedResults: map[*storage.TestMultiKeyStruct]map[string][]string{
				testStruct0: {
					"testmultikeystruct.bool": {"false"},
				},
				testStruct1: {
					"testmultikeystruct.bool": {"true"},
				},
			},
		},
	})
}

func (s *IndexSuite) TestStringSliceHighlights() {
	testStruct0 := s.getStruct(0, func(s *storage.TestMultiKeyStruct) {
		s.StringSlice = []string{"yeah", "no"}
	})
	testStruct1 := s.getStruct(1, func(s *storage.TestMultiKeyStruct) {
		s.StringSlice = []string{"whatever", "blah", "yeahyeah"}
	})

	s.runHighlightTestCases([]highlightTestCase{
		{
			desc: "exact match",
			q:    search.NewQueryBuilder().AddStringsHighlighted(search.TestStringSlice, `"yeah"`).ProtoQuery(),
			expectedResults: map[*storage.TestMultiKeyStruct]map[string][]string{
				testStruct0: {
					"testmultikeystruct.string_slice": {"yeah"},
				},
			},
		},
		{
			desc: "regex",
			q:    search.NewQueryBuilder().AddStringsHighlighted(search.TestStringSlice, "r/.*e.*").ProtoQuery(),
			expectedResults: map[*storage.TestMultiKeyStruct]map[string][]string{
				testStruct0: {
					"testmultikeystruct.string_slice": {"yeah"},
				},
				testStruct1: {
					"testmultikeystruct.string_slice": {"whatever", "yeahyeah"},
				},
			},
		},
	})
}

func (s *IndexSuite) TestTimeHighlights() {
	testStruct2029Mar09Noon := s.getStruct(0, func(s *storage.TestMultiKeyStruct) {
		s.Timestamp = ts2029Mar09Noon
	})
	testStruct2022Mar09Noon := s.getStruct(1, func(s *storage.TestMultiKeyStruct) {
		s.Timestamp = ts2022Mar09Noon
	})
	testStruct2022Feb09Noon := s.getStruct(2, func(s *storage.TestMultiKeyStruct) {
		s.Timestamp = ts2022Feb09Noon
	})
	testStruct2021Mar09Noon := s.getStruct(3, func(s *storage.TestMultiKeyStruct) {
		s.Timestamp = ts2021Mar09Noon
	})
	testStruct2020Mar09Noon := s.getStruct(4, func(s *storage.TestMultiKeyStruct) {
		s.Timestamp = ts2020Mar09Noon
	})
	_ = testStruct2029Mar09Noon

	s.runHighlightTestCases([]highlightTestCase{
		{
			desc: "exact match (should evaluate if it's within the day) - matches",
			q:    search.NewQueryBuilder().AddStringsHighlighted(search.TestTimestamp, "03/09/2022 UTC").ProtoQuery(),
			expectedResults: map[*storage.TestMultiKeyStruct]map[string][]string{
				testStruct2022Mar09Noon: {"testmultikeystruct.timestamp.seconds": {"2022-03-09 12:00:00"}},
			},
		},
		{
			desc:            "exact match (should evaluate if it's within the day) - no match",
			q:               search.NewQueryBuilder().AddStringsHighlighted(search.TestTimestamp, "03/08/2022").ProtoQuery(),
			expectedResults: nil,
		},
		{
			desc: "< date",
			q:    search.NewQueryBuilder().AddStringsHighlighted(search.TestTimestamp, "< 03/09/2022").ProtoQuery(),
			expectedResults: map[*storage.TestMultiKeyStruct]map[string][]string{
				testStruct2021Mar09Noon: {"testmultikeystruct.timestamp.seconds": {"2021-03-09 12:00:00"}},
				testStruct2020Mar09Noon: {"testmultikeystruct.timestamp.seconds": {"2020-03-09 12:00:00"}},
				testStruct2022Feb09Noon: {"testmultikeystruct.timestamp.seconds": {"2022-02-09 12:00:00"}},
			},
		},
		{
			desc: "< date time (this time, includes Mar 10th at noon)",
			q:    search.NewQueryBuilder().AddStringsHighlighted(search.TestTimestamp, "< 03/09/2022 1:00 PM").ProtoQuery(),
			expectedResults: map[*storage.TestMultiKeyStruct]map[string][]string{
				testStruct2021Mar09Noon: {"testmultikeystruct.timestamp.seconds": {"2021-03-09 12:00:00"}},
				testStruct2020Mar09Noon: {"testmultikeystruct.timestamp.seconds": {"2020-03-09 12:00:00"}},
				testStruct2022Feb09Noon: {"testmultikeystruct.timestamp.seconds": {"2022-02-09 12:00:00"}},
				testStruct2022Mar09Noon: {"testmultikeystruct.timestamp.seconds": {"2022-03-09 12:00:00"}},
			},
		},
		{
			desc: "> duration (this test will fail in 2029, but hopefully it's not still being run then)",
			q:    search.NewQueryBuilder().AddStringsHighlighted(search.TestTimestamp, "> 1d").ProtoQuery(),
			expectedResults: map[*storage.TestMultiKeyStruct]map[string][]string{
				testStruct2021Mar09Noon: {"testmultikeystruct.timestamp.seconds": {"2021-03-09 12:00:00"}},
				testStruct2020Mar09Noon: {"testmultikeystruct.timestamp.seconds": {"2020-03-09 12:00:00"}},
				testStruct2022Feb09Noon: {"testmultikeystruct.timestamp.seconds": {"2022-02-09 12:00:00"}},
				testStruct2022Mar09Noon: {"testmultikeystruct.timestamp.seconds": {"2022-03-09 12:00:00"}},
			},
		},
	})
}

func (s *IndexSuite) TestEnumHighlights() {
	testStruct0 := s.getStruct(0, func(s *storage.TestMultiKeyStruct) {
		s.Enum = storage.TestMultiKeyStruct_ENUM0
	})
	testStruct1 := s.getStruct(1, func(s *storage.TestMultiKeyStruct) {
		s.Enum = storage.TestMultiKeyStruct_ENUM1
	})
	testStruct2 := s.getStruct(2, func(s *storage.TestMultiKeyStruct) {
		s.Enum = storage.TestMultiKeyStruct_ENUM2
	})

	s.runHighlightTestCases([]highlightTestCase{
		{
			desc: "exact match",
			q:    search.NewQueryBuilder().AddStringsHighlighted(search.TestEnum, `"ENUM1"`).ProtoQuery(),
			expectedResults: map[*storage.TestMultiKeyStruct]map[string][]string{
				testStruct1: {"testmultikeystruct.enum": {"ENUM1"}},
			},
		},
		{
			desc: "negation",
			q:    search.NewQueryBuilder().AddStringsHighlighted(search.TestEnum, "!ENUM1").ProtoQuery(),
			expectedResults: map[*storage.TestMultiKeyStruct]map[string][]string{
				testStruct0: {"testmultikeystruct.enum": {"ENUM0"}},
				testStruct2: {"testmultikeystruct.enum": {"ENUM2"}},
			},
		},
		{
			desc: "regex",
			q:    search.NewQueryBuilder().AddStringsHighlighted(search.TestEnum, "r/E.*1").ProtoQuery(),
			expectedResults: map[*storage.TestMultiKeyStruct]map[string][]string{
				testStruct1: {"testmultikeystruct.enum": {"ENUM1"}},
			},
		},
		{
			desc: "negated regex",
			q:    search.NewQueryBuilder().AddStringsHighlighted(search.TestEnum, "!r/E.*1").ProtoQuery(),
			expectedResults: map[*storage.TestMultiKeyStruct]map[string][]string{
				testStruct0: {"testmultikeystruct.enum": {"ENUM0"}},
				testStruct2: {"testmultikeystruct.enum": {"ENUM2"}},
			},
		},
		{
			desc: ">",
			q:    search.NewQueryBuilder().AddStringsHighlighted(search.TestEnum, ">ENUM1").ProtoQuery(),
			expectedResults: map[*storage.TestMultiKeyStruct]map[string][]string{
				testStruct2: {"testmultikeystruct.enum": {"ENUM2"}},
			},
		},
		{
			desc: "<=",
			q:    search.NewQueryBuilder().AddStringsHighlighted(search.TestEnum, "<=ENUM1").ProtoQuery(),
			expectedResults: map[*storage.TestMultiKeyStruct]map[string][]string{
				testStruct0: {"testmultikeystruct.enum": {"ENUM0"}},
				testStruct1: {"testmultikeystruct.enum": {"ENUM1"}},
			},
		},
	})
}

func (s *IndexSuite) TestUint64Highlights() {
	testStruct0 := s.getStruct(0, func(s *storage.TestMultiKeyStruct) {
		s.Uint64 = 2
	})
	testStruct1 := s.getStruct(1, func(s *storage.TestMultiKeyStruct) {
		s.Uint64 = 7
	})

	s.runHighlightTestCases([]highlightTestCase{
		{
			desc: "exact match",
			q:    search.NewQueryBuilder().AddStringsHighlighted(search.TestUint64, "2").ProtoQuery(),
			expectedResults: map[*storage.TestMultiKeyStruct]map[string][]string{
				testStruct0: {"testmultikeystruct.uint64": {"2"}},
			},
		},
		{
			desc: ">",
			q:    search.NewQueryBuilder().AddStringsHighlighted(search.TestUint64, ">5").ProtoQuery(),
			expectedResults: map[*storage.TestMultiKeyStruct]map[string][]string{
				testStruct1: {"testmultikeystruct.uint64": {"7"}},
			},
		},
		{
			desc: ">=",
			q:    search.NewQueryBuilder().AddStringsHighlighted(search.TestUint64, ">=2").ProtoQuery(),
			expectedResults: map[*storage.TestMultiKeyStruct]map[string][]string{
				testStruct0: {"testmultikeystruct.uint64": {"2"}},
				testStruct1: {"testmultikeystruct.uint64": {"7"}},
			},
		},
	})
}

func (s *IndexSuite) TestInt64Highlights() {
	testStruct0 := s.getStruct(0, func(s *storage.TestMultiKeyStruct) {
		s.Int64 = -2
		s.Nested = append(s.Nested, &storage.TestMultiKeyStruct_Nested{
			Int64: -100,
			Nested2: &storage.TestMultiKeyStruct_Nested_Nested2{
				Int64: -150,
			}})
	})
	testStruct1 := s.getStruct(1, func(s *storage.TestMultiKeyStruct) {
		s.Int64 = 7
		s.Nested = append(s.Nested, &storage.TestMultiKeyStruct_Nested{
			Int64: 100,
			Nested2: &storage.TestMultiKeyStruct_Nested_Nested2{
				Int64: -200,
			}})
	})

	s.runHighlightTestCases([]highlightTestCase{
		{
			desc: "exact match",
			q:    search.NewQueryBuilder().AddStringsHighlighted(search.TestInt64, "-2").ProtoQuery(),
			expectedResults: map[*storage.TestMultiKeyStruct]map[string][]string{
				testStruct0: {"testmultikeystruct.int64": {"-2"}},
			},
		},
		{
			desc: ">",
			q:    search.NewQueryBuilder().AddStringsHighlighted(search.TestInt64, ">5").ProtoQuery(),
			expectedResults: map[*storage.TestMultiKeyStruct]map[string][]string{
				testStruct1: {"testmultikeystruct.int64": {"7"}},
			},
		},
		{
			desc: ">=",
			q:    search.NewQueryBuilder().AddStringsHighlighted(search.TestInt64, ">=-2").ProtoQuery(),
			expectedResults: map[*storage.TestMultiKeyStruct]map[string][]string{
				testStruct0: {"testmultikeystruct.int64": {"-2"}},
				testStruct1: {"testmultikeystruct.int64": {"7"}},
			},
		},
		{
			desc: "nested",
			q:    search.NewQueryBuilder().AddStringsHighlighted(search.TestNestedInt64, "<-50").ProtoQuery(),
			expectedResults: map[*storage.TestMultiKeyStruct]map[string][]string{
				testStruct0: {"testmultikeystruct.nested.int64": {"-100"}},
			},
		},
		{
			desc: "nested and nested2",
			q: search.NewQueryBuilder().AddStringsHighlighted(search.TestNestedInt64, ">=0").
				AddStringsHighlighted(search.TestNested2Int64, ">=-200").ProtoQuery(),
			expectedResults: map[*storage.TestMultiKeyStruct]map[string][]string{
				testStruct1: {"testmultikeystruct.nested.nested2.int64": {"-200"}, "testmultikeystruct.nested.int64": {"100"}},
			},
		},
	})
}

func (s *IndexSuite) TestFloatHighlights() {
	testStruct0 := s.getStruct(0, func(s *storage.TestMultiKeyStruct) {
		s.Float = -2
	})
	testStruct1 := s.getStruct(1, func(s *storage.TestMultiKeyStruct) {
		s.Float = 7.5
	})

	s.runHighlightTestCases([]highlightTestCase{
		{
			desc: "exact match",
			q:    search.NewQueryBuilder().AddStringsHighlighted(search.TestFloat, "-2").ProtoQuery(),
			expectedResults: map[*storage.TestMultiKeyStruct]map[string][]string{
				testStruct0: {"testmultikeystruct.float": {"-2"}},
			},
		},
		{
			desc: ">",
			q:    search.NewQueryBuilder().AddStringsHighlighted(search.TestFloat, ">7.3").ProtoQuery(),
			expectedResults: map[*storage.TestMultiKeyStruct]map[string][]string{
				testStruct1: {"testmultikeystruct.float": {"7.5"}},
			},
		},
		{
			desc: ">=",
			q:    search.NewQueryBuilder().AddStringsHighlighted(search.TestFloat, ">=-2").ProtoQuery(),
			expectedResults: map[*storage.TestMultiKeyStruct]map[string][]string{
				testStruct0: {"testmultikeystruct.float": {"-2"}},
				testStruct1: {"testmultikeystruct.float": {"7.5"}},
			},
		},
	})
}

func (s *IndexSuite) TestIntArrayHighlights() {
	testStruct0 := s.getStruct(0, func(s *storage.TestMultiKeyStruct) {
		s.IntSlice = []int64{-2, -5}
	})
	testStruct1 := s.getStruct(1, func(s *storage.TestMultiKeyStruct) {
		s.IntSlice = []int64{7, 3}
	})

	s.runHighlightTestCases([]highlightTestCase{
		{
			desc: "exact match",
			q:    search.NewQueryBuilder().AddStringsHighlighted(search.TestInt64Slice, "-2").ProtoQuery(),
			expectedResults: map[*storage.TestMultiKeyStruct]map[string][]string{
				testStruct0: {"testmultikeystruct.int_slice": {"-2"}},
			},
		},
		{
			desc: ">",
			q:    search.NewQueryBuilder().AddStringsHighlighted(search.TestInt64Slice, ">5").ProtoQuery(),
			expectedResults: map[*storage.TestMultiKeyStruct]map[string][]string{
				testStruct1: {"testmultikeystruct.int_slice": {"7"}},
			},
		},
		{
			desc: ">=",
			q:    search.NewQueryBuilder().AddStringsHighlighted(search.TestInt64Slice, ">=-2").ProtoQuery(),
			expectedResults: map[*storage.TestMultiKeyStruct]map[string][]string{
				testStruct0: {"testmultikeystruct.int_slice": {"-2"}},
				testStruct1: {"testmultikeystruct.int_slice": {"7", "3"}},
			},
		},
	})
}

func (s *IndexSuite) TestEnumArrayHighlights() {
	testStruct0 := s.getStruct(0, func(s *storage.TestMultiKeyStruct) {
		s.Enums = []storage.TestMultiKeyStruct_Enum{storage.TestMultiKeyStruct_ENUM0}
	})
	testStruct1 := s.getStruct(1, func(s *storage.TestMultiKeyStruct) {
		s.Enums = []storage.TestMultiKeyStruct_Enum{storage.TestMultiKeyStruct_ENUM1}
	})
	testStruct01 := s.getStruct(2, func(s *storage.TestMultiKeyStruct) {
		s.Enums = []storage.TestMultiKeyStruct_Enum{storage.TestMultiKeyStruct_ENUM0, storage.TestMultiKeyStruct_ENUM1}
	})
	testStruct012 := s.getStruct(3, func(s *storage.TestMultiKeyStruct) {
		s.Enums = []storage.TestMultiKeyStruct_Enum{storage.TestMultiKeyStruct_ENUM0, storage.TestMultiKeyStruct_ENUM1, storage.TestMultiKeyStruct_ENUM2}
	})
	testStruct12 := s.getStruct(4, func(s *storage.TestMultiKeyStruct) {
		s.Enums = []storage.TestMultiKeyStruct_Enum{storage.TestMultiKeyStruct_ENUM1, storage.TestMultiKeyStruct_ENUM2}
	})

	s.runHighlightTestCases([]highlightTestCase{
		{
			desc: "exact match",
			q:    search.NewQueryBuilder().AddStringsHighlighted(search.TestEnumSlice, `"ENUM1"`).ProtoQuery(),
			expectedResults: map[*storage.TestMultiKeyStruct]map[string][]string{
				testStruct1:   {"testmultikeystruct.enums": {"ENUM1"}},
				testStruct01:  {"testmultikeystruct.enums": {"ENUM1"}},
				testStruct012: {"testmultikeystruct.enums": {"ENUM1"}},
				testStruct12:  {"testmultikeystruct.enums": {"ENUM1"}},
			},
		},
		{
			desc: "negation",
			q:    search.NewQueryBuilder().AddStringsHighlighted(search.TestEnumSlice, "!ENUM1").ProtoQuery(),
			expectedResults: map[*storage.TestMultiKeyStruct]map[string][]string{
				testStruct0:   {"testmultikeystruct.enums": {"ENUM0"}},
				testStruct01:  {"testmultikeystruct.enums": {"ENUM0"}},
				testStruct012: {"testmultikeystruct.enums": {"ENUM0", "ENUM2"}},
				testStruct12:  {"testmultikeystruct.enums": {"ENUM2"}},
			},
		},
		{
			desc: "regex",
			q:    search.NewQueryBuilder().AddStringsHighlighted(search.TestEnumSlice, "r/E.*1").ProtoQuery(),
			expectedResults: map[*storage.TestMultiKeyStruct]map[string][]string{
				testStruct1:   {"testmultikeystruct.enums": {"ENUM1"}},
				testStruct01:  {"testmultikeystruct.enums": {"ENUM1"}},
				testStruct012: {"testmultikeystruct.enums": {"ENUM1"}},
				testStruct12:  {"testmultikeystruct.enums": {"ENUM1"}},
			},
		},
		{
			desc: "negated regex",
			q:    search.NewQueryBuilder().AddStringsHighlighted(search.TestEnumSlice, "!r/E.*1").ProtoQuery(),
			expectedResults: map[*storage.TestMultiKeyStruct]map[string][]string{
				testStruct0:   {"testmultikeystruct.enums": {"ENUM0"}},
				testStruct01:  {"testmultikeystruct.enums": {"ENUM0"}},
				testStruct012: {"testmultikeystruct.enums": {"ENUM0", "ENUM2"}},
				testStruct12:  {"testmultikeystruct.enums": {"ENUM2"}},
			},
		},
		{
			desc: ">",
			q:    search.NewQueryBuilder().AddStringsHighlighted(search.TestEnumSlice, ">ENUM1").ProtoQuery(),
			expectedResults: map[*storage.TestMultiKeyStruct]map[string][]string{
				testStruct012: {"testmultikeystruct.enums": {"ENUM2"}},
				testStruct12:  {"testmultikeystruct.enums": {"ENUM2"}},
			},
		},
		{
			desc: "<=",
			q:    search.NewQueryBuilder().AddStringsHighlighted(search.TestEnumSlice, "<=ENUM1").ProtoQuery(),
			expectedResults: map[*storage.TestMultiKeyStruct]map[string][]string{
				testStruct0:   {"testmultikeystruct.enums": {"ENUM0"}},
				testStruct1:   {"testmultikeystruct.enums": {"ENUM1"}},
				testStruct12:  {"testmultikeystruct.enums": {"ENUM1"}},
				testStruct012: {"testmultikeystruct.enums": {"ENUM0", "ENUM1"}},
				testStruct01:  {"testmultikeystruct.enums": {"ENUM0", "ENUM1"}},
			},
		},
	})
}

func (s *IndexSuite) TestMapHighlights() {
	testStruct0 := s.getStruct(0, func(s *storage.TestMultiKeyStruct) {
		s.Labels = map[string]string{
			"foo": "bar",
			"new": "old",
		}
	})
	testStruct1 := s.getStruct(1, func(s *storage.TestMultiKeyStruct) {
		s.Labels = map[string]string{
			"one":   "two",
			"three": "four",
			"foo":   "car",
		}
	})

	testStruct2 := s.getStruct(2, func(s *storage.TestMultiKeyStruct) {
	})

	s.runHighlightTestCases([]highlightTestCase{
		{
			desc: "key exists",
			q:    search.NewQueryBuilder().AddMapQuery(search.TestLabels, "new", "").MarkHighlighted(search.TestLabels).ProtoQuery(),
			expectedResults: map[*storage.TestMultiKeyStruct]map[string][]string{
				testStruct0: {"testmultikeystruct.labels": {"new=old"}},
			},
		},
		{
			desc: "key does not exist",
			q:    search.NewQueryBuilder().AddMapQuery(search.TestLabels, "!foo", "").MarkHighlighted(search.TestLabels).ProtoQuery(),
			expectedResults: map[*storage.TestMultiKeyStruct]map[string][]string{
				// No labels will be printed since it's a "does not exist" query
				testStruct2: {},
			},
		},
		{
			desc:      "negated key and value, should get error",
			q:         search.NewQueryBuilder().AddMapQuery(search.TestLabels, "!foo", "blah").MarkHighlighted(search.TestLabels).ProtoQuery(),
			expectErr: true,
		},
		{
			desc: "non-empty map",
			q:    search.NewQueryBuilder().AddMapQuery(search.TestLabels, "", "").MarkHighlighted(search.TestLabels).ProtoQuery(),
			expectedResults: map[*storage.TestMultiKeyStruct]map[string][]string{
				testStruct0: {"testmultikeystruct.labels": {"foo=bar", "new=old"}},
				testStruct1: {"testmultikeystruct.labels": {"foo=car", "one=two", "three=four"}},
			},
		},
		{
			desc: "value only",
			q:    search.NewQueryBuilder().AddMapQuery(search.TestLabels, "", "bar").MarkHighlighted(search.TestLabels).ProtoQuery(),
			expectedResults: map[*storage.TestMultiKeyStruct]map[string][]string{
				testStruct0: {"testmultikeystruct.labels": {"foo=bar"}},
			},
		},
		{
			desc: "negated value only",
			q:    search.NewQueryBuilder().AddMapQuery(search.TestLabels, "", "!bar").MarkHighlighted(search.TestLabels).ProtoQuery(),
			// Negated value does not mean non-existence of value, it just means there should be at least one element
			// not matching the value. Unclear what the use-case of this is, but it is supported...
			expectedResults: map[*storage.TestMultiKeyStruct]map[string][]string{
				testStruct0: {"testmultikeystruct.labels": {"new=old"}},
				testStruct1: {"testmultikeystruct.labels": {"foo=car", "one=two", "three=four"}},
			},
		},
		{
			desc: "key and negated value, doesn't match",
			q:    search.NewQueryBuilder().AddMapQuery(search.TestLabels, "foo", "!r/.*ar").MarkHighlighted(search.TestLabels).ProtoQuery(),
			// Negated value does not mean non-existence of value, it just means there should be at least one element
			// not matching the value. Unclear what the use-case of this is, but it is supported...
			expectedResults: map[*storage.TestMultiKeyStruct]map[string][]string{},
		},
		{
			desc: "key and negated value, matches",
			q:    search.NewQueryBuilder().AddMapQuery(search.TestLabels, "foo", "!r/c.*").MarkHighlighted(search.TestLabels).ProtoQuery(),
			// Negated value does not mean non-existence of value, it just means there should be at least one element
			// not matching the value. Unclear what the use-case of this is, but it is supported...
			expectedResults: map[*storage.TestMultiKeyStruct]map[string][]string{
				testStruct0: {"testmultikeystruct.labels": {"foo=bar"}},
			},
		},
	})
}

func (s *IndexSuite) TestPagination() {
	var testStructs []*storage.TestMultiKeyStruct
	for i := 0; i < 8; i++ {
		testStructs = append(testStructs, s.getStruct(i, func(s *storage.TestMultiKeyStruct) {
			s.String_ = fmt.Sprintf("string-%d", i)
			s.Int64 = int64(rand.Int31())
			if i%3 != 0 {
				s.Bool = true
			}
		}))
	}

	for _, testCase := range []struct {
		desc                   string
		pagination             *v1.QueryPagination
		orderedExpectedMatches []int
	}{
		{
			"sort ascending",
			&v1.QueryPagination{
				Limit:       0,
				Offset:      0,
				SortOptions: []*v1.QuerySortOption{{Field: "Test String"}},
			},
			[]int{1, 2, 4, 5, 7},
		},
		{
			"sort descending",
			&v1.QueryPagination{
				Limit:       0,
				Offset:      0,
				SortOptions: []*v1.QuerySortOption{{Field: "Test String", Reversed: true}},
			},
			[]int{7, 5, 4, 2, 1},
		},
		{
			"limit",
			&v1.QueryPagination{
				Limit:       3,
				SortOptions: []*v1.QuerySortOption{{Field: "Test String"}},
			},
			[]int{1, 2, 4},
		},
		{
			"limit descending",
			&v1.QueryPagination{
				Limit:       3,
				SortOptions: []*v1.QuerySortOption{{Field: "Test String", Reversed: true}},
			},
			[]int{7, 5, 4},
		},
		{
			"offset",
			&v1.QueryPagination{
				Limit:       0,
				Offset:      2,
				SortOptions: []*v1.QuerySortOption{{Field: "Test String"}},
			},
			[]int{4, 5, 7},
		},
		{
			"offset descending",
			&v1.QueryPagination{
				Offset:      2,
				SortOptions: []*v1.QuerySortOption{{Field: "Test String", Reversed: true}},
			},
			[]int{4, 2, 1},
		},
		{
			"limit + offset",
			&v1.QueryPagination{
				Limit:       2,
				Offset:      2,
				SortOptions: []*v1.QuerySortOption{{Field: "Test String"}},
			},
			[]int{4, 5},
		},
		{
			"limit + offset descending",
			&v1.QueryPagination{
				Limit:       2,
				Offset:      2,
				SortOptions: []*v1.QuerySortOption{{Field: "Test String", Reversed: true}},
			},
			[]int{4, 2},
		},
	} {
		s.Run(testCase.desc, func() {
			q := search.NewQueryBuilder().AddBools(search.TestBool, true).ProtoQuery()
			q.Pagination = testCase.pagination
			results, err := s.indexer.Search(q)
			s.Require().NoError(err)

			actualMatches := make([]int, 0, len(results))
			for resultIdx, r := range results {
				for i, s := range testStructs {
					if r.ID == s.Key1+pkgPostgres.IDSeparator+s.Key2 {
						actualMatches = append(actualMatches, i)
						break
					}
				}
				s.Require().True(len(actualMatches) == resultIdx+1, "couldn't find id from result %+v", r)
			}
			s.Equal(testCase.orderedExpectedMatches, actualMatches)
		})
	}

}<|MERGE_RESOLUTION|>--- conflicted
+++ resolved
@@ -62,12 +62,8 @@
 
 	postgres.Destroy(ctx, s.pool)
 	gormDB := pgtest.OpenGormDB(s.T(), source)
-<<<<<<< HEAD
-	s.store = postgres.NewTestStore(ctx, s.pool, gormDB)
-=======
 	defer pgtest.CloseGormDB(s.T(), gormDB)
 	s.store = postgres.CreateTableAndNewStore(ctx, s.pool, gormDB)
->>>>>>> 32929248
 	s.indexer = postgres.NewIndexer(s.pool)
 }
 
