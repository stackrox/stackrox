--- conflicted
+++ resolved
@@ -13,7 +13,6 @@
 	pkgSchema "github.com/stackrox/rox/pkg/postgres/schema"
 	"github.com/stackrox/rox/pkg/sac"
 	"github.com/stackrox/rox/pkg/sync"
-	"github.com/stackrox/rox/pkg/utils"
 )
 
 const (
@@ -56,10 +55,6 @@
 	if err != nil {
 		log.Panicf("Error creating version table: %v", err)
 	}
-<<<<<<< HEAD
-	utils.CrashOnError(err)
-=======
->>>>>>> 9dbbaf1c
 }
 
 func insertIntoVersions(ctx context.Context, tx pgx.Tx, obj *storage.Version) error {
