--- conflicted
+++ resolved
@@ -36,13 +36,7 @@
 
 	// ListeningEndpointsWithProcessesCap identifies the capability for sensor to process and send information about listening endpoints and their processes, AKA processes listening on ports
 	ListeningEndpointsWithProcessesCap SensorCapability = "ListeningEndpointsWithProcesses"
-<<<<<<< HEAD
-
-	// SecuredClusterNotifications identifies the capability for sensor to process and send alert notifications to notifiers
-	SecuredClusterNotifications SensorCapability = "SecuredClusterNotifications"
 
 	// DelegatedRegistryCap identifies the capability for a secured cluster to interact directly with registries (ie: for scanning images in local registries)
 	DelegatedRegistryCap SensorCapability = "DelegatedRegistryCap"
-=======
->>>>>>> 3f76c9f2
 )