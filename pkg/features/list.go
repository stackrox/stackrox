package features

//lint:file-ignore U1000 we want to introduce this feature flag unused.

var (
	// SourcedAutogeneratedIntegrations enables adding a "source" to autogenerated integrations.
	// TODO(ROX-20353): if this is enabled by default, make sure to address sensor reconciliation of ImageIntegration resources.
	SourcedAutogeneratedIntegrations = registerUnchangeableFeature("Enable autogenerated integrations with cluster/namespace/secret source", "ROX_SOURCED_AUTOGENERATED_INTEGRATIONS", false)

	// VulnMgmtWorkloadCVEs enables APIs and UI pages for the VM Workload CVE enhancements
	VulnMgmtWorkloadCVEs = registerUnchangeableFeature("Vuln Mgmt Workload CVEs", "ROX_VULN_MGMT_WORKLOAD_CVES", true)

	// StoreEventHashes stores the hashes of successfully processed objects we receive from Sensor into the database
	StoreEventHashes = registerUnchangeableFeature("Store Event Hashes", "ROX_STORE_EVENT_HASHES", true)

	// PreventSensorRestartOnDisconnect enables a new behavior in Sensor where it avoids restarting when the gRPC connection with Central ends.
	PreventSensorRestartOnDisconnect = registerUnchangeableFeature("Prevent Sensor restart on disconnect", "ROX_PREVENT_SENSOR_RESTART_ON_DISCONNECT", true)

	// MoveInitBundlesUI is front-end only move from integrations to clusters route.
	MoveInitBundlesUI = registerUnchangeableFeature("Move init-bundles UI", "ROX_MOVE_INIT_BUNDLES_UI", true)

	// ComplianceEnhancements enables APIs and UI pages for Compliance 2.0
	ComplianceEnhancements = registerFeature("Compliance enhancements", "ROX_COMPLIANCE_ENHANCEMENTS", true)

	// AdministrationEvents enables APIs (including collection) and UI pages for administration events.
	AdministrationEvents = registerFeature("Enable administration events", "ROX_ADMINISTRATION_EVENTS", true)

	// PostgresDatastore defines if PostgresSQL should be used
	PostgresDatastore = registerUnchangeableFeature("Enable Postgres Datastore", "ROX_POSTGRES_DATASTORE", true)

	// ActiveVulnMgmt defines if the active vuln mgmt feature is enabled
	ActiveVulnMgmt = registerFeature("Enable Active Vulnerability Management", "ROX_ACTIVE_VULN_MGMT", false)

	// VulnReportingEnhancements enables APIs and UI pages for VM Reporting enhancements including downloadable reports
	VulnReportingEnhancements = registerFeature("Enable Vulnerability Reporting enhancements", "ROX_VULN_MGMT_REPORTING_ENHANCEMENTS", true)

	// UnifiedCVEDeferral enables APIs and UI pages for unified deferral workflow.
	UnifiedCVEDeferral = registerFeature("Enable new unified Vulnerability deferral workflow", "ROX_VULN_MGMT_UNIFIED_CVE_DEFERRAL", false)

	// ClusterAwareDeploymentCheck enables roxctl deployment check to check deployments on the cluster level.
	ClusterAwareDeploymentCheck = registerFeature("Enables cluster level check for the 'roxctl deployment check' command.", "ROX_CLUSTER_AWARE_DEPLOYMENT_CHECK", true)

	// WorkloadCVEsFixabilityFilters enables Workload CVE UI controls for fixability filters and default filters
	WorkloadCVEsFixabilityFilters = registerFeature("Enables Workload CVE fixability filters", "ROX_WORKLOAD_CVES_FIXABILITY_FILTERS", false)

	// SensorReconciliationOnReconnect enables sensors to support reconciliation when reconnecting
	SensorReconciliationOnReconnect = registerFeature("Enable Sensors to support reconciliation on reconnect", "ROX_SENSOR_RECONCILIATION", true)

	// AuthMachineToMachine allows to exchange ID tokens for Central tokens without requiring user interaction.
	AuthMachineToMachine = registerFeature("Enable Auth Machine to Machine functionalities", "ROX_AUTH_MACHINE_TO_MACHINE", true)

	// PolicyCriteriaModal enables a modal for selecting policy criteria when editing a policy
	PolicyCriteriaModal = registerFeature("Enable modal to select policy criteria when editing a policy", "ROX_POLICY_CRITERIA_MODAL", false)

	// SensorDeploymentBuildOptimization enables a performance improvement by skipping deployments processing when no dependency or spec changed
	SensorDeploymentBuildOptimization = registerFeature("Enables a performance improvement by skipping deployments processing when no dependency or spec changed", "ROX_DEPLOYMENT_BUILD_OPTIMIZATION", true)

	// DeploymentVolumeSearch enables search on the volume fields of deployments
	_ = registerFeature("Enables search on the volume fields of deployments", "ROX_DEPLOYMENT_VOLUME_SEARCH", true)

	// DeploymentSecretSearch enables search on the secret fields of deployments
	_ = registerFeature("Enables search on the secret fields of deployments", "ROX_DEPLOYMENT_SECRET_SEARCH", true)

	// DeploymentEnvvarSearch enables search on the environment variable fields of deployments
	_ = registerFeature("Enables search on the environment variable fields of deployments", "ROX_DEPLOYMENT_ENVVAR_SEARCH", true)

	// SecretFileSearch enables search on the file fields of secrets
	_ = registerFeature("Enables search on the file fields of secrets", "ROX_SECRET_FILE_SEARCH", true)

	// SensorCapturesIntermediateEvents enables sensor to capture intermediate events when it is disconnected from central
	SensorCapturesIntermediateEvents = registerFeature("Enables sensor to capture intermediate events when it is disconnected from central", "ROX_CAPTURE_INTERMEDIATE_EVENTS", true)

	// ScannerV4Support enables various capabilities associated with ACS + Clair consolidated scanner.
	ScannerV4Support = registerUnchangeableFeature("Enable Scanner V4 Support", "ROX_SCANNER_V4_SUPPORT", true)

	// ScannerV4 indicates Scanner V4 is installed and should be used as the default image scanner in Central/Sensor.
	ScannerV4 = registerFeature("Enables Scanner V4 runtime functionality", "ROX_SCANNER_V4", false)

	// CloudCredentials enables support for short-lived cloud credentials.
	CloudCredentials = registerFeature("Enable support for short-lived cloud credentials", "ROX_CLOUD_CREDENTIALS", true)

	// CloudSources enables support for cloud source integrations.
	CloudSources = registerFeature("Enable support for cloud source integrations", "ROX_CLOUD_SOURCES", true)

	// ComplianceHierachyControlData enables support for compliance hierarchy control data.
	ComplianceHierachyControlData = registerFeature("Enable support to display and import the compliance hierarchy control data", "ROX_COMPLIANCE_HIERARCHY_CONTROL_DATA", false)

	// VulnMgmtNodePlatformCVEs enables new APIs and UI for VM 2.0 Node and Platform CVEs
	VulnMgmtNodePlatformCVEs = registerFeature("Enables support for Node and Platform CVEs in VM 2.0", "ROX_VULN_MGMT_NODE_PLATFORM_CVES", false)

<<<<<<< HEAD
	// UnqualifiedSearchRegistries enables support for unqualified search registries and short name aliases.
	UnqualifiedSearchRegistries = registerFeature("Enable support for unqualified search registries and short name aliases", "ROX_UNQUALIFIED_SEARCH_REGISTRIES", false)
=======
	// ComplianceReporting enables support for compliance reporting.
	ComplianceReporting = registerFeature("Enable support for V2 compliance reporting", "ROX_COMPLIANCE_REPORTING", false)
>>>>>>> 8126cc2f
)<|MERGE_RESOLUTION|>--- conflicted
+++ resolved
@@ -88,11 +88,9 @@
 	// VulnMgmtNodePlatformCVEs enables new APIs and UI for VM 2.0 Node and Platform CVEs
 	VulnMgmtNodePlatformCVEs = registerFeature("Enables support for Node and Platform CVEs in VM 2.0", "ROX_VULN_MGMT_NODE_PLATFORM_CVES", false)
 
-<<<<<<< HEAD
+	// ComplianceReporting enables support for compliance reporting.
+	ComplianceReporting = registerFeature("Enable support for V2 compliance reporting", "ROX_COMPLIANCE_REPORTING", false)
+
 	// UnqualifiedSearchRegistries enables support for unqualified search registries and short name aliases.
 	UnqualifiedSearchRegistries = registerFeature("Enable support for unqualified search registries and short name aliases", "ROX_UNQUALIFIED_SEARCH_REGISTRIES", false)
-=======
-	// ComplianceReporting enables support for compliance reporting.
-	ComplianceReporting = registerFeature("Enable support for V2 compliance reporting", "ROX_COMPLIANCE_REPORTING", false)
->>>>>>> 8126cc2f
 )