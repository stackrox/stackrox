--- conflicted
+++ resolved
@@ -24,14 +24,6 @@
 	// PoliciesPatternFly enables the PatternFly version of Policies. (used in the front-end app only)
 	PoliciesPatternFly = registerFeature("Enable PatternFly version of Policies", "ROX_POLICIES_PATTERNFLY", true)
 
-<<<<<<< HEAD
-	// ImageSignatureVerification enables image signature verification.
-	ImageSignatureVerification = registerFeature("Enable Image Signature Verification workflow", "ROX_VERIFY_IMAGE_SIGNATURE", true)
-=======
-	// LocalImageScanning enables OpenShift local-image scanning.
-	LocalImageScanning = registerFeature("Enable OpenShift local-image scanning", "ROX_LOCAL_IMAGE_SCANNING", true)
->>>>>>> 744ed9d1
-
 	// PostgresDatastore enables Postgres datastore.
 	PostgresDatastore = registerFeature("Enable Postgres Datastore", "ROX_POSTGRES_DATASTORE", false)
 
