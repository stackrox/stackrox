--- conflicted
+++ resolved
@@ -1,14 +1,8 @@
 ARG RPMS_REGISTRY=registry.access.redhat.com
 ARG RPMS_BASE_IMAGE=ubi8
-ARG RPMS_BASE_TAG=8.7
+ARG RPMS_BASE_TAG=latest
 ARG BASE_REGISTRY=registry.access.redhat.com
 ARG BASE_IMAGE=ubi8-minimal
-<<<<<<< HEAD
-ARG BASE_TAG=8.7
-=======
-ARG POSTGRES_BASE_IMAGE=ubi8
-ARG BASE_TAG=latest
->>>>>>> 23e94877
 
 FROM ${RPMS_REGISTRY}/${RPMS_BASE_IMAGE}:${RPMS_BASE_TAG} AS postgres_rpms
 
@@ -45,11 +39,7 @@
     rpm -i /tmp/postgres-libs.rpm /tmp/postgres-server.rpm /tmp/postgres.rpm /tmp/postgres-contrib.rpm && \
     # Restore /usr/share/zoneinfo that's empty in ubi-minimal because postgres reads timezone data from it.
     # https://access.redhat.com/solutions/5616681
-<<<<<<< HEAD
-    microdnf -y --setopt=install_weak_deps=0 --setopt=tsflags=nodocs reinstall tzdata && \
-=======
-    microdnf --setopt=install_weak_deps=0 --nodocs reinstall tzdata && \
->>>>>>> 23e94877
+    microdnf -y --setopt=install_weak_deps=0 --nodocs reinstall tzdata && \
     microdnf clean all && \
     rpm -e --nodeps $(rpm -qa curl '*rpm*' '*dnf*' '*libsolv*' '*hawkey*' 'yum*') && \
     rm -rf /var/cache/dnf /var/cache/yum && \
