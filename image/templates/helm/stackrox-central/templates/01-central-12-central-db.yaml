--- conflicted
+++ resolved
@@ -27,7 +27,7 @@
       annotations:
         {{- include "srox.podAnnotations" (list . "deployment" "central-db") | nindent 8 }}
     spec:
-<<<<<<< HEAD
+      serviceAccountName: central-db
       initContainers:
       - name: init-db
         image: {{ ._rox.central.image.fullRef | replace "main" "central-db" | quote }}
@@ -51,9 +51,6 @@
           runAsUser: 70
           runAsGroup: 70
 
-=======
-      serviceAccountName: central-db
->>>>>>> 0e9c3b57
       containers:
       - name: central-db
         {{- /* TODO(ROX-9249): Need to provide Central DB configuration. Use the same image registry and tag for Central DB image for now. */}}
@@ -82,7 +79,6 @@
           name: disk
         - name: central-db-tls-volume
           mountPath: /run/secrets/stackrox.io/certs
-      serviceAccountName: central
       securityContext:
         fsGroup: 70
       volumes:
