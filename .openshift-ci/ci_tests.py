--- conflicted
+++ resolved
@@ -297,11 +297,7 @@
 
 
 class CustomSetTest(BaseTest):
-<<<<<<< HEAD
     TEST_TIMEOUT = 7 * 60 * 60
-=======
-    TEST_TIMEOUT = 420 * 60
->>>>>>> b805148f
 
     def run(self):
         print("Executing a sub set of qa-tests-backend tests for ppc64le and s390x")
