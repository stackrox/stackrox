#!/usr/bin/env bash

# The entrypoint for CI defined in https://github.com/openshift/release/tree/master/ci-operator/config/stackrox/stackrox
# Imports secrets to env vars, gates the job based on context, changed files and PR labels and ultimately
# hands off to the test/build script in *scripts/ci/jobs*.

ROOT="$(cd "$(dirname "${BASH_SOURCE[0]}")"/.. && pwd)"
# shellcheck source=../scripts/ci/lib.sh
source "$ROOT/scripts/ci/lib.sh"
# shellcheck source=../tests/e2e/lib.sh
source "$ROOT/tests/e2e/lib.sh"

set -euo pipefail

if [[ -n "${SHARED_DIR:-}" ]]; then
    echo "SHARED_DIR: ${SHARED_DIR}"
    ls -latr "${SHARED_DIR}"
    if [[ -f "${SHARED_DIR}/shared_env" ]]; then
        cat "${SHARED_DIR:-}/shared_env"
        # shellcheck disable=SC1091
        source "${SHARED_DIR}/shared_env"
    else
        echo "shared_env file does not exist in ${SHARED_DIR}"
    fi
else
    echo "SHARED_DIR is not set"
fi

echo "REMOVE_EXISTING_STACKROX_RESOURCES:${REMOVE_EXISTING_STACKROX_RESOURCES:-}"

openshift_ci_mods
openshift_ci_import_creds
create_exit_trap

if [[ "$#" -lt 1 ]]; then
    die "usage: dispatch <ci-job> [<...other parameters...>]"
fi

ci_job="$1"
shift
ci_export CI_JOB_NAME "$ci_job"

case "$ci_job" in
    gke*qa-e2e-tests|gke*nongroovy-e2e-tests|gke*upgrade-tests|gke-ui-e2e-tests|\
    eks-qa-e2e-tests|osd*qa-e2e-tests|gke*sensor-integration-tests)
        openshift_ci_e2e_mods
        ;;
    *-operator-e2e-tests)
        operator_e2e_test_setup
        ;;
esac

case "$ci_job" in
<<<<<<< HEAD
    eks-qa-e2e-tests|osd*qa-e2e-tests|ocp-*-ui-e2e-tests)
=======
    eks-qa-e2e-tests|osd*qa-e2e-tests|ocp*e2e-tests)
>>>>>>> 76809b35
        setup_automation_flavor_e2e_cluster "$ci_job"
        ;;
esac

if [[ "$ci_job" =~ e2e|upgrade ]]; then
    handle_nightly_binary_version_mismatch
fi

export PYTHONPATH="${PYTHONPATH:-}:.openshift-ci"

if ! [[ "$ci_job" =~ [a-z-]+ ]]; then
    # don't exec possibly untrusted scripts
    die "untrusted job: $ci_job"
fi

if [[ -f "$ROOT/scripts/ci/jobs/${ci_job}.sh" ]]; then
    job_script="$ROOT/scripts/ci/jobs/${ci_job}.sh"
elif [[ -f "$ROOT/scripts/ci/jobs/${ci_job//-/_}.py" ]]; then
    job_script="$ROOT/scripts/ci/jobs/${ci_job//-/_}.py"
else
    die "ERROR: There is no job script for $ci_job"
fi

if [[ "${JOB_NAME:-}" =~ -ocp- ]]; then
    info "Allow restricted SCC for all users and namespaces."
    oc create clusterrolebinding system:openshift:scc:restricted --clusterrole=system:openshift:scc:restricted --group=system:authenticated || true
fi

"${job_script}" "$@" &
job_pid="$!"

# An Openshift CI job is canceled and sent a SIGINT when for example a new
# commit is pushed to a PR.
forward_sigint() {
    echo "Dispatch is forwarding SIGINT to job"
    kill -SIGINT "${job_pid}"
    # Delay the default exit trap execution and process completion to allow job
    # SIGINT handlers to complete before ci-operator terminates.
    sleep 3
}
trap forward_sigint SIGINT

wait "${job_pid}"<|MERGE_RESOLUTION|>--- conflicted
+++ resolved
@@ -51,11 +51,7 @@
 esac
 
 case "$ci_job" in
-<<<<<<< HEAD
-    eks-qa-e2e-tests|osd*qa-e2e-tests|ocp-*-ui-e2e-tests)
-=======
     eks-qa-e2e-tests|osd*qa-e2e-tests|ocp*e2e-tests)
->>>>>>> 76809b35
         setup_automation_flavor_e2e_cluster "$ci_job"
         ;;
 esac
