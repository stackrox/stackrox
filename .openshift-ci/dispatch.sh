#!/usr/bin/env bash

ROOT="$(cd "$(dirname "${BASH_SOURCE[0]}")"/.. && pwd)"
source "$ROOT/scripts/ci/lib.sh"

set -euo pipefail

shopt -s nullglob
for cred in /tmp/secret/**/[A-Z]*; do
    export "$(basename "$cred")"="$(cat "$cred")"
done

openshift_ci_mods

function hold() {
    while [[ -e /tmp/hold ]]; do
        info "Holding this job for debug"
        sleep 60
    done
}
trap hold EXIT

if [[ "$#" -lt 1 ]]; then
    die "usage: dispatch <ci-job> [<...other parameters...>]"
fi

ci_job="$1"
shift
ci_export CI_JOB_NAME "$ci_job"

gate_job "$ci_job"

case "$ci_job" in
    style-checks)
        make style
        ;;
    policy-checks)
        "$ROOT/scripts/ci/jobs/check-policy-files.sh"
        ;;
<<<<<<< HEAD
    generated-checks)
        "$ROOT/scripts/ci/jobs/check-generated.sh"
=======
    mitre-bundles-checks)
        "$ROOT/scripts/ci/jobs/check-mitre-bundles.sh"
>>>>>>> 03e12e84
        ;;
    go-unit-tests-release)
        GOTAGS=release "$ROOT/scripts/ci/jobs/go-unit-tests.sh"
        ;;
    go-unit-tests)
        GOTAGS='' "$ROOT/scripts/ci/jobs/go-unit-tests.sh"
        ;;
    integration-unit-tests)
        "$ROOT/scripts/ci/jobs/integration-unit-tests.sh"
        ;;
    shell-unit-tests)
        "$ROOT/scripts/ci/jobs/shell-unit-tests.sh"
        ;;
    ui-unit-tests)
        "$ROOT/scripts/ci/jobs/ui-unit-tests.sh"
        ;;
    push-images)
        "$ROOT/scripts/ci/jobs/push-images.sh" "$@"
        ;;
    gke-qa-e2e-tests)
        "$ROOT/.openshift-ci/gke_qa_e2e_test.py"
        ;;
    gke-upgrade-tests)
        "$ROOT/.openshift-ci/gke_upgrade_test.py"
        ;;
    gke-ui-e2e-tests)
        "$ROOT/.openshift-ci/gke_ui_e2e_test.py"
        ;;
    *)
        # For ease of initial integration this function does not fail when the
        # job is unknown.
        info "nothing to see here: ${ci_job}"
        exit 0
esac<|MERGE_RESOLUTION|>--- conflicted
+++ resolved
@@ -37,13 +37,11 @@
     policy-checks)
         "$ROOT/scripts/ci/jobs/check-policy-files.sh"
         ;;
-<<<<<<< HEAD
     generated-checks)
         "$ROOT/scripts/ci/jobs/check-generated.sh"
-=======
+        ;;
     mitre-bundles-checks)
         "$ROOT/scripts/ci/jobs/check-mitre-bundles.sh"
->>>>>>> 03e12e84
         ;;
     go-unit-tests-release)
         GOTAGS=release "$ROOT/scripts/ci/jobs/go-unit-tests.sh"
