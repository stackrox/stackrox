#!/usr/bin/env bash

ROOT="$(cd "$(dirname "${BASH_SOURCE[0]}")"/.. && pwd)"
source "$ROOT/scripts/ci/lib.sh"

set -euo pipefail

shopt -s nullglob
for cred in /tmp/secret/**/[A-Z]*; do
    export "$(basename "$cred")"="$(cat "$cred")"
done

openshift_ci_mods

function hold() {
    while [[ -e /tmp/hold ]]; do
        info "Holding this job for debug"
        sleep 60
    done
}
trap hold EXIT

if [[ "$#" -lt 1 ]]; then
    die "usage: dispatch <ci-job> [<...other parameters...>]"
fi

ci_job="$1"
shift
ci_export CI_JOB_NAME "$ci_job"

gate_job "$ci_job"

case "$ci_job" in
    gke-qa-e2e-tests|gke-nongroovy-e2e-tests|gke-upgrade-tests|gke-ui-e2e-tests)
        openshift_ci_e2e_mods
        ;;
esac

<<<<<<< HEAD
case "$ci_job" in
    style-checks)
        make style
        ;;
    policy-checks)
        "$ROOT/scripts/ci/jobs/check-policy-files.sh"
        ;;
    mitre-bundles-checks)
        "$ROOT/scripts/ci/jobs/check-mitre-bundles.sh"
        ;;
    pr-fixes-checks)
        "$ROOT/scripts/ci/jobs/check-pr-fixes.sh"
        ;;
    todo-checks)
        "$ROOT/scripts/ci/jobs/check-todos.sh"
        ;;
    generated-checks)
        "$ROOT/scripts/ci/jobs/check-generated.sh"
        ;;
    go-unit-tests-release)
        GOTAGS=release "$ROOT/scripts/ci/jobs/go-unit-tests.sh"
        ;;
    go-unit-tests)
        GOTAGS='' "$ROOT/scripts/ci/jobs/go-unit-tests.sh"
        ;;
    go-postgres-tests)
        GOTAGS='' "$ROOT/scripts/ci/jobs/go-postgres-tests.sh"
        ;;
    integration-unit-tests)
        "$ROOT/scripts/ci/jobs/integration-unit-tests.sh"
        ;;
    shell-unit-tests)
        "$ROOT/scripts/ci/jobs/shell-unit-tests.sh"
        ;;
    ui-unit-tests)
        "$ROOT/scripts/ci/jobs/ui-unit-tests.sh"
        ;;
    test-binary-build-commands)
        "$ROOT/scripts/ci/jobs/test-binary-build-commands.sh"
        ;;
    push-images)
        "$ROOT/scripts/ci/jobs/push-images.sh" "$@"
        ;;
    release-mgmt)
        "$ROOT/scripts/ci/jobs/release-mgmt.sh" "$@"
        ;;
    gke-qa-e2e-tests)
        "$ROOT/.openshift-ci/gke_qa_e2e_test.py"
        ;;
    gke-nongroovy-e2e-tests)
        "$ROOT/.openshift-ci/gke_nongroovy_e2e_test.py"
        ;;
    openshift-4-qa-e2e-tests)
        "$ROOT/.openshift-ci/openshift_4_qa_e2e_test.py"
        ;;
    gke-upgrade-tests)
        "$ROOT/.openshift-ci/gke_upgrade_test.py"
        ;;
    gke-ui-e2e-tests)
        "$ROOT/.openshift-ci/gke_ui_e2e_test.py"
        ;;
    *)
        # For ease of initial integration this function does not fail when the
        # job is unknown.
        info "nothing to see here: ${ci_job}"
        exit 0
esac
=======
export PYTHONPATH="${PYTHONPATH:-}:.openshift-ci"

if ! [[ "$ci_job" =~ [a-z-]+ ]]; then
    # don't exec possibly untrusted scripts
    die "untrusted job: $ci_job"
fi

if [[ -f "$ROOT/scripts/ci/jobs/${ci_job}.sh" ]]; then
    job_script="$ROOT/scripts/ci/jobs/${ci_job}.sh"
elif [[ -f "$ROOT/scripts/ci/jobs/${ci_job//-/_}.py" ]]; then
    job_script="$ROOT/scripts/ci/jobs/${ci_job//-/_}.py"
else
    # For ease of initial integration this function does not fail when the
    # job is unknown.
    info "nothing to see here: ${ci_job}"
    exit 0
fi

"${job_script}" "$@"
>>>>>>> b4da0199
<|MERGE_RESOLUTION|>--- conflicted
+++ resolved
@@ -36,75 +36,6 @@
         ;;
 esac
 
-<<<<<<< HEAD
-case "$ci_job" in
-    style-checks)
-        make style
-        ;;
-    policy-checks)
-        "$ROOT/scripts/ci/jobs/check-policy-files.sh"
-        ;;
-    mitre-bundles-checks)
-        "$ROOT/scripts/ci/jobs/check-mitre-bundles.sh"
-        ;;
-    pr-fixes-checks)
-        "$ROOT/scripts/ci/jobs/check-pr-fixes.sh"
-        ;;
-    todo-checks)
-        "$ROOT/scripts/ci/jobs/check-todos.sh"
-        ;;
-    generated-checks)
-        "$ROOT/scripts/ci/jobs/check-generated.sh"
-        ;;
-    go-unit-tests-release)
-        GOTAGS=release "$ROOT/scripts/ci/jobs/go-unit-tests.sh"
-        ;;
-    go-unit-tests)
-        GOTAGS='' "$ROOT/scripts/ci/jobs/go-unit-tests.sh"
-        ;;
-    go-postgres-tests)
-        GOTAGS='' "$ROOT/scripts/ci/jobs/go-postgres-tests.sh"
-        ;;
-    integration-unit-tests)
-        "$ROOT/scripts/ci/jobs/integration-unit-tests.sh"
-        ;;
-    shell-unit-tests)
-        "$ROOT/scripts/ci/jobs/shell-unit-tests.sh"
-        ;;
-    ui-unit-tests)
-        "$ROOT/scripts/ci/jobs/ui-unit-tests.sh"
-        ;;
-    test-binary-build-commands)
-        "$ROOT/scripts/ci/jobs/test-binary-build-commands.sh"
-        ;;
-    push-images)
-        "$ROOT/scripts/ci/jobs/push-images.sh" "$@"
-        ;;
-    release-mgmt)
-        "$ROOT/scripts/ci/jobs/release-mgmt.sh" "$@"
-        ;;
-    gke-qa-e2e-tests)
-        "$ROOT/.openshift-ci/gke_qa_e2e_test.py"
-        ;;
-    gke-nongroovy-e2e-tests)
-        "$ROOT/.openshift-ci/gke_nongroovy_e2e_test.py"
-        ;;
-    openshift-4-qa-e2e-tests)
-        "$ROOT/.openshift-ci/openshift_4_qa_e2e_test.py"
-        ;;
-    gke-upgrade-tests)
-        "$ROOT/.openshift-ci/gke_upgrade_test.py"
-        ;;
-    gke-ui-e2e-tests)
-        "$ROOT/.openshift-ci/gke_ui_e2e_test.py"
-        ;;
-    *)
-        # For ease of initial integration this function does not fail when the
-        # job is unknown.
-        info "nothing to see here: ${ci_job}"
-        exit 0
-esac
-=======
 export PYTHONPATH="${PYTHONPATH:-}:.openshift-ci"
 
 if ! [[ "$ci_job" =~ [a-z-]+ ]]; then
@@ -123,5 +54,4 @@
     exit 0
 fi
 
-"${job_script}" "$@"
->>>>>>> b4da0199
+"${job_script}" "$@"