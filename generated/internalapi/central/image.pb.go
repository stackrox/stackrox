--- conflicted
+++ resolved
@@ -31,11 +31,7 @@
 	ImageName string `protobuf:"bytes,2,opt,name=image_name,json=imageName,proto3" json:"image_name,omitempty"`
 	// force will cause central and sensor caches to be ignored.
 	Force bool `protobuf:"varint,3,opt,name=force,proto3" json:"force,omitempty"`
-<<<<<<< HEAD
-	// namespace is used by sensor to pull additonal secrets for registry authentication.
-=======
 	// namespace is used by sensor to pull additional secrets for registry authentication.
->>>>>>> 30bdb9e3
 	Namespace            string   `protobuf:"bytes,4,opt,name=namespace,proto3" json:"namespace,omitempty"`
 	XXX_NoUnkeyedLiteral struct{} `json:"-"`
 	XXX_unrecognized     []byte   `json:"-"`
