{
  "swagger": "2.0",
  "info": {
    "title": "api/v1/search_service.proto",
    "version": "version not set"
  },
  "consumes": [
    "application/json"
  ],
  "produces": [
    "application/json"
  ],
  "paths": {
    "/v1/search": {
      "get": {
        "operationId": "SearchService_Search",
        "responses": {
          "200": {
            "description": "A successful response.",
            "schema": {
              "$ref": "#/definitions/v1SearchResponse"
            }
          },
          "default": {
            "description": "An unexpected error response.",
            "schema": {
              "$ref": "#/definitions/runtimeError"
            }
          }
        },
        "parameters": [
          {
            "name": "query",
            "in": "query",
            "required": false,
            "type": "string"
          },
          {
            "name": "categories",
            "in": "query",
            "required": false,
            "type": "array",
            "items": {
              "type": "string",
              "enum": [
                "SEARCH_UNSET",
                "ALERTS",
                "IMAGES",
                "IMAGE_COMPONENTS",
                "IMAGE_VULN_EDGE",
                "IMAGE_COMPONENT_EDGE",
                "POLICIES",
                "DEPLOYMENTS",
                "ACTIVE_COMPONENT",
                "PODS",
                "SECRETS",
                "PROCESS_INDICATORS",
                "COMPLIANCE",
                "CLUSTERS",
                "NAMESPACES",
                "NODES",
                "NODE_COMPONENTS",
                "NODE_VULN_EDGE",
                "NODE_COMPONENT_EDGE",
                "NODE_COMPONENT_CVE_EDGE",
                "COMPLIANCE_STANDARD",
                "COMPLIANCE_CONTROL_GROUP",
                "COMPLIANCE_CONTROL",
                "SERVICE_ACCOUNTS",
                "ROLES",
                "ROLEBINDINGS",
                "REPORT_CONFIGURATIONS",
                "PROCESS_BASELINES",
                "SUBJECTS",
                "RISKS",
                "VULNERABILITIES",
                "CLUSTER_VULNERABILITIES",
                "IMAGE_VULNERABILITIES",
                "NODE_VULNERABILITIES",
                "COMPONENT_VULN_EDGE",
                "CLUSTER_VULN_EDGE",
                "NETWORK_ENTITY",
                "VULN_REQUEST",
                "NETWORK_BASELINE",
                "NETWORK_POLICIES",
                "PROCESS_BASELINE_RESULTS",
                "COMPLIANCE_METADATA",
                "COMPLIANCE_RESULTS",
                "COMPLIANCE_DOMAIN",
                "CLUSTER_HEALTH",
                "POLICY_CATEGORIES",
                "IMAGE_INTEGRATIONS",
                "COLLECTIONS",
                "POLICY_CATEGORY_EDGE",
                "PROCESS_LISTENING_ON_PORT",
                "API_TOKEN",
<<<<<<< HEAD
                "BLOB"
=======
                "REPORT_METADATA",
                "REPORT_SNAPSHOT",
                "COMPLIANCE_INTEGRATIONS"
>>>>>>> 96ed8e47
              ]
            },
            "collectionFormat": "multi"
          }
        ],
        "tags": [
          "SearchService"
        ]
      }
    },
    "/v1/search/autocomplete": {
      "get": {
        "operationId": "SearchService_Autocomplete",
        "responses": {
          "200": {
            "description": "A successful response.",
            "schema": {
              "$ref": "#/definitions/v1AutocompleteResponse"
            }
          },
          "default": {
            "description": "An unexpected error response.",
            "schema": {
              "$ref": "#/definitions/runtimeError"
            }
          }
        },
        "parameters": [
          {
            "name": "query",
            "in": "query",
            "required": false,
            "type": "string"
          },
          {
            "name": "categories",
            "in": "query",
            "required": false,
            "type": "array",
            "items": {
              "type": "string",
              "enum": [
                "SEARCH_UNSET",
                "ALERTS",
                "IMAGES",
                "IMAGE_COMPONENTS",
                "IMAGE_VULN_EDGE",
                "IMAGE_COMPONENT_EDGE",
                "POLICIES",
                "DEPLOYMENTS",
                "ACTIVE_COMPONENT",
                "PODS",
                "SECRETS",
                "PROCESS_INDICATORS",
                "COMPLIANCE",
                "CLUSTERS",
                "NAMESPACES",
                "NODES",
                "NODE_COMPONENTS",
                "NODE_VULN_EDGE",
                "NODE_COMPONENT_EDGE",
                "NODE_COMPONENT_CVE_EDGE",
                "COMPLIANCE_STANDARD",
                "COMPLIANCE_CONTROL_GROUP",
                "COMPLIANCE_CONTROL",
                "SERVICE_ACCOUNTS",
                "ROLES",
                "ROLEBINDINGS",
                "REPORT_CONFIGURATIONS",
                "PROCESS_BASELINES",
                "SUBJECTS",
                "RISKS",
                "VULNERABILITIES",
                "CLUSTER_VULNERABILITIES",
                "IMAGE_VULNERABILITIES",
                "NODE_VULNERABILITIES",
                "COMPONENT_VULN_EDGE",
                "CLUSTER_VULN_EDGE",
                "NETWORK_ENTITY",
                "VULN_REQUEST",
                "NETWORK_BASELINE",
                "NETWORK_POLICIES",
                "PROCESS_BASELINE_RESULTS",
                "COMPLIANCE_METADATA",
                "COMPLIANCE_RESULTS",
                "COMPLIANCE_DOMAIN",
                "CLUSTER_HEALTH",
                "POLICY_CATEGORIES",
                "IMAGE_INTEGRATIONS",
                "COLLECTIONS",
                "POLICY_CATEGORY_EDGE",
                "PROCESS_LISTENING_ON_PORT",
                "API_TOKEN",
<<<<<<< HEAD
                "BLOB"
=======
                "REPORT_METADATA",
                "REPORT_SNAPSHOT",
                "COMPLIANCE_INTEGRATIONS"
>>>>>>> 96ed8e47
              ]
            },
            "collectionFormat": "multi"
          }
        ],
        "tags": [
          "SearchService"
        ]
      }
    },
    "/v1/search/metadata/options": {
      "get": {
        "operationId": "SearchService_Options",
        "responses": {
          "200": {
            "description": "A successful response.",
            "schema": {
              "$ref": "#/definitions/v1SearchOptionsResponse"
            }
          },
          "default": {
            "description": "An unexpected error response.",
            "schema": {
              "$ref": "#/definitions/runtimeError"
            }
          }
        },
        "parameters": [
          {
            "name": "categories",
            "in": "query",
            "required": false,
            "type": "array",
            "items": {
              "type": "string",
              "enum": [
                "SEARCH_UNSET",
                "ALERTS",
                "IMAGES",
                "IMAGE_COMPONENTS",
                "IMAGE_VULN_EDGE",
                "IMAGE_COMPONENT_EDGE",
                "POLICIES",
                "DEPLOYMENTS",
                "ACTIVE_COMPONENT",
                "PODS",
                "SECRETS",
                "PROCESS_INDICATORS",
                "COMPLIANCE",
                "CLUSTERS",
                "NAMESPACES",
                "NODES",
                "NODE_COMPONENTS",
                "NODE_VULN_EDGE",
                "NODE_COMPONENT_EDGE",
                "NODE_COMPONENT_CVE_EDGE",
                "COMPLIANCE_STANDARD",
                "COMPLIANCE_CONTROL_GROUP",
                "COMPLIANCE_CONTROL",
                "SERVICE_ACCOUNTS",
                "ROLES",
                "ROLEBINDINGS",
                "REPORT_CONFIGURATIONS",
                "PROCESS_BASELINES",
                "SUBJECTS",
                "RISKS",
                "VULNERABILITIES",
                "CLUSTER_VULNERABILITIES",
                "IMAGE_VULNERABILITIES",
                "NODE_VULNERABILITIES",
                "COMPONENT_VULN_EDGE",
                "CLUSTER_VULN_EDGE",
                "NETWORK_ENTITY",
                "VULN_REQUEST",
                "NETWORK_BASELINE",
                "NETWORK_POLICIES",
                "PROCESS_BASELINE_RESULTS",
                "COMPLIANCE_METADATA",
                "COMPLIANCE_RESULTS",
                "COMPLIANCE_DOMAIN",
                "CLUSTER_HEALTH",
                "POLICY_CATEGORIES",
                "IMAGE_INTEGRATIONS",
                "COLLECTIONS",
                "POLICY_CATEGORY_EDGE",
                "PROCESS_LISTENING_ON_PORT",
                "API_TOKEN",
<<<<<<< HEAD
                "BLOB"
=======
                "REPORT_METADATA",
                "REPORT_SNAPSHOT",
                "COMPLIANCE_INTEGRATIONS"
>>>>>>> 96ed8e47
              ]
            },
            "collectionFormat": "multi"
          }
        ],
        "tags": [
          "SearchService"
        ]
      }
    }
  },
  "definitions": {
    "SearchResponseCount": {
      "type": "object",
      "properties": {
        "category": {
          "$ref": "#/definitions/v1SearchCategory"
        },
        "count": {
          "type": "string",
          "format": "int64"
        }
      }
    },
    "SearchResultMatches": {
      "type": "object",
      "properties": {
        "values": {
          "type": "array",
          "items": {
            "type": "string"
          }
        }
      }
    },
    "protobufAny": {
      "type": "object",
      "properties": {
        "typeUrl": {
          "type": "string",
          "description": "A URL/resource name that uniquely identifies the type of the serialized\nprotocol buffer message. This string must contain at least\none \"/\" character. The last segment of the URL's path must represent\nthe fully qualified name of the type (as in\n`path/google.protobuf.Duration`). The name should be in a canonical form\n(e.g., leading \".\" is not accepted).\n\nIn practice, teams usually precompile into the binary all types that they\nexpect it to use in the context of Any. However, for URLs which use the\nscheme `http`, `https`, or no scheme, one can optionally set up a type\nserver that maps type URLs to message definitions as follows:\n\n* If no scheme is provided, `https` is assumed.\n* An HTTP GET on the URL must yield a [google.protobuf.Type][]\n  value in binary format, or produce an error.\n* Applications are allowed to cache lookup results based on the\n  URL, or have them precompiled into a binary to avoid any\n  lookup. Therefore, binary compatibility needs to be preserved\n  on changes to types. (Use versioned type names to manage\n  breaking changes.)\n\nNote: this functionality is not currently available in the official\nprotobuf release, and it is not used for type URLs beginning with\ntype.googleapis.com.\n\nSchemes other than `http`, `https` (or the empty scheme) might be\nused with implementation specific semantics."
        },
        "value": {
          "type": "string",
          "format": "byte",
          "description": "Must be a valid serialized protocol buffer of the above specified type."
        }
      },
      "description": "`Any` contains an arbitrary serialized protocol buffer message along with a\nURL that describes the type of the serialized message.\n\nProtobuf library provides support to pack/unpack Any values in the form\nof utility functions or additional generated methods of the Any type.\n\nExample 1: Pack and unpack a message in C++.\n\n    Foo foo = ...;\n    Any any;\n    any.PackFrom(foo);\n    ...\n    if (any.UnpackTo(\u0026foo)) {\n      ...\n    }\n\nExample 2: Pack and unpack a message in Java.\n\n    Foo foo = ...;\n    Any any = Any.pack(foo);\n    ...\n    if (any.is(Foo.class)) {\n      foo = any.unpack(Foo.class);\n    }\n    // or ...\n    if (any.isSameTypeAs(Foo.getDefaultInstance())) {\n      foo = any.unpack(Foo.getDefaultInstance());\n    }\n\nExample 3: Pack and unpack a message in Python.\n\n    foo = Foo(...)\n    any = Any()\n    any.Pack(foo)\n    ...\n    if any.Is(Foo.DESCRIPTOR):\n      any.Unpack(foo)\n      ...\n\nExample 4: Pack and unpack a message in Go\n\n     foo := \u0026pb.Foo{...}\n     any, err := anypb.New(foo)\n     if err != nil {\n       ...\n     }\n     ...\n     foo := \u0026pb.Foo{}\n     if err := any.UnmarshalTo(foo); err != nil {\n       ...\n     }\n\nThe pack methods provided by protobuf library will by default use\n'type.googleapis.com/full.type.name' as the type URL and the unpack\nmethods only use the fully qualified type name after the last '/'\nin the type URL, for example \"foo.bar.com/x/y.z\" will yield type\nname \"y.z\".\n\nJSON\n\nThe JSON representation of an `Any` value uses the regular\nrepresentation of the deserialized, embedded message, with an\nadditional field `@type` which contains the type URL. Example:\n\n    package google.profile;\n    message Person {\n      string first_name = 1;\n      string last_name = 2;\n    }\n\n    {\n      \"@type\": \"type.googleapis.com/google.profile.Person\",\n      \"firstName\": \u003cstring\u003e,\n      \"lastName\": \u003cstring\u003e\n    }\n\nIf the embedded message type is well-known and has a custom JSON\nrepresentation, that representation will be embedded adding a field\n`value` which holds the custom JSON in addition to the `@type`\nfield. Example (for message [google.protobuf.Duration][]):\n\n    {\n      \"@type\": \"type.googleapis.com/google.protobuf.Duration\",\n      \"value\": \"1.212s\"\n    }"
    },
    "runtimeError": {
      "type": "object",
      "properties": {
        "error": {
          "type": "string"
        },
        "code": {
          "type": "integer",
          "format": "int32"
        },
        "message": {
          "type": "string"
        },
        "details": {
          "type": "array",
          "items": {
            "$ref": "#/definitions/protobufAny"
          }
        }
      }
    },
    "v1AutocompleteResponse": {
      "type": "object",
      "properties": {
        "values": {
          "type": "array",
          "items": {
            "type": "string"
          }
        }
      }
    },
    "v1SearchCategory": {
      "type": "string",
      "enum": [
        "SEARCH_UNSET",
        "ALERTS",
        "IMAGES",
        "IMAGE_COMPONENTS",
        "IMAGE_VULN_EDGE",
        "IMAGE_COMPONENT_EDGE",
        "POLICIES",
        "DEPLOYMENTS",
        "ACTIVE_COMPONENT",
        "PODS",
        "SECRETS",
        "PROCESS_INDICATORS",
        "COMPLIANCE",
        "CLUSTERS",
        "NAMESPACES",
        "NODES",
        "NODE_COMPONENTS",
        "NODE_VULN_EDGE",
        "NODE_COMPONENT_EDGE",
        "NODE_COMPONENT_CVE_EDGE",
        "COMPLIANCE_STANDARD",
        "COMPLIANCE_CONTROL_GROUP",
        "COMPLIANCE_CONTROL",
        "SERVICE_ACCOUNTS",
        "ROLES",
        "ROLEBINDINGS",
        "REPORT_CONFIGURATIONS",
        "PROCESS_BASELINES",
        "SUBJECTS",
        "RISKS",
        "VULNERABILITIES",
        "CLUSTER_VULNERABILITIES",
        "IMAGE_VULNERABILITIES",
        "NODE_VULNERABILITIES",
        "COMPONENT_VULN_EDGE",
        "CLUSTER_VULN_EDGE",
        "NETWORK_ENTITY",
        "VULN_REQUEST",
        "NETWORK_BASELINE",
        "NETWORK_POLICIES",
        "PROCESS_BASELINE_RESULTS",
        "COMPLIANCE_METADATA",
        "COMPLIANCE_RESULTS",
        "COMPLIANCE_DOMAIN",
        "CLUSTER_HEALTH",
        "POLICY_CATEGORIES",
        "IMAGE_INTEGRATIONS",
        "COLLECTIONS",
        "POLICY_CATEGORY_EDGE",
        "PROCESS_LISTENING_ON_PORT",
        "API_TOKEN",
<<<<<<< HEAD
        "BLOB"
      ],
      "default": "SEARCH_UNSET",
      "title": "Next available tag: 53"
=======
        "REPORT_METADATA",
        "REPORT_SNAPSHOT",
        "COMPLIANCE_INTEGRATIONS"
      ],
      "default": "SEARCH_UNSET",
      "title": "Next available tag: 55"
>>>>>>> 96ed8e47
    },
    "v1SearchOptionsResponse": {
      "type": "object",
      "properties": {
        "options": {
          "type": "array",
          "items": {
            "type": "string"
          }
        }
      }
    },
    "v1SearchResponse": {
      "type": "object",
      "properties": {
        "results": {
          "type": "array",
          "items": {
            "$ref": "#/definitions/v1SearchResult"
          }
        },
        "counts": {
          "type": "array",
          "items": {
            "$ref": "#/definitions/SearchResponseCount"
          }
        }
      }
    },
    "v1SearchResult": {
      "type": "object",
      "properties": {
        "id": {
          "type": "string"
        },
        "name": {
          "type": "string"
        },
        "category": {
          "$ref": "#/definitions/v1SearchCategory"
        },
        "fieldToMatches": {
          "type": "object",
          "additionalProperties": {
            "$ref": "#/definitions/SearchResultMatches"
          }
        },
        "score": {
          "type": "number",
          "format": "double"
        },
        "location": {
          "type": "string",
          "description": "Location is intended to be a unique, yet human readable,\nidentifier for the result. For example, for a deployment,\nthe location will be \"$cluster_name/$namespace/$deployment_name.\nIt is displayed in the UI in the global search results, underneath\nthe name for each result."
        }
      }
    }
  }
}<|MERGE_RESOLUTION|>--- conflicted
+++ resolved
@@ -94,13 +94,10 @@
                 "POLICY_CATEGORY_EDGE",
                 "PROCESS_LISTENING_ON_PORT",
                 "API_TOKEN",
-<<<<<<< HEAD
-                "BLOB"
-=======
                 "REPORT_METADATA",
                 "REPORT_SNAPSHOT",
-                "COMPLIANCE_INTEGRATIONS"
->>>>>>> 96ed8e47
+                "COMPLIANCE_INTEGRATIONS",
+                "BLOB"
               ]
             },
             "collectionFormat": "multi"
@@ -194,13 +191,10 @@
                 "POLICY_CATEGORY_EDGE",
                 "PROCESS_LISTENING_ON_PORT",
                 "API_TOKEN",
-<<<<<<< HEAD
-                "BLOB"
-=======
                 "REPORT_METADATA",
                 "REPORT_SNAPSHOT",
-                "COMPLIANCE_INTEGRATIONS"
->>>>>>> 96ed8e47
+                "COMPLIANCE_INTEGRATIONS",
+                "BLOB"
               ]
             },
             "collectionFormat": "multi"
@@ -288,13 +282,10 @@
                 "POLICY_CATEGORY_EDGE",
                 "PROCESS_LISTENING_ON_PORT",
                 "API_TOKEN",
-<<<<<<< HEAD
-                "BLOB"
-=======
                 "REPORT_METADATA",
                 "REPORT_SNAPSHOT",
-                "COMPLIANCE_INTEGRATIONS"
->>>>>>> 96ed8e47
+                "COMPLIANCE_INTEGRATIONS",
+                "BLOB"
               ]
             },
             "collectionFormat": "multi"
@@ -431,19 +422,13 @@
         "POLICY_CATEGORY_EDGE",
         "PROCESS_LISTENING_ON_PORT",
         "API_TOKEN",
-<<<<<<< HEAD
+        "REPORT_METADATA",
+        "REPORT_SNAPSHOT",
+        "COMPLIANCE_INTEGRATIONS",
         "BLOB"
       ],
       "default": "SEARCH_UNSET",
-      "title": "Next available tag: 53"
-=======
-        "REPORT_METADATA",
-        "REPORT_SNAPSHOT",
-        "COMPLIANCE_INTEGRATIONS"
-      ],
-      "default": "SEARCH_UNSET",
-      "title": "Next available tag: 55"
->>>>>>> 96ed8e47
+      "title": "Next available tag: 56"
     },
     "v1SearchOptionsResponse": {
       "type": "object",
