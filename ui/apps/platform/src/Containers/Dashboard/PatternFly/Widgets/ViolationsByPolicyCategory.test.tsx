import React from 'react';
import { screen, waitFor, within } from '@testing-library/react';
import userEvent from '@testing-library/user-event';
import '@testing-library/jest-dom/extend-expect';

import renderWithRouter from 'test-utils/renderWithRouter';
import ViolationsByPolicyCategory from 'Containers/Dashboard/PatternFly/Widgets/ViolationsByPolicyCategory';

jest.mock('@patternfly/react-charts', () => {
    const { Chart, ...rest } = jest.requireActual('@patternfly/react-charts');
    // eslint-disable-next-line @typescript-eslint/no-unsafe-return
    return {
        ...rest,
        Chart: (props) => <Chart {...props} animate={undefined} />,
    };
});

jest.mock('hooks/useResizeObserver', () => ({
    __esModule: true,
    default: jest.fn().mockImplementation(jest.fn),
}));

// Mock the hook that handles the data fetching of alert counts
jest.mock('Containers/Dashboard/PatternFly/hooks/useAlertGroups', () => {
    function makeFixtureCounts(crit: number, high: number, med: number, low: number) {
        return [
            { severity: 'CRITICAL_SEVERITY', count: `${crit}` },
            { severity: 'HIGH_SEVERITY', count: `${high}` },
            { severity: 'MEDIUM_SEVERITY', count: `${med}` },
            { severity: 'LOW_SEVERITY', count: `${low}` },
        ];
    }

    return {
        __esModule: true,
        default: () => ({
            data: [
                { counts: makeFixtureCounts(5, 20, 30, 10), group: 'Anomalous Activity' },
                { counts: makeFixtureCounts(5, 2, 30, 5), group: 'Docker CIS' },
                { counts: makeFixtureCounts(10, 20, 5, 5), group: 'Network Tools' },
                { counts: makeFixtureCounts(15, 2, 10, 5), group: 'Security Best Practices' },
                { counts: makeFixtureCounts(20, 10, 2, 10), group: 'Privileges' },
                { counts: makeFixtureCounts(15, 8, 10, 5), group: 'Vulnerability Management' },
            ],
            loading: false,
            error: undefined,
        }),
    };
});

const setup = () => {
    const user = userEvent.setup();
    const utils = renderWithRouter(<ViolationsByPolicyCategory />);

    return { user, utils };
};

// Extract the text from provided link elements
function getLinkCategories(links: HTMLElement[]) {
    return links.map((link) => link.textContent);
}

/**
 * Waits for the text in axis links of the chart to equal the provided array.
 *
 * @param linkText An array of string that should match the order of axis labels in the chart
 */
function waitForAxisLinksToBe(linkText: string[]) {
    return waitFor(() => {
        const chart = screen.getByRole('img');
        const links = within(chart).getAllByRole('link');
        const categories = getLinkCategories(links);
        expect(categories).toEqual(linkText);
    });
}

describe('Violations by policy category widget', () => {
    it('should sort a policy violations by category widget by severity and volume of violations', async () => {
        const { user } = setup();

        expect(
            await screen.findByRole('heading', { name: /Policy violations by category/g })
        ).toBeInTheDocument();

        // Default sorting should be by severity of critical and high Violations, with critical taking priority.
        await waitForAxisLinksToBe([
            'Anomalous Activity',
            'Network Tools',
            'Security Best Practices',
            'Vulnerability Management',
            'Privileges',
        ]);

        // Switch to sort-by-volume, which orders the chart by total violations per category
        await user.click(await screen.findByRole('button', { name: 'Options' }));
<<<<<<< HEAD
        await user.click(await screen.findByRole('button', { name: 'Total' }));
=======
        await user.click(await screen.findByRole('button', { name: 'Volume' }));
>>>>>>> 1deaaee0
        await user.click(await screen.findByRole('button', { name: 'Options' }));

        await waitForAxisLinksToBe([
            'Security Best Practices',
            'Vulnerability Management',
            'Anomalous Activity',
            'Privileges',
            'Network Tools',
        ]);
    });

    it('should allow toggling of severities for a policy violations by category widget', async () => {
        const { user } = setup();

        expect(
            await screen.findByRole('heading', { name: /Policy violations by category/g })
        ).toBeInTheDocument();

        // Sort by volume, so that enabling lower severity bars changes the order of the chart
        await user.click(await screen.findByRole('button', { name: 'Options' }));
<<<<<<< HEAD
        await user.click(await screen.findByRole('button', { name: 'Total' }));
=======
        await user.click(await screen.findByRole('button', { name: 'Volume' }));
>>>>>>> 1deaaee0
        await user.click(await screen.findByRole('button', { name: 'Options' }));

        // Toggle on low and medium violations, which are disabled by default
        await user.click(await screen.findByText('Low'));
        await user.click(await screen.findByText('Medium'));

        await waitForAxisLinksToBe([
            'Vulnerability Management',
            'Network Tools',
            'Privileges',
            'Docker CIS',
            'Anomalous Activity',
        ]);
    });
});<|MERGE_RESOLUTION|>--- conflicted
+++ resolved
@@ -93,11 +93,7 @@
 
         // Switch to sort-by-volume, which orders the chart by total violations per category
         await user.click(await screen.findByRole('button', { name: 'Options' }));
-<<<<<<< HEAD
         await user.click(await screen.findByRole('button', { name: 'Total' }));
-=======
-        await user.click(await screen.findByRole('button', { name: 'Volume' }));
->>>>>>> 1deaaee0
         await user.click(await screen.findByRole('button', { name: 'Options' }));
 
         await waitForAxisLinksToBe([
@@ -118,11 +114,7 @@
 
         // Sort by volume, so that enabling lower severity bars changes the order of the chart
         await user.click(await screen.findByRole('button', { name: 'Options' }));
-<<<<<<< HEAD
         await user.click(await screen.findByRole('button', { name: 'Total' }));
-=======
-        await user.click(await screen.findByRole('button', { name: 'Volume' }));
->>>>>>> 1deaaee0
         await user.click(await screen.findByRole('button', { name: 'Options' }));
 
         // Toggle on low and medium violations, which are disabled by default
