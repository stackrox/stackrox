--- conflicted
+++ resolved
@@ -62,16 +62,13 @@
                     if (policiesToImport.length === 1 && onlyHasDupeErrors) {
                         setDuplicateErrors(errors[0]);
                     }
-<<<<<<< HEAD
 
                     // the errors array in the response is a single-element array,
                     //     that contains an array with as many elements as there are policies in the import file
                     //     and each of those elements is an array of error objeccts
                     // hence, we use .flat() to un-ravel that structure to get all the errors
                     const errorMessageArray = getErrorMessages(errors.flat()).map(({ msg }) => msg);
-=======
-                    const errorMessageArray = getErrorMessages(errors[0], metadata.overwrite).map(({ msg }) => msg);
->>>>>>> cbf6fb77
+
                     setErrorMessages(errorMessageArray);
                     setModalType('error');
                 }
