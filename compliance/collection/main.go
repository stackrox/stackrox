--- conflicted
+++ resolved
@@ -108,7 +108,6 @@
 	return auditReader
 }
 
-<<<<<<< HEAD
 // manageSendingToSensor sends everything from sensorC channel to sensor
 func manageSendingToSensor(ctx context.Context, cli sensor.ComplianceServiceClient, sensorC <-chan *sensor.MsgFromCompliance) {
 	for {
@@ -129,9 +128,6 @@
 }
 
 func manageReceiveStream(ctx context.Context, cli sensor.ComplianceServiceClient, sig *concurrency.Signal) {
-=======
-func manageStream(ctx context.Context, cli sensor.ComplianceServiceClient, sig *concurrency.Signal) {
->>>>>>> 6e3815b8
 	for {
 		select {
 		case <-ctx.Done():
@@ -259,7 +255,6 @@
 	return client, config, nil
 }
 
-<<<<<<< HEAD
 func manageNodeScanLoop(ctx context.Context, rescanInterval time.Duration, scanner nodescanv2.NodeScanner) <-chan *sensor.MsgFromCompliance {
 	sensorC := make(chan *sensor.MsgFromCompliance)
 	nodeName := getNode()
@@ -293,11 +288,6 @@
 }
 
 func scanNode(nodeName string, scanner nodescanv2.NodeScanner) (*sensor.MsgFromCompliance, error) {
-=======
-func scanNode(client sensor.ComplianceService_CommunicateClient, scanner nodescanv2.NodeScanner) error {
-	nodeName := getNode()
-
->>>>>>> 6e3815b8
 	result, err := scanner.Scan(nodeName)
 	if err != nil {
 		return nil, err
@@ -329,7 +319,6 @@
 
 	stoppedSig := concurrency.NewSignal()
 
-<<<<<<< HEAD
 	go manageReceiveStream(ctx, cli, &stoppedSig)
 
 	if features.RHCOSNodeScanning.Enabled() {
@@ -351,14 +340,6 @@
 				}
 			}
 		}()
-=======
-	go manageStream(ctx, cli, &stoppedSig)
-
-	if features.RHCOSNodeScanning.Enabled() {
-		rescanInterval := complianceUtils.VerifyAndUpdateDuration(env.NodeRescanInterval.DurationSetting())
-		scanner := nodescanv2.FakeNodeScanner{} // TODO(ROX-12971): Replace with real scanner
-		go manageNodeScanLoop(ctx, cli, &scanner, rescanInterval)
->>>>>>> 6e3815b8
 	}
 
 	signalsC := make(chan os.Signal, 1)
