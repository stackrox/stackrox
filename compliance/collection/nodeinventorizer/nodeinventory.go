--- conflicted
+++ resolved
@@ -32,23 +32,20 @@
 
 	protoComponents := protoComponentsFromScanComponents(componentsHost)
 
-<<<<<<< HEAD
-	// uncertifiedRHEL is false since scanning is only supported on RHCOS for now,
-	// which only exists in certified versions. Therefore, no specific notes needed
-	// if uncertifiedRHEL can be true in the future, we can add Note_CERTIFIED_RHEL_SCAN_UNAVAILABLE
-=======
 	if protoComponents == nil {
 		log.Warn("Empty components returned from NodeInventory")
 	}
 
->>>>>>> d648548a
+	// uncertifiedRHEL is false since scanning is only supported on RHCOS for now,
+	// which only exists in certified versions. Therefore, no specific notes needed
+	// if uncertifiedRHEL can be true in the future, we can add Note_CERTIFIED_RHEL_SCAN_UNAVAILABLE
 	m := &storage.NodeInventory{
 		NodeName:   nodeName,
 		ScanTime:   timestamp.TimestampNow(),
 		Components: protoComponents,
 		Notes:      []scannerV1.Note{scannerV1.Note_LANGUAGE_CVES_UNAVAILABLE},
 	}
-	
+
 	return m, nil
 }
 
